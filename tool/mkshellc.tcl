#!/usr/bin/tclsh
#
# Run this script to generate the "shell.c" source file from its
# constituent parts located normally within the SQLite source.
#
# No arguments are required.  This script determines the location
# of its input files relative to the location of the script itself.
# This script is assumed to be in <project root>/tool/mkshellc.tcl.
# By default, shell.c's constituent parts, named in INCLUDE macros,
# are located in <project root>/src and <project root>/ext/misc .
# By default, the input src/shell.c.in is read and processed.
#
# To see other execution options, run this with a --help option.
# This script may also be used for shell extensions, as described
# at https://sqlite.org/shell_extend.html . ToDo
#########1#########2#########3#########4#########5#########6#########7#########8

set ::help {
 mkshellc.tcl <options>
  <options> may be either --help, --details, --parameters or any sequence of:
    <input_filename>
    -ignored <signed_command_list>
    -inc-type <inc_type>=<include_filename>
    -source-tags <tags_degree>
    -top-dir <project_root>
    -tcl
 If no input files are specified, <PROJECT_ROOT>/src/shell.c.in is read.
 Input files are read and processed in order, producing output to sdout.

 The -ignored option affects a list of commands which, during processing,
 will be ignored and generate no output. The list starts empty.

 The -inc-type option associates a filename with an <inc_type> word which
 may be used during execution of INCLUDE(...) directives in the input.

 The -source-tags option sets the degree of #line directive emission via
 the <tags_degree> value. 0 turns tagging off. 1, which is the default,
 yields tagging only on source file switching. 2 also produces tagging in
 places where intra-source line tracking would become invalid otherwise.
 3 yields much more tagging, (about 3x), on individual dispatch and help
 table entries, and on conditional compilation preprocessor directives.

 Input files may include macro lines or line sequences matching any of:
  INCUDE <file_name>\
}

set ::helpMore {
 Use --details option for detailed effects of these macros.
 Use --parameters option for CONFIGURE_DISPATCH parameter names and effects.
}

set ::headComment {/* DO NOT EDIT!
** This file is automatically generated by the script in the canonical
** SQLite source tree at tool/mkshellc.tcl.  That script combines and
** transforms code from various constituent source files of SQLite into
** this single "shell.c" file to implement the SQLite command-line shell.
**
** Most of the code found below comes from the "src/shell.c.in" file in
** the canonical SQLite source tree.  That main file contains "INCLUDE"
** lines that specify other files in the canonical source tree that are
** inserted and transformed, (via macro invocations explained by running
** "tool/mkshellc.tcl --help"), to generate this complete program source.
**
** By means of this generation process, creating this single "shell.c"
** file, building the command-line program is made simpler and easier.
**
** To modify this program, get a copy of the canonical SQLite source tree,
** edit file src/shell.c.in and/or some of the other files included by it,
** then rerun the tool/mkshellc.tcl script.
*/}

set ::headCommentLines [expr 1+[regexp -all "\n" $::headComment]]

set ::topDir [file dir [file dir [file normal $argv0]]]
set runMode normal

set ::lineTags 0 ; # 0 => none, 1 => source change, 2 => line syncs, 3 => more

set ::tclGenerate 0
set ::verbosity 0
set ::inFiles {}
array set ::incTypes [list "*" "$::topDir/src/shell.c.in"]
array set ::ignoringCommands [list]

while  {[llength $argv] > 0} {
  foreach {opt} $arv { set argv [lreplace $argv 1 end] ; break }
  if {[regexp {^-{1,2}((help)|(details)|(parameters))$} $opt ma ho]} {
    set runMode $ho
  } elseif {[regexp {^-it$} $opt]} {
    foreach {nextOpt} $arv { set argv [lreplace $argv 1 end] ; break }
    if {![regexp {^(\w+)=(.+)$} $nextOpt ma k v]} {
      puts stderr "Get help with --help."
      exit 1 
    }
    set ::incTypes($k) $v
  } elseif {$opt eq "-top-dir"} {
    foreach {::topDir} $arv { set argv [lreplace $argv 1 end] ; break }
    if {::topDir eq ""} { set ::topDir . }
  } elseif {$opt eq "-source-tags"} {
    foreach {nextOpt} $arv { set argv [lreplace $argv 1 end] ; break }
    if {![regexp {^\d$} $nextOpt ::lineTags]} {
      puts stderr "Argument following -source-tags must be a digit."
    }
  } elseif {$opt eq "-tcl"} {
    puts stderr "Warning: Tcl extension not wholly implemented."
    set ::tclGenerate 1
  } elseif {$opt eq "-v"} {
    incr ::verbosity
  } elseif {[regexp {^[^-]} $opt]} {
    lappend ::inFiles $opt
  } else {
    puts stderr "Skipping unknown option: $opt"
  }
}
if {$runMode eq "normal"} {
  if {[llength $::inFiles] == 0} {
    lappend ::inFiles $::incTypes(*)
  }
  fconfigure stdout -translation {auto lf}
  set ::outStrm stdout
}

# Given a path relative to <project>/src, return its full pathname.
proc project_path {relPath} {
  return "$::topDir/src/$relPath"
}

if {$::lineTags >= 3} {
  # These k/v stores hold {lineNum filename} lists keyed by meta-command,
  # which are used to get #line directives on all dispatch and help table
  # entries, and any conditionals affecting their compilation.
  array set ::cmd_help_tags {}
  array set ::cmd_dispatch_tags {}
  array set ::cmd_conditional_tags {}
}

# Set one of above k/v stores, (help, dispatch, conditional) for given
# cmd from members of inSrc triple {filename istrm lineNumber}.
proc set_src_tags {which cmd inSrc} {
  if {$::lineTags >= 3} {
    foreach {filename _ lineNumber} $inSrc break
    set [subst ::cmd_${which}_tags]($cmd) [list $lineNumber $filename]
  }
}
# Return pair {lineNumber fileName} from one of above k/v stores,
# (help, dispatch, conditional) for given cmd, or get empty list.
# The empty list indicates either not keeping such k/v, or there
# is not one for the given cmd
proc get_src_tags {which cmd} {
  if {$::lineTags >= 3 && [info exists [subst ::cmd_${which}_tags]($cmd)]} {
    return [subst "\$[subst ::cmd_${which}_tags]($cmd)"]
  }
  return {}
}

# To faciliate non-excessive line tagging, track these values before emits:
# These 2 variables are set/used only by procs line_tag and emit_sync .
set ::apparentSrcFile ""
set ::apparentSrcPrecLines $::headCommentLines

# Maybe put a #line directive if ::lineTags not 0. Directive style depends
# on its value and whether srcFile input is provided as follows:
# 1 => just file changes, 2 => line syncs too if srcFile not empty.
# A #line directive is only emitted if its kind is enabled
# All #line emits pass through this proc.
proc line_tag { ostrm srcPrecLines {srcFile ""} } {
  if {$::lineTags == 0} return
  set sayLine [expr {$srcPrecLines + 1}]
  if {$srcFile ne ""} {
    set ::apparentSrcFile $srcFile
    puts $ostrm "#line $sayLine \"$::apparentSrcFile\""
  } elseif {$::lineTags > 1} {
    puts $ostrm "#line $sayLine"
  }
  set ::apparentSrcPrecLines $srcPrecLines
}

# Put a #line directive only if needed to resynchronize compiler's
# notion of source line location with actual source line location.
# And do this only if about to emit some line(s). Then emit them.
# This proc is used for all output emits (to make this work.)
# The precLines input is the number of source lines preceding the
# one to be represented (via #line ...) as producing next output.
proc emit_sync { lines ostrm precLines {fromFile ""} } {
  if {$::lineTags > 0} {
    if {$fromFile ne "" && $fromFile ne $::apparentSrcFile} {
      line_tag $ostrm $precLines $fromFile
    } elseif {$::lineTags > 1
              && $precLines != $::apparentSrcPrecLines
              && $lines ne {}} {
      line_tag $ostrm $precLines
    }
  }
  foreach line $lines {
    puts $ostrm $line
    incr ::apparentSrcPrecLines
  }
}

array set ::cmd_help {}
array set ::cmd_dispatch {}
array set ::cmd_condition {}
array set ::inc_type_files {}
set ::iShuffleErrors 0
# Ease use of { and } in literals. Instead, $::lb and $::rb can be used.
regexp {(\{)(\})} "{}" ma ::lb ::rb

# Setup dispatching function signature and table entry struct .
# The effect of these key/value pairs is as this --parameters output says:
set ::parametersHelp {
  The following parameters given to DISPATCH_CONFIG have these effects:
   RETURN_TYPE sets the generated dispatchable function signature return type.
   STORAGE_CLASS sets the dispatchable function linkage, (typically "static".)
   ARGS_SIGNATURE sets the formal argument list for the dispatchable functions.
   DISPATCH_ENTRY sets the text of each entry line in emitted dispatch table.
   DISPATCHEE_NAME sets the name to be generated for dispatchable functions.
   CMD_CAPTURE_RE sets a regular expression to be used for capturing the name
     to be used for meta-commands within a line passed into COLLECT_DISPATCH,
     (which is needed to permit them to be emitted in lexical order by name.)
   DC_ARG_COUNT sets the effective argument count for DISPATCHABLE_COMMAND().
   DC_ARG#_DEFAULT sets a default value, DISPATCHABLE_COMMAND() #'th argument.
   HELP_COALESCE sets whether to coalesce secondary help text and add newlines.
  Within values set for ARGS_SIGNATURE, DISPATCHEE_NAME, and DISPATCH_ENTRY
  parameters, the variables $cmd and $arg# (where # is an integer) may appear,
  to be replaced by the meta-command name or the #'th effective argument to
  DISPATCHABLE_COMMAND(). The "effective" argument is either what is provided,
  or a default value when the actual argument is missing (at the right end of
  the provided argument list) or the argument has the value ? . The expansion
  of $cmd and $arg# variables is done by Tcl evaluation (via subst), allowing
  a wide range of logic to be employed in the derivation of effective values.
}
array set ::dispCfg [list \
  RETURN_TYPE int \
  STORAGE_CLASS static \
  ARGS_SIGNATURE "char *\$arg4\\\[\\\], int \$arg5, ShellState *\$arg6" \
  DISPATCH_ENTRY \
   "{ \"\$cmd\", \${cmd}Command, \$arg1,\$arg2,\$arg3 }," \
  DISPATCHEE_NAME {${cmd}Command} \
  CMD_CAPTURE_RE "^\\s*$::lb\\s*\"(\\w+)\"" \
  HELP_COALESCE 0 \
]
# Other config keys:
#  DC_ARG_COUNT=<number of arguments to DISPATCHABLE_COMMAND()>
#  DC_ARG#_DEFAULT=<default value for the #th argument>
# Variables $cmd and $arg# (where # = 0 .. DC_ARG_COUNT-1) have values
# when ARGS_SIGNATURE, DISPATCH_ENTRY, and DISPATCHEE_NAME are evaluated.

proc emit_conditionally {cmd lines inSrc ostrm {indent ""} {cmdTagStore {}}} {
  foreach {fname _ lnum} $inSrc break
  set wrapped [info exists ::cmd_condition($cmd)]
  if {$wrapped} {
    emit_sync [list $::cmd_condition($cmd)] $ostrm $lnum $fname
    incr lnum
  }
  if {[regexp {^\s*(\d+)\s*$} $indent ma inum]} {
    set lead [string repeat " " $inum]
    set ilines [list]
    foreach line $lines { lappend ilines "$lead[string trimleft $line]" }
    set lines $ilines
  }
  emit_sync $lines $ostrm $lnum $fname
  incr lnum [llength $lines]
  if {$wrapped} {
    emit_sync [list "#endif"] $ostrm $lnum $fname
    incr lnum
  }
}

# Coalesce secondary help text lines using C's string literal concatenation
# and arrange that each command's help has one primary (leading '.') help
# text line and one secondary help text line-set even if it is empty.
proc coalesce_help {htin} {
  set htrv {}
  foreach hl $htin {
    if {[regexp {^\s*"\.\w+} $hl]} { ;# "
      lappend htrv [regsub {"\s*,\s*$} $hl {\n",}]
    } elseif {[regexp {^\s*#\s*\w+} $hl]} {
      lappend htrv $hl
    } else {
      lappend htrv [regsub {"\s*,\s*$} $hl {\n"}]
    }
  }
  lappend htrv {"",}
}

# Convert list of help text lines into a key-value list.
# Keys are the command names. Values are the help for the
# commands as a list of lines, with .* logically first.
# Any #if... #endif structures are maintained and do not
# interact with "logically first" .* lines, except that
# only one such line is seen within such a conditional.
# (The effect of this is to defeat sorting by command if
# help for multiple commands' is within one conditional.)
proc chunkify_help {htin} {
  array set rv [list]
  set if_depth 0
  set cmd_seen ""
  set chunk {}
  foreach htx $htin {
    if {[regexp {^\s*\"\.\w} $htx] && $cmd_seen ne "" && $if_depth == 0} {
      # Flush accumulated chunk.
      set rv($cmd_seen) $chunk
      set cmd_seen ""
      set chunk {}
    }
    lappend chunk $htx
    if {[regexp {^\s*#if} $htx]} {
      incr if_depth
    } elseif {[regexp {^\s*#endif} $htx]} {
      incr if_depth -1
    } else {
      if {[regexp {^\s*\"\.(\w+)} $htx all cmd] && $cmd_seen eq ""} {
        set cmd_seen $cmd
      }
    }
  }
  if {$if_depth != 0} {
    puts stderr "Help chunk bad #conditional:"
    puts stderr [join $htin "\n"]
    puts stderr "Swallowed [join $chunk \n]"
    incr ::iShuffleErrors
  } else {
    if {$cmd_seen ne "" && [llength $chunk] > 0} {
      # Flush accumulated chunk.
      set rv($cmd_seen) $chunk
    } elseif {$cmd_seen ne "" || [llength $chunk] > 0} {
      puts stderr "Orphaned help: '$cmd_seen' [join $chunk \n]"
      incr ::iShuffleErrors
    }
  }
  if {$::dispCfg(HELP_COALESCE)} {
    foreach cmd_seen [array names rv] {
      set rv($cmd_seen) [coalesce_help $rv($cmd_seen)]
    }
  }
  return [array get rv]
}

array set ::macroTailREs [list \
  COLLECT_DISPATCH {^\(\s*([\w\*]+)\s*\)\[} \
  COLLECT_HELP_TEXT {^\[} \
  COMMENT {\s+(.*)$} \
  CONDITION_COMMAND {^\(\s*(\w+)\s+([^;]+)\);} \
  DISPATCH_CONFIG {^\[} \
  DISPATCHABLE_COMMAND {^\(([\w\? ]+)\)(\S)\s*$} \
  EMIT_DISPATCH {^\((\d*)\)} \
  EMIT_HELP_TEXT {^\((\d*)\)} \
  INCLUDE {^(?:\(\s*(\w+)\s*\))|(?:\s+([\w./\\]+)\M)} \
  IGNORE_COMMANDS {^\(\s*([-+\w ]*)\)\s*;\s*} \
]
# Names of the subcaptures as formal parameter to macro procs.
# COMMENT tailCapture_Commentary
# CONDITION_COMMAND tailCapture_Cmd_Condition
# CONFIGURE_DISPATCH tailCapture_Empty
# COLLECT_DISPATCH tailCapture_Cmd
# COLLECT_HELP_TEXT tailCapture_Empty
# DISPATCHABLE_COMMAND tailCapture_ArgsGlom_TrailChar
# EMIT_DISPATCH tailCapture_Indent
# EMIT_HELP_TEXT tailCapture_Indent
# IGNORED_COMMANDS tailCapture_SignedCmdGlom
# INCLUDE tailCapture_IncType_Filename

array set ::macroUsages [list \
  COLLECT_DISPATCH "\[\n   <dispatch table entry lines>\n  \];" \
  COLLECT_HELP_TEXT "\[\n   <help text lines>\n  \];" \
  COMMENT " <arbitrary characters to end of line>" \
  CONDITION_COMMAND "( name pp_expr );" \
  DISPATCH_CONFIG "\[\n   <NAME=value lines>\n  \];" \
  DISPATCHABLE_COMMAND \
      "( name args... ){\n   <implementation code lines>\n  }" \
  EMIT_DISPATCH "( indent );" \
  EMIT_HELP_TEXT "( indent );" \
  INCLUDE {( <inc_type> )} \
  SKIP_COMMANDS "( <signed_names> );" \
]
# RE for early discard of non-macro lines, matching all above keywords
set ::macroKeywordTailRE \
 {^\s{0,8}((?:(?:CO)|(?:DI)|(?:EM)|(?:IN)|(?:SK))[A-Z_]+)\M(.+)$}

########
# Macro procs, general signature and usage:
# inSrc is a triple, { input_filename open_input_stream input_lines_consumed }.
# Arg 2 is the macro tail as RE-captured by one of ::macroTailREs .
# ostrm is the open output stream for all regular output.
# The number of input lines consumed, including macro invocation, is returned.
#
# These procs may consume additional input, leave side-effects, or emit
# output to ostrm (via emit_sync), as individually documented.
# Their names always exactly match the invocation identifier.

proc IGNORED_COMMANDS {inSrc tcSignedCmdGlom ostrm} {
  # Cause the listed commands to be ignored or allowed to generate, as set
  # by a preceeding + or - respectively in the list. This may be useful
  # when statically extending the shell to avoid duplicate implementation.
  # Commands never mentioned within this macro are allowed to generate.
  # TBD WIP
  set sign ""
  foreach {. o} [regexp -inline -all {\s*([\-\+]|[\w]+)\s*} $tcSignedCmdGlom] {
    if {![regexp {[\+\-\?]} $o . sign]} {
      if {$sign eq "+"} {
      } else {
      }
    }
  }
  return 1
}

proc COLLECT_DISPATCH {inSrc tailCaptureCmdOrStar ostrm} {
  # Collect dispatch table entries, along with cmd(s) as ordering info.
  foreach {infile istrm inLineNum} $inSrc {}
  foreach {cmd} $tailCaptureCmdOrStar {}
  set iAte 2
  set lx [gets $istrm]
  set disp_frag {}
  while {![eof $istrm] && ![regexp {^\s*\];} $lx]} {
    lappend disp_frag $lx
    set grabCmd $::dispCfg(CMD_CAPTURE_RE)
    if {![regexp $grabCmd $lx ma dcmd]} {
      puts stderr "malformed dispatch element:\n $lx"
      incr ::iShuffleErrors
    } elseif {$cmd ne "*" && $dcmd ne $cmd} {
      puts stderr "misdeclared dispatch element:\n $lx"
      incr ::iShuffleErrors
    } else {
      set ::cmd_dispatch($dcmd) [list $lx]
      set_src_tags dispatch $dcmd $inSrc
    }
    set lx [gets $istrm]
    incr iAte
  }
  return $iAte
}

proc COMMENT {inSrc tailCaptureIgnore ostrm} {
  # Allow comments in an input file which have no effect on output.
  return 1
}

proc INCLUDE {inSrc tailCaptureIncType ostrm} {
  # If invoked with a bare filename, include the named file. If invoked
  # with the parenthesized word form, include a file named by means of
  # the '-it <inc_type>=filename' command line option, provided that the
  # word matches a specified <inc_type>. Otherwise, do nothing.
  foreach {it rfpath} $tailCaptureIncType break
  foreach { srcFile istrm srcPrecLines } $inSrc break
  set saySkip ""
  if {$it ne ""} {
    if {[info exists ::incTypes($it)]} {
      set rfpath $::incTypes($it)
      if {![file exists [project_path $rfpath]]} {
        set saySkip "/* INCLUDE($it), of missing \"$rfpath\" skipped. */"
      }
    } else {
      set saySkip "/* INCLUDE($it), undefined and skipped. */"
    }
  }
  if {$saySkip ne ""} {
    emit_sync [list $saySkip] $ostrm $srcPrecLines $srcFile
  } else {
    process_file [project_path $rfpath] $ostrm
    incr srcPrecLines
    emit_sync {} $ostrm $srcPrecLines $srcFile
  }
  return 1
}

proc COLLECT_HELP_TEXT {inSrc tailCaptureEmpty ostrm} {
  # Collect help text table values, along with ordering info.
  foreach { srcFile istrm srcPrecLines } $inSrc break
  set iAte 2
  set help_frag {}
  set lx [gets $istrm]
  while {![eof $istrm] && ![regexp {^\s*\];} $lx]} {
    lappend help_frag $lx
    set lx [gets $istrm]
    incr iAte
  }
  set chunked_help [chunkify_help $help_frag]
  array set ::cmd_help $chunked_help
  foreach {cmd _} $chunked_help { set_src_tags help $cmd $inSrc }
  return $iAte
}

proc CONDITION_COMMAND {inSrc tailCap ostrm} {
  # Name a command to be conditionally available, with the condition.
  foreach {cmd pp_expr} $tailCap { set pp_expr [string trim $pp_expr] ; break }
  if {[regexp {^(!)?defined\(\s*(\w+)\s*\)} $pp_expr ma bang pp_var]} {
    if {$bang eq "!"} {
      set pp_expr "#ifndef $pp_var"
    } else {
      set pp_expr "#ifdef $pp_var"
    }
  } else {
    set pp_expr "#if [string trim $pp_expr]"
  }
  set ::cmd_condition($cmd) $pp_expr
  set_src_tags conditional $cmd $inSrc
  return 1
}

proc DISPATCH_CONFIG {inSrc tailCaptureEmpty ostrm} {
  foreach { srcFile istrm srcPrecLines } $inSrc break
  # Set parameters affecting generated dispatchable command function
  # signatures and generated dispatch table entries.
  set iAte 2
  set def_disp {}
  set lx [gets $istrm]
  while {![eof $istrm] && ![regexp {^\s*\];} $lx]} {
    lappend def_disp $lx
    set lx [gets $istrm]
    incr iAte
  }
  foreach line $def_disp {
    if {[regexp {^\s*(\w+)=(.+)$} $line ma k v]} {
      set ::dispCfg($k) $v
    }
  }
  return $iAte
}

proc DISPATCHABLE_COMMAND {inSrc tailCapture ostrm} {
  # Generate and emit a function definition, maybe wrapped as set by
  # CONDITION_COMMAND(), and generate/collect its dispatch table entry,
  # as determined by its actual arguments and DISPATCH_CONFIG parameters.
  foreach { srcFile istrm srcPrecLines } $inSrc break
  set args [lindex $tailCapture 0]
  set tc [lindex $tailCapture 1]
  if {$tc ne $::lb} {
    yap_usage "DISPATCHABLE_COMMAND($args)$tc" DISPATCHABLE_COMMAND
    incr $::iShuffleErrors
    return 0
  }
  set iAte 1
  set args [split [regsub {\s+} [string trim $args] " "]]
  set na [llength $args]
  set cmd [lindex $args 0]
  set naPass $::dispCfg(DC_ARG_COUNT)
  if {$na > $naPass} {
    puts stderr "Bad args: $lx"
  } else {
    while {$na < $naPass} {
      set nad "DC_ARG${na}_DEFAULT"
      if {![info exists ::dispCfg($nad)]} {
        puts stderr "Too few args: $lx (need $naPass)"
        incr ::iShuffleErrors
        break
      } else {
        lappend args [subst $::dispCfg($nad)]
      }
      incr na
    }
    set body {}
    while {![eof $istrm]} {
      set bl [gets $istrm]
      incr iAte
      lappend body $bl
      if {[regexp "^$::rb\\s*\$" $bl]} { break }
    }
    for {set aix 1} {$aix < $na} {incr aix} {
      set av [lindex $args $aix]
      if {$av eq "?"} {
        set ai [expr {$aix + 1}]
        set aid "DC_ARG${ai}_DEFAULT"
        set av [subst $::dispCfg($aid)]
      }
      set "arg$aix" $av
    }
    if {$cmd ne "?"} {
      set rsct $::dispCfg(STORAGE_CLASS)
      set rsct "$rsct $::dispCfg(RETURN_TYPE)"
      set argexp [subst $::dispCfg(ARGS_SIGNATURE)]
      set fname [subst $::dispCfg(DISPATCHEE_NAME)]
      set funcOpen "$rsct $fname\($argexp\)$::lb"
      set dispEntry [subst $::dispCfg(DISPATCH_ENTRY)]
      emit_conditionally $cmd [linsert $body 0 $funcOpen] $inSrc $ostrm
      set ::cmd_dispatch($cmd) [list $dispEntry]
      set_src_tags dispatch $cmd $inSrc
    }
  }
  return $iAte
}

proc EMIT_DISPATCH {inSrc tailCap ostrm} {
  # Emit the collected dispatch table entries, in command order, maybe
  # wrapped with a conditional construct as set by CONDITION_COMMAND().
  foreach cmd [lsort [array names ::cmd_dispatch]] {
    emit_conditionally $cmd $::cmd_dispatch($cmd) $inSrc $ostrm $tailCap
  }
  return 1
}

proc EMIT_HELP_TEXT {inSrc tailCap ostrm} {
  # Emit the collected help text table entries, in command order, maybe
  # wrapped with a conditional construct as set by CONDITION_COMMAND().
  foreach htc [lsort [array names ::cmd_help]] {
    emit_conditionally $htc $::cmd_help($htc) $inSrc $ostrm $tailCap
  }
  return 1
}

proc say_usage {macros {extra {}}} {
  puts stderr "Usage:$extra"
  foreach m $macros {puts stderr "  $m$::macroUsages($m)"}
}
proc yap_usage {got macro} {
  puts stderr "Bad macro use: $got"
  say_usage $macro
}

# Perform any input collection or deferred output emits specified by a macro.
# Return number of input lines consumed, or 0 if not a recognized macro.
# This function may consume additional lines via triple inSrc.
proc do_macro {inSrc lx ostrm} {
  if {![regexp $::macroKeywordTailRE $lx ma macro tail] \
          || ![info exists ::macroTailREs($macro)]} {
    return 0
  }
  # It's an attempted macro invocation line. Process or fail and yap.
  set tailCap [regexp -inline $::macroTailREs($macro) $tail]
  # Call like-named proc with any args captured by the corresponding RE.
  return [$macro $inSrc [lrange $tailCap 1 end] $ostrm]
}

array set ::typedefsSeen {}
array set ::includesDone {}

# Filter redundant typedefs and certain includes and qualifiers, in place.
# Return 1 if line can be emitted as-is, 0 if to be processed further.
# In either case, the line named by $lineVar may have been changed.
proc transform_line {lineVar nesting} {
  upvar $lineVar line
  if {[regexp {^typedef .*;} $line]} {
<<<<<<< HEAD
    if {[info exists ::typedefsSeen($line)]} {
      set line "/* $line */"
      return 1
    }
    set ::typedefsSeen($line) 1
    return 0
  } elseif {$nesting == 0} {
    return 0
  }
  if {[regexp {^#include "sqlite.*"} $line]
    || [regexp {^# *include "test_windirent.h"} $line]} {
    set line "/* $line */"
    return 1
  }
  if {$nesting > 0 && [regexp {^#include "([\w\.]+)"} $line _ incRelPath]} {
    set fromPath [lindex $::incFileStack end]
    set incPath [file join [file dirname $fromPath] $incRelPath]
    set inTree [file exists $incPath]
    if {$inTree} {
      if {[info exists ::includesDone($incPath)]} {
        set line "/* $line */"
        return 1
      } else {
        set line "INCLUDE $incRelPath"
        set ::includesDone($incPath) 1
        return 0
=======
    if {[info exists typedef_seen($line)]} {
      return "/* $line */"
    }
    if {[regexp {\s(\w+)\s*;} $line _ tdname]} {
      if {[info exists typedef_seen($tdname)]} {
        return "/* [regsub {;} $line {; **/}]"
      }
      set typedef_seen($tdname) 1
    } else {
      set typedef_seen($line) 1
    }
  }
  return $line
}
set iLine 0
while {1} {
  set lx [omit_redundant_typedefs [gets $in]]
  if {[eof $in]} break;
  incr iLine
  if {[regexp {^INCLUDE } $lx]} {
    set cfile [lindex $lx 1]
    puts $out "/************************* Begin $cfile ******************/"
#   puts $out "#line 1 \"$cfile\""
    set in2 [open $topdir/src/$cfile]
    fconfigure $in2 -translation binary
    while {![eof $in2]} {
      set lx [omit_redundant_typedefs [gets $in2]]
      if {[regexp {^#include "sqlite} $lx]} {
        set lx "/* $lx */"
>>>>>>> b524e674
      }
    }
  }
  if {[string first "__declspec(dllexport)" $line] >= 0} {
    set line [string map [list __declspec(dllexport) {}] $line]
    return 1
  }
  return 0
}


set ::incFileStack {}

# Read a named file and process its content to given output stream.
# Global ::incStack is maintained to support diagnostics.
# There is no (meaningful) return.
#
proc process_file { inFilepath ostrm } {
  set linesRead 0
  if { [catch {set istrm [open $inFilepath r]}] } {
    return -code error "Cannot read $inFilepath"
  } else {
    fconfigure $istrm -translation auto
    set nesting [llength $::incFileStack]
    lappend ::incFileStack $inFilepath
    set inFns [list $inFilepath $istrm]
    if {$nesting > 0} {
      set sayPath [string map [list \
                               "$::topDir/src/.." <projectDir> \
                               "$::topDir/src" <projectDir>/src \
                              ] $inFilepath]
      set splats [string repeat * [expr {33 - [string length $sayPath]/2 }]]
      set sayFile [list "/*$splats Begin $sayPath $splats*/"]
    } else { set sayFile {} }
    emit_sync $sayFile $ostrm $linesRead $inFilepath
    while {1} {
      set lin [gets $istrm]
      if {[eof $istrm]} break
      if {![transform_line lin $nesting]} {
        set ni [do_macro [concat $inFns $linesRead] $lin $ostrm]
        if {$ni > 0} {
          incr linesRead $ni
          continue
        }
      }
      emit_sync [list $lin] $ostrm $linesRead
      incr linesRead
    }
    if {$nesting > 0} {
      set sayFile [list "/**$splats End $sayPath $splats**/"]
      emit_sync $sayFile $ostrm $linesRead $inFilepath
    }
    set ::incFileStack [lrange $::incFileStack 0 end-1]
    close $istrm
  }
}

if {$runMode == "help"} {
  # Show options and usage
  say_usage [lsort [array names ::macroUsages]] {
 mkshellc.tcl <options>
  <options> may be either --help, --details, --parameters or any sequence of:
    <input_filename>
    -it <inc_type>=<include_filename>
    -tcl
    -no-line-directives
 If no input files are specified, <PROJECT_ROOT>/src/shell.c.in is read.
 Input files are read and processed in order, producing output to sdout.
 The -it option associates a filename with an <inc_type> word which may
 be encountered during execution of INCLUDE(...) directives in the input.
 Input files may include macro lines or line sequences matching any of:
  INCUDE <file_name> }
  puts stderr {
 Use --details option for detailed effects of these macros.
 Use --parameters option for DISPATCH_CONFIG parameter names and effects.
  }
  exit 0
} elseif {$runMode == "details"} {
  set sfd [open $argv0 r]
  array set macdos [list]
  while {![eof $sfd]} {
    if {[regexp {^proc ([A-Z_]+\M)} [gets $sfd] ma macro]} {
      if {[info exists ::macroTailREs($macro)]} {
        set effects {}
        while {[regexp {^\s+#\s*(.+)$} [gets $sfd] ma effect]} {
          lappend effects " $effect"
        }
        set macdos($macro) [join $effects "\n"]
      }
    }
  }
  close $sfd
  foreach m [lsort [array names macdos]] {
    puts stderr "\nThe $m macro will:\n $macdos($m)"
  }
  exit 0
} elseif {$runMode == "parameters"} {
  puts stderr $::parametersHelp
  exit 0
}

if {$runMode == "normal"} {
  fconfigure $outStrm -translation {auto lf}
  emit_sync [list $::headComment] $outStrm $::headCommentLines
  foreach {f} $::inFiles {
    process_file $f $outStrm
  }
  close $outStrm
}

exit $::iShuffleErrors<|MERGE_RESOLUTION|>--- conflicted
+++ resolved
@@ -630,12 +630,19 @@
 proc transform_line {lineVar nesting} {
   upvar $lineVar line
   if {[regexp {^typedef .*;} $line]} {
-<<<<<<< HEAD
     if {[info exists ::typedefsSeen($line)]} {
       set line "/* $line */"
       return 1
     }
-    set ::typedefsSeen($line) 1
+    if {[regexp {\s(\w+)\s*;} $line _ tdname]} {
+      if {[info exists ::typedefsSeen($tdname)]} {
+        set line "/* [regsub {;} $line {; **/}]"
+        return 1
+      }
+      set ::typedefsSeen($tdname) 1
+    } else {
+      set ::typedefsSeen($line) 1
+    }
     return 0
   } elseif {$nesting == 0} {
     return 0
@@ -657,37 +664,6 @@
         set line "INCLUDE $incRelPath"
         set ::includesDone($incPath) 1
         return 0
-=======
-    if {[info exists typedef_seen($line)]} {
-      return "/* $line */"
-    }
-    if {[regexp {\s(\w+)\s*;} $line _ tdname]} {
-      if {[info exists typedef_seen($tdname)]} {
-        return "/* [regsub {;} $line {; **/}]"
-      }
-      set typedef_seen($tdname) 1
-    } else {
-      set typedef_seen($line) 1
-    }
-  }
-  return $line
-}
-set iLine 0
-while {1} {
-  set lx [omit_redundant_typedefs [gets $in]]
-  if {[eof $in]} break;
-  incr iLine
-  if {[regexp {^INCLUDE } $lx]} {
-    set cfile [lindex $lx 1]
-    puts $out "/************************* Begin $cfile ******************/"
-#   puts $out "#line 1 \"$cfile\""
-    set in2 [open $topdir/src/$cfile]
-    fconfigure $in2 -translation binary
-    while {![eof $in2]} {
-      set lx [omit_redundant_typedefs [gets $in2]]
-      if {[regexp {^#include "sqlite} $lx]} {
-        set lx "/* $lx */"
->>>>>>> b524e674
       }
     }
   }
