#!/usr/bin/tclsh
#
# This script is used to generate a VSIX (Visual Studio Extension) file for
# SQLite usable by Visual Studio.
#
# PREREQUISITES
#
# 1. Tcl 8.4 and later are supported, earlier versions have not been tested.
#
# 2. The "sqlite3.h" file is assumed to exist in the parent directory of the
#    directory containing this script.  The [optional] second command line
#    argument to this script may be used to specify an alternate location.
#    This script also assumes that the "sqlite3.h" file corresponds with the
#    version of the binaries to be packaged.  This assumption is not verified
#    by this script.
#
# 3. The temporary directory specified in the TEMP or TMP environment variables
#    must refer to an existing directory writable by the current user.
#
# 4. The "zip" and "unzip" command line tools must be located either in a
#    directory contained in the PATH environment variable or specified as the
#    exact file names to execute in the "ZipTool" and "UnZipTool" environment
#    variables, respectively.
#
# 5. The template VSIX file (which is basically a zip file) must be located in
#    a "win" directory inside the directory containing this script.  It should
#    not contain any executable binaries.  It should only contain dynamic
#    textual content files to be processed using [subst] and/or static content
#    files to be copied verbatim.
#
# 6. The executable and other compiled binary files to be packaged into the
#    final VSIX file (e.g. DLLs, LIBs, and PDBs) must be located in a single
#    directory tree.  The top-level directory of the tree must be specified as
#    the first command line argument to this script.  The second level
#    sub-directory names must match those of the build configuration (e.g.
#    "Debug" or "Retail").  The third level sub-directory names must match
#    those of the platform (e.g. "x86", "x64", and "ARM").  For example, the
#    binary files to be packaged would need to be organized as follows when
#    packaging the "Debug" and "Retail" build configurations for the "x86" and
#    "x64" platforms (in this example, "C:\temp" is the top-level directory as
#    specified in the first command line argument):
#
#                         C:\Temp\Debug\x86\sqlite3.lib
#                         C:\Temp\Debug\x86\sqlite3.dll
#                         C:\Temp\Debug\x86\sqlite3.pdb
#                         C:\Temp\Debug\x64\sqlite3.lib
#                         C:\Temp\Debug\x64\sqlite3.dll
#                         C:\Temp\Debug\x64\sqlite3.pdb
#                         C:\Temp\Retail\x86\sqlite3.lib
#                         C:\Temp\Retail\x86\sqlite3.dll
#                         C:\Temp\Retail\x86\sqlite3.pdb
#                         C:\Temp\Retail\x64\sqlite3.lib
#                         C:\Temp\Retail\x64\sqlite3.dll
#                         C:\Temp\Retail\x64\sqlite3.pdb
#
#    The above directory tree organization is performed automatically if the
#    "tool\build-all-msvc.bat" batch script is used to build the binary files
#    to be packaged.
#
# USAGE
#
# The first argument to this script is required and must be the name of the
# top-level directory containing the directories and files organized into a
# tree as described in item 6 of the PREREQUISITES section, above.  The second
# argument is optional and if present must contain the name of the directory
# containing the root of the source tree for SQLite.  The third argument is
# optional and if present must contain the flavor the VSIX package to build.
# Currently, the only supported package flavors are "WinRT", "WinRT81", and
# "WP80".  The fourth argument is optional and if present must be a string
# containing a list of platforms to include in the VSIX package.  The format
# of the platform list string is "platform1,platform2,platform3".  Typically,
# when on Windows, this script is executed using commands similar to the
# following from a normal Windows command prompt:
#
#                         CD /D C:\dev\sqlite\core
#                         tclsh85 tool\mkvsix.tcl C:\Temp
#
# In the example above, "C:\dev\sqlite\core" represents the root of the source
# tree for SQLite and "C:\Temp" represents the top-level directory containing
# the executable and other compiled binary files, organized into a directory
# tree as described in item 6 of the PREREQUISITES section, above.
#
# This script should work on non-Windows platforms as well, provided that all
# the requirements listed in the PREREQUISITES section are met.
#
# NOTES
#
# The temporary directory is used as a staging area for the final VSIX file.
# The template VSIX file is extracted, its contents processed, and then the
# resulting files are packaged into the final VSIX file.
#
package require Tcl 8.4

proc fail { {error ""} {usage false} } {
  if {[string length $error] > 0} then {
    puts stdout $error
    if {!$usage} then {exit 1}
  }

  puts stdout "usage:\
[file tail [info nameofexecutable]]\
[file tail [info script]] <binaryDirectory> \[sourceDirectory\]\
\[packageFlavor\] \[platformNames\]"

  exit 1
}

proc getEnvironmentVariable { name } {
  #
  # NOTE: Returns the value of the specified environment variable or an empty
  #       string for environment variables that do not exist in the current
  #       process environment.
  #
  return [expr {[info exists ::env($name)] ? $::env($name) : ""}]
}

proc getTemporaryPath {} {
  #
  # NOTE: Returns the normalized path to the first temporary directory found
  #       in the typical set of environment variables used for that purpose
  #       or an empty string to signal a failure to locate such a directory.
  #
  set names [list]

  foreach name [list TEMP TMP] {
    lappend names [string toupper $name] [string tolower $name] \
        [string totitle $name]
  }

  foreach name $names {
    set value [getEnvironmentVariable $name]

    if {[string length $value] > 0} then {
      return [file normalize $value]
    }
  }

  return ""
}

proc appendArgs { args } {
  #
  # NOTE: Returns all passed arguments joined together as a single string with
  #       no intervening spaces between arguments.
  #
  eval append result $args
}

proc readFile { fileName } {
  #
  # NOTE: Reads and returns the entire contents of the specified file, which
  #       may contain binary data.
  #
  set file_id [open $fileName RDONLY]
  fconfigure $file_id -encoding binary -translation binary
  set result [read $file_id]
  close $file_id
  return $result
}

proc writeFile { fileName data } {
  #
  # NOTE: Writes the entire contents of the specified file, which may contain
  #       binary data.
  #
  set file_id [open $fileName {WRONLY CREAT TRUNC}]
  fconfigure $file_id -encoding binary -translation binary
  puts -nonewline $file_id $data
  close $file_id
  return ""
}

proc substFile { fileName } {
  #
  # NOTE: Performs all Tcl command, variable, and backslash substitutions in
  #       the specified file and then rewrites the contents of that same file
  #       with the substituted data.
  #
  return [writeFile $fileName [uplevel 1 [list subst [readFile $fileName]]]]
}

proc replaceFileNameTokens { fileName name buildName platformName } {
  #
  # NOTE: Returns the specified file name containing the platform name instead
  #       of platform placeholder tokens.
  #
  return [string map [list <build> $buildName <platform> $platformName \
      <name> $name] $fileName]
}

#
# NOTE: This is the entry point for this script.
#
set script [file normalize [info script]]

if {[string length $script] == 0} then {
  fail "script file currently being evaluated is unknown" true
}

set path [file dirname $script]
set rootName [file rootname [file tail $script]]

###############################################################################

#
# NOTE: Process and verify all the command line arguments.
#
set argc [llength $argv]
if {$argc < 1 || $argc > 4} then {fail}

set binaryDirectory [lindex $argv 0]

if {[string length $binaryDirectory] == 0} then {
  fail "invalid binary directory"
}

if {![file exists $binaryDirectory] || \
    ![file isdirectory $binaryDirectory]} then {
  fail "binary directory does not exist"
}

if {$argc >= 2} then {
  set sourceDirectory [lindex $argv 1]
} else {
  #
  # NOTE: Assume that the source directory is the parent directory of the one
  #       that contains this script file.
  #
  set sourceDirectory [file dirname $path]
}

if {[string length $sourceDirectory] == 0} then {
  fail "invalid source directory"
}

if {![file exists $sourceDirectory] || \
    ![file isdirectory $sourceDirectory]} then {
  fail "source directory does not exist"
}

if {$argc >= 3} then {
  set packageFlavor [lindex $argv 2]
} else {
  #
  # NOTE: Assume the package flavor is WinRT.
  #
  set packageFlavor WinRT
}

if {[string length $packageFlavor] == 0} then {
  fail "invalid package flavor"
}

if {[string equal -nocase $packageFlavor WinRT]} then {
  set shortName SQLite.WinRT
  set displayName "SQLite for Windows Runtime"
  set targetPlatformIdentifier Windows
  set targetPlatformVersion v8.0
<<<<<<< HEAD
  set minVsVersion 11.0
=======
>>>>>>> f13394c0
  set extraSdkPath ""
  set extraFileListAttributes [appendArgs \
      "\r\n    " {AppliesTo="WindowsAppContainer"} \
      "\r\n    " {DependsOn="Microsoft.VCLibs, version=11.0"}]
} elseif {[string equal -nocase $packageFlavor WinRT81]} then {
  set shortName SQLite.WinRT81
  set displayName "SQLite for Windows Runtime (Windows 8.1)"
  set targetPlatformIdentifier Windows
  set targetPlatformVersion v8.1
  set minVsVersion 12.0
  set extraSdkPath ""
  set extraFileListAttributes [appendArgs \
      "\r\n    " {AppliesTo="WindowsAppContainer"} \
      "\r\n    " {DependsOn="Microsoft.VCLibs, version=12.0"}]
} elseif {[string equal -nocase $packageFlavor WP80]} then {
  set shortName SQLite.WP80
  set displayName "SQLite for Windows Phone"
  set targetPlatformIdentifier "Windows Phone"
  set targetPlatformVersion v8.0
<<<<<<< HEAD
  set minVsVersion 11.0
=======
>>>>>>> f13394c0
  set extraSdkPath "\\..\\$targetPlatformIdentifier"
  set extraFileListAttributes ""
} elseif {[string equal -nocase $packageFlavor Win32]} then {
  set shortName SQLite.Win32
  set displayName "SQLite for Windows"
  set targetPlatformIdentifier Windows
  set targetPlatformVersion v8.0
  set extraSdkPath ""
  set extraFileListAttributes [appendArgs \
      "\r\n    " {AppliesTo="VisualC"}]
} else {
<<<<<<< HEAD
  fail "unsupported package flavor, must be \"WinRT\", \"WinRT81\", or \"WP80\""
=======
  fail "unsupported package flavor, must be \"WinRT\", \"WP80\", or \"Win32\""
>>>>>>> f13394c0
}

if {$argc >= 4} then {
  set platformNames [list]

  foreach platformName [split [lindex $argv 3] ", "] {
    if {[string length $platformName] > 0} then {
      lappend platformNames $platformName
    }
  }
}

###############################################################################

#
# NOTE: Evaluate the user-specific customizations file, if it exists.
#
set userFile [file join $path [appendArgs \
    $rootName . $tcl_platform(user) .tcl]]

if {[file exists $userFile] && \
    [file isfile $userFile]} then {
  source $userFile
}

###############################################################################

set templateFile [file join $path win sqlite.vsix]

if {![file exists $templateFile] || \
    ![file isfile $templateFile]} then {
  fail [appendArgs "template file \"" $templateFile "\" does not exist"]
}

set currentDirectory [pwd]
set outputFile [file join $currentDirectory [appendArgs sqlite- \
    $packageFlavor -output.vsix]]

if {[file exists $outputFile]} then {
  fail [appendArgs "output file \"" $outputFile "\" already exists"]
}

###############################################################################

#
# NOTE: Make sure that a valid temporary directory exists.
#
set temporaryDirectory [getTemporaryPath]

if {[string length $temporaryDirectory] == 0 || \
    ![file exists $temporaryDirectory] || \
    ![file isdirectory $temporaryDirectory]} then {
  fail "cannot locate a usable temporary directory"
}

#
# NOTE: Setup the staging directory to have a unique name inside of the
#       configured temporary directory.
#
set stagingDirectory [file normalize [file join $temporaryDirectory \
    [appendArgs $rootName . [pid]]]]

###############################################################################

#
# NOTE: Configure the external zipping tool.  First, see if it has already
#       been pre-configured.  If not, try to query it from the environment.
#       Finally, fallback on the default of simply "zip", which will then
#       be assumed to exist somewhere along the PATH.
#
if {![info exists zip]} then {
  if {[info exists env(ZipTool)]} then {
    set zip $env(ZipTool)
  }
  if {![info exists zip] || ![file exists $zip]} then {
    set zip zip
  }
}

#
# NOTE: Configure the external unzipping tool.  First, see if it has already
#       been pre-configured.  If not, try to query it from the environment.
#       Finally, fallback on the default of simply "unzip", which will then
#       be assumed to exist somewhere along the PATH.
#
if {![info exists unzip]} then {
  if {[info exists env(UnZipTool)]} then {
    set unzip $env(UnZipTool)
  }
  if {![info exists unzip] || ![file exists $unzip]} then {
    set unzip unzip
  }
}

###############################################################################

#
# NOTE: Attempt to extract the SQLite version from the "sqlite3.h" header file
#       in the source directory.  This script assumes that the header file has
#       already been generated by the build process.
#
set pattern {^#define\s+SQLITE_VERSION\s+"(.*)"$}
set data [readFile [file join $sourceDirectory sqlite3.h]]

if {![regexp -line -- $pattern $data dummy version]} then {
  fail [appendArgs "cannot locate SQLITE_VERSION value in \"" \
      [file join $sourceDirectory sqlite3.h] \"]
}

###############################################################################

#
# NOTE: Setup all the master file list data.  This includes the source file
#       names, the destination file names, and the file processing flags.  The
#       possible file processing flags are:
#
#       "buildNeutral" -- This flag indicates the file location and content do
#                         not depend on the build configuration.
#
#       "platformNeutral" -- This flag indicates the file location and content
#                            do not depend on the build platform.
#
#       "subst" -- This flag indicates that the file contains dynamic textual
#                  content that needs to be processed using [subst] prior to
#                  packaging the file into the final VSIX package.  The primary
#                  use of this flag is to insert the name of the VSIX package,
#                  some package flavor-specific value, or the SQLite version
#                  into a file.
#
#       "noDebug" -- This flag indicates that the file should be skipped when
#                    processing the debug build.
#
#       "noRetail" -- This flag indicates that the file should be skipped when
#                     processing the retail build.
#
#       "move" -- This flag indicates that the file should be moved from the
#                 source to the destination instead of being copied.
#
#       This file metadata may be overridden, either in whole or in part, via
#       the user-specific customizations file.
#
if {![info exists fileNames(source)]} then {
  set fileNames(source) [list "" "" \
    [file join $stagingDirectory DesignTime <build> <platform> sqlite3.props] \
    [file join $sourceDirectory sqlite3.h] \
    [file join $binaryDirectory <build> <platform> sqlite3.lib] \
    [file join $binaryDirectory <build> <platform> sqlite3.dll]]

  if {![info exists no(symbols)]} then {
    lappend fileNames(source) \
        [file join $binaryDirectory <build> <platform> sqlite3.pdb]
  }
}

if {![info exists fileNames(destination)]} then {
  set fileNames(destination) [list \
    [file join $stagingDirectory extension.vsixmanifest] \
    [file join $stagingDirectory SDKManifest.xml] \
    [file join $stagingDirectory DesignTime <build> <platform> <name>.props] \
    [file join $stagingDirectory DesignTime <build> <platform> sqlite3.h] \
    [file join $stagingDirectory DesignTime <build> <platform> sqlite3.lib] \
    [file join $stagingDirectory Redist <build> <platform> sqlite3.dll]]

  if {![info exists no(symbols)]} then {
    lappend fileNames(destination) \
        [file join $stagingDirectory Redist <build> <platform> sqlite3.pdb]
  }
}

if {![info exists fileNames(flags)]} then {
  set fileNames(flags) [list \
      [list buildNeutral platformNeutral subst] \
      [list buildNeutral platformNeutral subst] \
      [list buildNeutral platformNeutral subst move] \
      [list buildNeutral platformNeutral] \
      [list] [list] [list noRetail]]

  if {![info exists no(symbols)]} then {
    lappend fileNames(flags) [list noRetail]
  }
}

###############################################################################

#
# NOTE: Setup the list of builds supported by this script.  These may be
#       overridden via the user-specific customizations file.
#
if {![info exists buildNames]} then {
  set buildNames [list Debug Retail]
}

###############################################################################

#
# NOTE: Setup the list of platforms supported by this script.  These may be
#       overridden via the command line or the user-specific customizations
#       file.
#
if {![info exists platformNames]} then {
  set platformNames [list x86 x64 ARM]
}

###############################################################################

#
# NOTE: Make sure the staging directory exists, creating it if necessary.
#
file mkdir $stagingDirectory

#
# NOTE: Build the Tcl command used to extract the template VSIX package to
#       the staging directory.
#
set extractCommand [list exec -- $unzip $templateFile -d $stagingDirectory]

#
# NOTE: Extract the template VSIX package to the staging directory.
#
eval $extractCommand

###############################################################################

#
# NOTE: Process each file in the master file list.  There are actually three
#       parallel lists that contain the source file names, the destination file
#       names, and the file processing flags. If the "buildNeutral" flag is
#       present, the file location and content do not depend on the build
#       configuration and "CommonConfiguration" will be used in place of the
#       build configuration name.  If the "platformNeutral" flag is present,
#       the file location and content do not depend on the build platform and
#       "neutral" will be used in place of the build platform name.  If the
#       "subst" flag is present, the file is assumed to be a text file that may
#       contain Tcl variable, command, and backslash replacements, to be
#       dynamically replaced during processing using the Tcl [subst] command.
#       If the "noDebug" flag is present, the file will be skipped when
#       processing for the debug build.  If the "noRetail" flag is present, the
#       file will be skipped when processing for the retail build.  If the
#       "move" flag is present, the source file will be deleted after it is
#       copied to the destination file.  If the source file name is an empty
#       string, the destination file name will be assumed to already exist in
#       the staging directory and will not be copied; however, Tcl variable,
#       command, and backslash replacements may still be performed on the
#       destination file prior to the final VSIX package being built if the
#       "subst" flag is present.
#
foreach sourceFileName      $fileNames(source) \
        destinationFileName $fileNames(destination) \
        fileFlags           $fileNames(flags) {
  #
  # NOTE: Process the file flags into separate boolean variables that may be
  #       used within the loop.
  #
  set isBuildNeutral [expr {[lsearch $fileFlags buildNeutral] != -1}]
  set isPlatformNeutral [expr {[lsearch $fileFlags platformNeutral] != -1}]
  set isMove [expr {[lsearch $fileFlags move] != -1}]
  set useSubst [expr {[lsearch $fileFlags subst] != -1}]

  #
  # NOTE: If the current file is build-neutral, then only one build will
  #       be processed for it, namely "CommonConfiguration"; otherwise, each
  #       supported build will be processed for it individually.
  #
  foreach buildName \
      [expr {$isBuildNeutral ? [list CommonConfiguration] : $buildNames}] {
    #
    # NOTE: Should the current file be skipped for this build?
    #
    if {[lsearch $fileFlags no${buildName}] != -1} then {
      continue
    }

    #
    # NOTE: If the current file is platform-neutral, then only one platform
    #       will be processed for it, namely "neutral"; otherwise, each
    #       supported platform will be processed for it individually.
    #
    foreach platformName \
        [expr {$isPlatformNeutral ? [list neutral] : $platformNames}] {
      #
      # NOTE: Use the actual platform name in the destination file name.
      #
      set newDestinationFileName [replaceFileNameTokens $destinationFileName \
          $shortName $buildName $platformName]

      #
      # NOTE: Does the source file need to be copied to the destination file?
      #
      if {[string length $sourceFileName] > 0} then {
        #
        # NOTE: First, make sure the destination directory exists.
        #
        file mkdir [file dirname $newDestinationFileName]

        #
        # NOTE: Then, copy the source file to the destination file verbatim.
        #
        set newSourceFileName [replaceFileNameTokens $sourceFileName \
            $shortName $buildName $platformName]

        file copy $newSourceFileName $newDestinationFileName

        #
        # NOTE: If this is a move instead of a copy, delete the source file
        #       now.
        #
        if {$isMove} then {
          file delete $newSourceFileName
        }
      }

      #
      # NOTE: Does the destination file contain dynamic replacements that must
      #       be processed now?
      #
      if {$useSubst} then {
        #
        # NOTE: Perform any dynamic replacements contained in the destination
        #       file and then re-write it in-place.
        #
        substFile $newDestinationFileName
      }
    }
  }
}

###############################################################################

#
# NOTE: Change the current directory to the staging directory so that the
#       external archive building tool can pickup the necessary files using
#       relative paths.
#
cd $stagingDirectory

#
# NOTE: Build the Tcl command used to archive the final VSIX package in the
#       output directory.
#
set archiveCommand [list exec -- $zip -r $outputFile *]

#
# NOTE: Build the final VSIX package archive in the output directory.
#
eval $archiveCommand

#
# NOTE: Change back to the previously saved current directory.
#
cd $currentDirectory

#
# NOTE: Cleanup the temporary staging directory.
#
file delete -force $stagingDirectory

###############################################################################

#
# NOTE: Success, emit the fully qualified path of the generated VSIX file.
#
puts stdout $outputFile<|MERGE_RESOLUTION|>--- conflicted
+++ resolved
@@ -265,10 +265,7 @@
   set displayName "SQLite for Windows Runtime"
   set targetPlatformIdentifier Windows
   set targetPlatformVersion v8.0
-<<<<<<< HEAD
   set minVsVersion 11.0
-=======
->>>>>>> f13394c0
   set extraSdkPath ""
   set extraFileListAttributes [appendArgs \
       "\r\n    " {AppliesTo="WindowsAppContainer"} \
@@ -288,10 +285,7 @@
   set displayName "SQLite for Windows Phone"
   set targetPlatformIdentifier "Windows Phone"
   set targetPlatformVersion v8.0
-<<<<<<< HEAD
   set minVsVersion 11.0
-=======
->>>>>>> f13394c0
   set extraSdkPath "\\..\\$targetPlatformIdentifier"
   set extraFileListAttributes ""
 } elseif {[string equal -nocase $packageFlavor Win32]} then {
@@ -299,15 +293,13 @@
   set displayName "SQLite for Windows"
   set targetPlatformIdentifier Windows
   set targetPlatformVersion v8.0
+  set minVsVersion 11.0
   set extraSdkPath ""
   set extraFileListAttributes [appendArgs \
-      "\r\n    " {AppliesTo="VisualC"}]
+      "\r\n    " {AppliesTo="VisualC"} \
+      "\r\n    " {DependsOn="Microsoft.VCLibs, version=11.0"}]
 } else {
-<<<<<<< HEAD
-  fail "unsupported package flavor, must be \"WinRT\", \"WinRT81\", or \"WP80\""
-=======
-  fail "unsupported package flavor, must be \"WinRT\", \"WP80\", or \"Win32\""
->>>>>>> f13394c0
+  fail "unsupported package flavor, must be one of: WinRT WinRT81 WP80 Win32"
 }
 
 if {$argc >= 4} then {
