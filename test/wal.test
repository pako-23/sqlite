# 2010 April 13
#
# The author disclaims copyright to this source code.  In place of
# a legal notice, here is a blessing:
#
#    May you do good and not evil.
#    May you find forgiveness for yourself and forgive others.
#    May you share freely, never taking more than you give.
#
#***********************************************************************
# This file implements regression tests for SQLite library.  The
# focus of this file is testing the operation of the library in
# "PRAGMA journal_mode=WAL" mode.
#

set testdir [file dirname $argv0]
source $testdir/tester.tcl
source $testdir/lock_common.tcl
source $testdir/malloc_common.tcl
source $testdir/wal_common.tcl

set testprefix wal

ifcapable !wal {finish_test ; return }
if { ![wal_is_ok] } {
  finish_test 
  return 
}

proc reopen_db {} {
  catch { db close }
  forcedelete test.db test.db-wal test.db-wal-summary
  sqlite3_wal db test.db
}

set ::blobcnt 0
proc blob {nByte} {
  incr ::blobcnt
  return [string range [string repeat "${::blobcnt}x" $nByte] 1 $nByte]
}

proc sqlite3_wal {args} {
  eval sqlite3 $args
  [lindex $args 0] eval { PRAGMA auto_vacuum = 0 }
  [lindex $args 0] eval { PRAGMA page_size = 1024 }
  [lindex $args 0] eval { PRAGMA journal_mode = wal }
  [lindex $args 0] eval { PRAGMA synchronous = normal }
  [lindex $args 0] function blob blob
}

proc log_deleted {logfile} {
  return [expr [file exists $logfile]==0]
}

#
# These are 'warm-body' tests used while developing the WAL code. They
# serve to prove that a few really simple cases work:
#
# wal-1.*: Read and write the database.
# wal-2.*: Test MVCC with one reader, one writer.
# wal-3.*: Test transaction rollback.
# wal-4.*: Test savepoint/statement rollback.
# wal-5.*: Test the temp database.
# wal-6.*: Test creating databases with different page sizes.
#
#
#
do_test wal-0.1 {
  execsql { PRAGMA auto_vacuum = 0 }
  execsql { PRAGMA synchronous = normal }
  execsql { PRAGMA journal_mode = wal }
} {wal}
do_test wal-0.2 {
  file size test.db
} {1024}

do_test wal-1.0 {
  execsql { 
    BEGIN;
    CREATE TABLE t1(a, b); 
  }
  list [file exists test.db-journal] \
       [file exists test.db-wal]     \
       [file size test.db]
} {0 1 1024}
do_test wal-1.1 {
  execsql COMMIT
  list [file exists test.db-journal] [file exists test.db-wal]
} {0 1}
do_test wal-1.2 {
  # There are now two pages in the log.
  file size test.db-wal
} [wal_file_size 2 1024]

do_test wal-1.3 {
  execsql { SELECT * FROM sqlite_master }
} {table t1 t1 2 {CREATE TABLE t1(a, b)}}

do_test wal-1.4 {
  execsql { INSERT INTO t1 VALUES(1, 2) }
  execsql { INSERT INTO t1 VALUES(3, 4) }
  execsql { INSERT INTO t1 VALUES(5, 6) }
  execsql { INSERT INTO t1 VALUES(7, 8) }
  execsql { INSERT INTO t1 VALUES(9, 10) }
} {}

do_test wal-1.5 {
  execsql { SELECT * FROM t1 }
} {1 2 3 4 5 6 7 8 9 10}

do_test wal-2.1 {
  sqlite3_wal db2 ./test.db
  execsql { BEGIN; SELECT * FROM t1 } db2
} {1 2 3 4 5 6 7 8 9 10}

do_test wal-2.2 {
  execsql { INSERT INTO t1 VALUES(11, 12) }
  execsql { SELECT * FROM t1 }
} {1 2 3 4 5 6 7 8 9 10 11 12}

do_test wal-2.3 {
  execsql { SELECT * FROM t1 } db2
} {1 2 3 4 5 6 7 8 9 10}

do_test wal-2.4 {
  execsql { INSERT INTO t1 VALUES(13, 14) }
  execsql { SELECT * FROM t1 }
} {1 2 3 4 5 6 7 8 9 10 11 12 13 14}

do_test wal-2.5 {
  execsql { SELECT * FROM t1 } db2
} {1 2 3 4 5 6 7 8 9 10}

do_test wal-2.6 {
  execsql { COMMIT; SELECT * FROM t1 } db2
} {1 2 3 4 5 6 7 8 9 10 11 12 13 14}

do_test wal-3.1 {
  execsql { BEGIN; DELETE FROM t1 }
  execsql { SELECT * FROM t1 }
} {}
do_test wal-3.2 {
  execsql { SELECT * FROM t1 } db2
} {1 2 3 4 5 6 7 8 9 10 11 12 13 14}
do_test wal-3.3 {
  execsql { ROLLBACK }
  execsql { SELECT * FROM t1 }
} {1 2 3 4 5 6 7 8 9 10 11 12 13 14}
db2 close

#-------------------------------------------------------------------------
# The following tests, wal-4.*, test that savepoints work with WAL 
# databases.
#
do_test wal-4.1 {
  execsql {
    DELETE FROM t1;
    BEGIN;
      INSERT INTO t1 VALUES('a', 'b');
      SAVEPOINT sp;
        INSERT INTO t1 VALUES('c', 'd');
        SELECT * FROM t1;
  }
} {a b c d}
do_test wal-4.2 {
  execsql {
      ROLLBACK TO sp;
      SELECT * FROM t1;
  }
} {a b}
do_test wal-4.3 {
  execsql {
    COMMIT;
    SELECT * FROM t1;
  }
} {a b}

do_test wal-4.4.1 {
  ifcapable enable_persist_wal {
    file_control_persist_wal db 0
  }
  db close
  sqlite3 db test.db
  db func blob blob
  list [execsql { SELECT * FROM t1 }] [file size test.db-wal]
} {{a b} 0}
do_test wal-4.4.2 {
  execsql { PRAGMA cache_size = 10 }
  execsql {
    CREATE TABLE t2(a, b);
    INSERT INTO t2 VALUES(blob(400), blob(400));
    SAVEPOINT tr;
      INSERT INTO t2 SELECT blob(400), blob(400) FROM t2; /*  2 */
      INSERT INTO t2 SELECT blob(400), blob(400) FROM t2; /*  4 */
      INSERT INTO t2 SELECT blob(400), blob(400) FROM t2; /*  8 */
      INSERT INTO t2 SELECT blob(400), blob(400) FROM t2; /* 16 */
      INSERT INTO t2 SELECT blob(400), blob(400) FROM t2; /* 32 */
      INSERT INTO t1 SELECT blob(400), blob(400) FROM t1; /*  2 */
      INSERT INTO t1 SELECT blob(400), blob(400) FROM t1; /*  4 */
      INSERT INTO t1 SELECT blob(400), blob(400) FROM t1; /*  8 */
      INSERT INTO t1 SELECT blob(400), blob(400) FROM t1; /* 16 */
      INSERT INTO t1 SELECT blob(400), blob(400) FROM t1; /* 32 */
      SELECT count(*) FROM t2;
  }
} {32}
do_test wal-4.4.3 {
  execsql { ROLLBACK TO tr }
} {}
do_test wal-4.4.4 {
  set logsize [file size test.db-wal]
  execsql {
      INSERT INTO t1 VALUES('x', 'y');
    RELEASE tr;
  }
  expr { $logsize == [file size test.db-wal] }
} {1}
do_test wal-4.4.5 {
  execsql { SELECT count(*) FROM t2 }
} {1}
do_test wal-4.4.6 {
  forcecopy test.db test2.db
  forcecopy test.db-wal test2.db-wal
  sqlite3 db2 test2.db
  execsql { SELECT count(*) FROM t2 ; SELECT count(*) FROM t1 } db2
} {1 2}
do_test wal-4.4.7 {
  execsql { PRAGMA integrity_check } db2
} {ok}
db2 close

do_test wal-4.5.1 {
  reopen_db
  ifcapable enable_persist_wal {
    file_control_persist_wal db 0
  }
  db func blob blob
  execsql {
    PRAGMA journal_mode = WAL;
    CREATE TABLE t1(a, b);
    INSERT INTO t1 VALUES('a', 'b');
  }
  sqlite3 db test.db
  db func blob blob
  list [execsql { SELECT * FROM t1 }] [file size test.db-wal]
} {{a b} 0}
do_test wal-4.5.2 {
  execsql { PRAGMA cache_size = 10 }
  execsql {
    CREATE TABLE t2(a, b);
    BEGIN;
    INSERT INTO t2 VALUES(blob(400), blob(400));
    SAVEPOINT tr;
      INSERT INTO t2 SELECT blob(400), blob(400) FROM t2; /*  2 */
      INSERT INTO t2 SELECT blob(400), blob(400) FROM t2; /*  4 */
      INSERT INTO t2 SELECT blob(400), blob(400) FROM t2; /*  8 */
      INSERT INTO t2 SELECT blob(400), blob(400) FROM t2; /* 16 */
      INSERT INTO t2 SELECT blob(400), blob(400) FROM t2; /* 32 */
      INSERT INTO t1 SELECT blob(400), blob(400) FROM t1; /*  2 */
      INSERT INTO t1 SELECT blob(400), blob(400) FROM t1; /*  4 */
      INSERT INTO t1 SELECT blob(400), blob(400) FROM t1; /*  8 */
      INSERT INTO t1 SELECT blob(400), blob(400) FROM t1; /* 16 */
      INSERT INTO t1 SELECT blob(400), blob(400) FROM t1; /* 32 */
      SELECT count(*) FROM t2;
  }
} {32}
do_test wal-4.5.3 {
  execsql { ROLLBACK TO tr }
} {}
do_test wal-4.5.4 {
  set logsize [file size test.db-wal]
  execsql {
      INSERT INTO t1 VALUES('x', 'y');
    RELEASE tr;
    COMMIT;
  }
  expr { $logsize == [file size test.db-wal] }
} {1}
do_test wal-4.5.5 {
  execsql { SELECT count(*) FROM t2 ; SELECT count(*) FROM t1 }
} {1 2}
do_test wal-4.5.6 {
  forcecopy test.db test2.db
  forcecopy test.db-wal test2.db-wal
  sqlite3 db2 test2.db
  execsql { SELECT count(*) FROM t2 ; SELECT count(*) FROM t1 } db2
} {1 2}
do_test wal-4.5.7 {
  execsql { PRAGMA integrity_check } db2
} {ok}
db2 close

do_test wal-4.6.1 {
  execsql {
    DELETE FROM t2;
    PRAGMA wal_checkpoint;
    BEGIN;
      INSERT INTO t2 VALUES('w', 'x');
      SAVEPOINT save;
        INSERT INTO t2 VALUES('y', 'z');
      ROLLBACK TO save;
    COMMIT;
  }
  execsql { SELECT * FROM t2 }
} {w x}


reopen_db
do_test wal-5.1 {
  execsql {
    CREATE TEMP TABLE t2(a, b);
    INSERT INTO t2 VALUES(1, 2);
  }
} {}
do_test wal-5.2 {
  execsql {
    BEGIN;
      INSERT INTO t2 VALUES(3, 4);
      SELECT * FROM t2;
  }
} {1 2 3 4}
do_test wal-5.3 {
  execsql {
    ROLLBACK;
    SELECT * FROM t2;
  }
} {1 2}
do_test wal-5.4 {
  execsql {
    CREATE TEMP TABLE t3(x UNIQUE);
    BEGIN;
      INSERT INTO t2 VALUES(3, 4);
      INSERT INTO t3 VALUES('abc');
  }
  catchsql { INSERT INTO t3 VALUES('abc') }
} {1 {UNIQUE constraint failed: t3.x}}
do_test wal-5.5 {
  execsql {
    COMMIT;
    SELECT * FROM t2;
  }
} {1 2 3 4}
db close

foreach sector {512 4096} {
  sqlite3_simulate_device -sectorsize $sector
  foreach pgsz {512 1024 2048 4096} {
    forcedelete test.db test.db-wal
    do_test wal-6.$sector.$pgsz.1 {
      sqlite3 db test.db -vfs devsym
      ifcapable enable_persist_wal {
        file_control_persist_wal db 0
      }
      execsql "
        PRAGMA page_size = $pgsz;
        PRAGMA auto_vacuum = 0;
        PRAGMA journal_mode = wal;
      "
      execsql "
        CREATE TABLE t1(a, b);
        INSERT INTO t1 VALUES(1, 2);
      "
      db close
      file size test.db
    } [expr $pgsz*2]
  
    do_test wal-6.$sector.$pgsz.2 {
      log_deleted test.db-wal
    } {1}
  }
}

do_test wal-7.1 {
  forcedelete test.db test.db-wal
  sqlite3_wal db test.db
  execsql {
    PRAGMA page_size = 1024;
    CREATE TABLE t1(a, b);
    INSERT INTO t1 VALUES(1, 2);
  }
  list [file size test.db] [file size test.db-wal]
} [list 1024 [wal_file_size 3 1024]]
do_test wal-7.2 {
  execsql { PRAGMA wal_checkpoint }
  list [file size test.db] [file size test.db-wal]
} [list 2048 [wal_file_size 3 1024]]

# Execute some transactions in auto-vacuum mode to test database file
# truncation.
#
do_test wal-8.1 {
  reopen_db
  catch { db close }
  forcedelete test.db test.db-wal

  sqlite3 db test.db
  db function blob blob
  execsql {
    PRAGMA auto_vacuum = 1;
    PRAGMA journal_mode = wal;
    PRAGMA auto_vacuum;
  }
} {wal 1}
do_test wal-8.2 {
  execsql {
    PRAGMA page_size = 1024;
    CREATE TABLE t1(x);
    INSERT INTO t1 VALUES(blob(900));
    INSERT INTO t1 VALUES(blob(900));
    INSERT INTO t1 SELECT blob(900) FROM t1;       /*  4 */
    INSERT INTO t1 SELECT blob(900) FROM t1;       /*  8 */
    INSERT INTO t1 SELECT blob(900) FROM t1;       /* 16 */
    INSERT INTO t1 SELECT blob(900) FROM t1;       /* 32 */
    INSERT INTO t1 SELECT blob(900) FROM t1;       /* 64 */
    PRAGMA wal_checkpoint;
  }
  file size test.db
} [expr 68*1024]
do_test wal-8.3 {
  execsql { 
    DELETE FROM t1 WHERE rowid<54;
    PRAGMA wal_checkpoint;
  }
  file size test.db
} [expr 14*1024]

# Run some "warm-body" tests to ensure that log-summary files with more
# than 256 entries (log summaries that contain index blocks) work Ok.
#
do_test wal-9.1 {
  reopen_db
  execsql {
    PRAGMA cache_size=2000;
    CREATE TABLE t1(x PRIMARY KEY);
    INSERT INTO t1 VALUES(blob(900));
    INSERT INTO t1 VALUES(blob(900));
    INSERT INTO t1 SELECT blob(900) FROM t1;       /*  4 */
    INSERT INTO t1 SELECT blob(900) FROM t1;       /*  8 */
    INSERT INTO t1 SELECT blob(900) FROM t1;       /* 16 */
    INSERT INTO t1 SELECT blob(900) FROM t1;       /* 32 */
    INSERT INTO t1 SELECT blob(900) FROM t1;       /* 64 */
    INSERT INTO t1 SELECT blob(900) FROM t1;       /* 128 */
    INSERT INTO t1 SELECT blob(900) FROM t1;       /* 256 */
  }
  file size test.db
} 1024
do_test wal-9.2 {
  sqlite3_wal db2 test.db
  execsql {PRAGMA integrity_check } db2
} {ok}

do_test wal-9.3 {
  forcedelete test2.db test2.db-wal
  copy_file test.db test2.db
  copy_file test.db-wal test2.db-wal
  sqlite3_wal db3 test2.db 
  execsql {PRAGMA integrity_check } db3
} {ok}
db3 close

do_test wal-9.4 {
  execsql { PRAGMA wal_checkpoint }
  db2 close
  sqlite3_wal db2 test.db
  execsql {PRAGMA integrity_check } db2
} {ok}

foreach handle {db db2 db3} { catch { $handle close } }
unset handle

#-------------------------------------------------------------------------
# The following block of tests - wal-10.* - test that the WAL locking 
# scheme works in simple cases. This block of tests is run twice. Once
# using multiple connections in the address space of the current process,
# and once with all connections except one running in external processes.
#
do_multiclient_test tn {

  # Initialize the database schema and contents.
  #
  do_test wal-10.$tn.1 {
    execsql {
      PRAGMA auto_vacuum = 0;
      PRAGMA journal_mode = wal;
      CREATE TABLE t1(a, b);
      INSERT INTO t1 VALUES(1, 2);
      SELECT * FROM t1;
    }
  } {wal 1 2}

  # Open a transaction and write to the database using [db]. Check that [db2]
  # is still able to read the snapshot before the transaction was opened.
  #
  do_test wal-10.$tn.2 {
    execsql { BEGIN; INSERT INTO t1 VALUES(3, 4); }
    sql2 {SELECT * FROM t1}
  } {1 2}

  # Have [db] commit the transaction. Check that [db2] is now seeing the 
  # new, updated snapshot.
  #
  do_test wal-10.$tn.3 {
    execsql { COMMIT }
    sql2 {SELECT * FROM t1}
  } {1 2 3 4}

  # Have [db2] open a read transaction. Then write to the db via [db]. Check
  # that [db2] is still seeing the original snapshot. Then read with [db3].
  # [db3] should see the newly committed data.
  #
  do_test wal-10.$tn.4 {
    sql2 { BEGIN ; SELECT * FROM t1}
  } {1 2 3 4}
  do_test wal-10.$tn.5 {
    execsql { INSERT INTO t1 VALUES(5, 6); }
    sql2 {SELECT * FROM t1}
  } {1 2 3 4}
  do_test wal-10.$tn.6 {
    sql3 {SELECT * FROM t1}
  } {1 2 3 4 5 6}
  do_test wal-10.$tn.7 {
    sql2 COMMIT
  } {}

  # Have [db2] open a write transaction. Then attempt to write to the 
  # database via [db]. This should fail (writer lock cannot be obtained).
  #
  # Then open a read-transaction with [db]. Commit the [db2] transaction
  # to disk. Verify that [db] still cannot write to the database (because
  # it is reading an old snapshot).
  #
  # Close the current [db] transaction. Open a new one. [db] can now write
  # to the database (as it is not locked and [db] is reading the latest
  # snapshot).
  #
  do_test wal-10.$tn.7 {
    sql2 { BEGIN; INSERT INTO t1 VALUES(7, 8) ; }
    catchsql { INSERT INTO t1 VALUES(9, 10) }
  } {1 {database is locked}}
  do_test wal-10.$tn.8 {
    execsql { BEGIN ; SELECT * FROM t1 }
  } {1 2 3 4 5 6}
  do_test wal-10.$tn.9 {
    sql2 COMMIT
    catchsql { INSERT INTO t1 VALUES(9, 10) }
  } {1 {database is locked}}
  do_test wal-10.$tn.10 {
    execsql { COMMIT }
    execsql { BEGIN }
    execsql { INSERT INTO t1 VALUES(9, 10) }
    execsql { COMMIT }
    execsql { SELECT * FROM t1 }
  } {1 2 3 4 5 6 7 8 9 10}

  # Open a read transaction with [db2]. Check that this prevents [db] from
  # checkpointing the database. But not from writing to it.
  #
  do_test wal-10.$tn.11 {
    sql2 { BEGIN; SELECT * FROM t1 }
  } {1 2 3 4 5 6 7 8 9 10}
  do_test wal-10.$tn.12 {
    catchsql { PRAGMA wal_checkpoint } 
  } {0 {0 7 7}}   ;# Reader no longer block checkpoints
  do_test wal-10.$tn.13 {
    execsql { INSERT INTO t1 VALUES(11, 12) }
    sql2 {SELECT * FROM t1}
  } {1 2 3 4 5 6 7 8 9 10}

  # Writers do not block checkpoints any more either.
  #
  do_test wal-10.$tn.14 {
    catchsql { PRAGMA wal_checkpoint } 
  } {0 {0 8 7}}

  # The following series of test cases used to verify another blocking
  # case in WAL - a case which no longer blocks.
  #
  do_test wal-10.$tn.15 {
    sql2 { COMMIT; BEGIN; SELECT * FROM t1; }
  } {1 2 3 4 5 6 7 8 9 10 11 12}
  do_test wal-10.$tn.16 {
    catchsql { PRAGMA wal_checkpoint } 
  } {0 {0 8 8}}
  do_test wal-10.$tn.17 {
    execsql { PRAGMA wal_checkpoint } 
  } {0 8 8}
  do_test wal-10.$tn.18 {
    sql3 { BEGIN; SELECT * FROM t1 }
  } {1 2 3 4 5 6 7 8 9 10 11 12}
  do_test wal-10.$tn.19 {
    catchsql { INSERT INTO t1 VALUES(13, 14) }
  } {0 {}}
  do_test wal-10.$tn.20 {
    execsql { SELECT * FROM t1 }
  } {1 2 3 4 5 6 7 8 9 10 11 12 13 14}
  do_test wal-10.$tn.21 {
    sql3 COMMIT
    sql2 COMMIT
  } {}
  do_test wal-10.$tn.22 {
    execsql { SELECT * FROM t1 }
  } {1 2 3 4 5 6 7 8 9 10 11 12 13 14}

  # Another series of tests that used to demonstrate blocking behavior
  # but which now work.
  #
  do_test wal-10.$tn.23 {
    execsql { PRAGMA wal_checkpoint }
  } {0 9 9}
  do_test wal-10.$tn.24 {
    sql2 { BEGIN; SELECT * FROM t1; }
  } {1 2 3 4 5 6 7 8 9 10 11 12 13 14}
  do_test wal-10.$tn.25 {
    execsql { PRAGMA wal_checkpoint }
  } {0 9 9}
  do_test wal-10.$tn.26 {
    catchsql { INSERT INTO t1 VALUES(15, 16) }
  } {0 {}}
  do_test wal-10.$tn.27 {
    sql3 { INSERT INTO t1 VALUES(17, 18) }
  } {}
  do_test wal-10.$tn.28 {
    code3 {
      set ::STMT [sqlite3_prepare db3 "SELECT * FROM t1" -1 TAIL]
      sqlite3_step $::STMT
    }
    execsql { SELECT * FROM t1 }
  } {1 2 3 4 5 6 7 8 9 10 11 12 13 14 15 16 17 18}
  do_test wal-10.$tn.29 {
    execsql { INSERT INTO t1 VALUES(19, 20) }
    catchsql { PRAGMA wal_checkpoint }
  } {0 {0 3 0}}
  do_test wal-10.$tn.30 {
    code3 { sqlite3_finalize $::STMT }
    execsql { PRAGMA wal_checkpoint }
  } {0 3 0}

  # At one point, if a reader failed to upgrade to a writer because it
  # was reading an old snapshot, the write-locks were not being released.
  # Test that this bug has been fixed.
  #
  do_test wal-10.$tn.31 {
    sql2 COMMIT
    execsql { BEGIN ; SELECT * FROM t1 }
    sql2 { INSERT INTO t1 VALUES(21, 22) }
    catchsql { INSERT INTO t1 VALUES(23, 24) }
  } {1 {database is locked}}
  do_test wal-10.$tn.32 {
    # This statement would fail when the bug was present.
    sql2 { INSERT INTO t1 VALUES(23, 24) }
  } {}
  do_test wal-10.$tn.33 {
    execsql { SELECT * FROM t1 ; COMMIT }
  } {1 2 3 4 5 6 7 8 9 10 11 12 13 14 15 16 17 18 19 20}
  do_test wal-10.$tn.34 {
    execsql { SELECT * FROM t1 }
  } {1 2 3 4 5 6 7 8 9 10 11 12 13 14 15 16 17 18 19 20 21 22 23 24}

  # Test that if a checkpointer cannot obtain the required locks, it
  # releases all locks before returning a busy error.
  #
  do_test wal-10.$tn.35 {
    execsql { 
      DELETE FROM t1;
      INSERT INTO t1 VALUES('a', 'b');
      INSERT INTO t1 VALUES('c', 'd');
    }
    sql2 {
      BEGIN;
        SELECT * FROM t1;
    }
  } {a b c d}
  do_test wal-10.$tn.36 {
    catchsql { PRAGMA wal_checkpoint }
  } {0 {0 8 8}}
  do_test wal-10.$tn.36 {
    sql3 { INSERT INTO t1 VALUES('e', 'f') }
    sql2 { SELECT * FROM t1 }
  } {a b c d}
  do_test wal-10.$tn.37 {
    sql2 COMMIT
    execsql { PRAGMA wal_checkpoint }
  } {0 9 9}
}

#-------------------------------------------------------------------------
# This block of tests, wal-11.*, test that nothing goes terribly wrong
# if frames must be written to the log file before a transaction is
# committed (in order to free up memory).
#
do_test wal-11.1 {
  reopen_db
  execsql {
    PRAGMA cache_size = 10;
    PRAGMA page_size = 1024;
    CREATE TABLE t1(x PRIMARY KEY);
  }
  list [expr [file size test.db]/1024] [expr [file size test.db-wal]/1044]
} {1 3}
do_test wal-11.2 {
  execsql { PRAGMA wal_checkpoint }
  list [expr [file size test.db]/1024] [file size test.db-wal]
} [list 3 [wal_file_size 3 1024]]
do_test wal-11.3 {
  execsql { INSERT INTO t1 VALUES( blob(900) ) }
  list [expr [file size test.db]/1024] [file size test.db-wal]
} [list 3 [wal_file_size 4 1024]]

do_test wal-11.4 {
  execsql { 
    BEGIN;
      INSERT INTO t1 SELECT blob(900) FROM t1;   -- 2
      INSERT INTO t1 SELECT blob(900) FROM t1;   -- 4
      INSERT INTO t1 SELECT blob(900) FROM t1;   -- 8
      INSERT INTO t1 SELECT blob(900) FROM t1;   -- 16
  }
  list [expr [file size test.db]/1024] [file size test.db-wal]
} [list 3 [wal_file_size 32 1024]]
do_test wal-11.5 {
  execsql { 
    SELECT count(*) FROM t1;
    PRAGMA integrity_check;
  }
} {16 ok}
do_test wal-11.6 {
  execsql COMMIT
  list [expr [file size test.db]/1024] [file size test.db-wal]
} [list 3 [wal_file_size 41 1024]]
do_test wal-11.7 {
  execsql { 
    SELECT count(*) FROM t1;
    PRAGMA integrity_check;
  }
} {16 ok}
do_test wal-11.8 {
  execsql { PRAGMA wal_checkpoint }
  list [expr [file size test.db]/1024] [file size test.db-wal]
} [list 37 [wal_file_size 41 1024]]
do_test wal-11.9 {
  ifcapable enable_persist_wal {
    file_control_persist_wal db 0
  }
  db close
  list [expr [file size test.db]/1024] [log_deleted test.db-wal]
} {37 1}
sqlite3_wal db test.db
<<<<<<< HEAD
ifcapable enable_persist_wal {
  file_control_persist_wal db 0
}
=======
set nWal 39
if {[permutation]!="mmap"} {set nWal 37}
ifcapable !mmap {set nWal 37}
>>>>>>> 2e7be081
do_test wal-11.10 {
  execsql {
    PRAGMA cache_size = 10;
    BEGIN;
      INSERT INTO t1 SELECT blob(900) FROM t1;   -- 32
      SELECT count(*) FROM t1;
  }
  list [expr [file size test.db]/1024] [file size test.db-wal]
} [list 37 [wal_file_size $nWal 1024]]
do_test wal-11.11 {
  execsql {
      SELECT count(*) FROM t1;
    ROLLBACK;
    SELECT count(*) FROM t1;
  }
} {32 16}
do_test wal-11.12 {
  list [expr [file size test.db]/1024] [file size test.db-wal]
} [list 37 [wal_file_size $nWal 1024]]
do_test wal-11.13 {
  execsql {
    INSERT INTO t1 VALUES( blob(900) );
    SELECT count(*) FROM t1;
    PRAGMA integrity_check;
  }
} {17 ok}
do_test wal-11.14 {
  list [expr [file size test.db]/1024] [file size test.db-wal]
} [list 37 [wal_file_size $nWal 1024]]


#-------------------------------------------------------------------------
# This block of tests, wal-12.*, tests the fix for a problem that 
# could occur if a log that is a prefix of an older log is written 
# into a reused log file.
#
reopen_db
do_test wal-12.1 {
  execsql {
    PRAGMA page_size = 1024;
    CREATE TABLE t1(x, y);
    CREATE TABLE t2(x, y);
    INSERT INTO t1 VALUES('A', 1);
  }
  list [expr [file size test.db]/1024] [file size test.db-wal]
} [list 1 [wal_file_size 5 1024]]
do_test wal-12.2 {
  ifcapable enable_persist_wal {
    file_control_persist_wal db 0
  }
  db close
  sqlite3 db test.db
  execsql {
    PRAGMA synchronous = normal;
    UPDATE t1 SET y = 0 WHERE x = 'A';
  }
  list [expr [file size test.db]/1024] [expr [file size test.db-wal]/1044]
} {3 1}
do_test wal-12.3 {
  execsql { INSERT INTO t2 VALUES('B', 1) }
  list [expr [file size test.db]/1024] [expr [file size test.db-wal]/1044]
} {3 2}
do_test wal-12.4 {
  forcecopy test.db test2.db
  forcecopy test.db-wal test2.db-wal
  sqlite3_wal db2 test2.db
  execsql { SELECT * FROM t2 } db2
} {B 1}
db2 close
do_test wal-12.5 {
  execsql {
    PRAGMA wal_checkpoint;
    UPDATE t2 SET y = 2 WHERE x = 'B'; 
    PRAGMA wal_checkpoint;
    UPDATE t1 SET y = 1 WHERE x = 'A';
    PRAGMA wal_checkpoint;
    UPDATE t1 SET y = 0 WHERE x = 'A';
  }
  execsql {  SELECT * FROM t2 }
} {B 2}
do_test wal-12.6 {
  forcecopy test.db test2.db
  forcecopy test.db-wal test2.db-wal
  sqlite3_wal db2 test2.db
  execsql { SELECT * FROM t2 } db2
} {B 2}
db2 close
ifcapable enable_persist_wal {
  file_control_persist_wal db 0
}
db close

#-------------------------------------------------------------------------
# Test large log summaries.
#
# In this case "large" usually means a log file that requires a wal-index
# mapping larger than 64KB (the default initial allocation). A 64KB wal-index
# is large enough for a log file that contains approximately 13100 frames.
# So the following tests create logs containing at least this many frames.
#
# wal-13.1.*: This test case creates a very large log file within the
#             file-system (around 200MB). The log file does not contain
#             any valid frames. Test that the database file can still be
#             opened and queried, and that the invalid log file causes no 
#             problems.
#
# wal-13.2.*: Test that a process may create a large log file and query
#             the database (including the log file that it itself created).
#
# wal-13.3.*: Test that if a very large log file is created, and then a
#             second connection is opened on the database file, it is possible
#             to query the database (and the very large log) using the
#             second connection.
#
# wal-13.4.*: Same test as wal-13.3.*. Except in this case the second
#             connection is opened by an external process.
#
do_test wal-13.1.1 {
  list [file exists test.db] [file exists test.db-wal]
} {1 0}
do_test wal-13.1.2 {
  set fd [open test.db-wal w]
  seek $fd [expr 200*1024*1024]
  puts $fd ""
  close $fd
  sqlite3 db test.db
  execsql { SELECT * FROM t2 }
} {B 2}
do_test wal-13.1.3 {
  ifcapable enable_persist_wal {
    file_control_persist_wal db 0
  }
  db close
  file exists test.db-wal
} {0}

do_test wal-13.2.1 {
  sqlite3 db test.db
  execsql { SELECT count(*) FROM t2 }
} {1}
do_test wal-13.2.2 {
  db function blob blob
  for {set i 0} {$i < 16} {incr i} {
    execsql { INSERT INTO t2 SELECT blob(400), blob(400) FROM t2 }
  }
  execsql { SELECT count(*) FROM t2 }
} [expr int(pow(2, 16))]
do_test wal-13.2.3 {
  expr [file size test.db-wal] > [wal_file_size 33000 1024]
} 1

do_multiclient_test tn {
  incr tn 2

  do_test wal-13.$tn.0 {
    sql1 {
      PRAGMA journal_mode = WAL;
      CREATE TABLE t1(x);
      INSERT INTO t1 SELECT randomblob(800);
    }
    sql1 { SELECT count(*) FROM t1 }
  } {1}

  for {set ii 1} {$ii<16} {incr ii} {
    do_test wal-13.$tn.$ii.a {
      sql2 { INSERT INTO t1 SELECT randomblob(800) FROM t1 }
      sql2 { SELECT count(*) FROM t1 }
    } [expr (1<<$ii)]
    do_test wal-13.$tn.$ii.b {
      sql1 { SELECT count(*) FROM t1 }
    } [expr (1<<$ii)]
    do_test wal-13.$tn.$ii.c {
      sql1 { SELECT count(*) FROM t1 }
    } [expr (1<<$ii)]
    do_test wal-13.$tn.$ii.d {
      sql1 { PRAGMA integrity_check }
    } {ok}
  }
}

#-------------------------------------------------------------------------
# Check a fun corruption case has been fixed.
#
# The problem was that after performing a checkpoint using a connection
# that had an out-of-date pager-cache, the next time the connection was
# used it did not realize the cache was out-of-date and proceeded to
# operate with an inconsistent cache. Leading to corruption.
#
catch { db close }
catch { db2 close }
catch { db3 close }
forcedelete test.db test.db-wal
sqlite3 db test.db
sqlite3 db2 test.db
do_test wal-14 {
  execsql {
    PRAGMA journal_mode = WAL;
    CREATE TABLE t1(a PRIMARY KEY, b);
    INSERT INTO t1 VALUES(randomblob(10), randomblob(100));
    INSERT INTO t1 SELECT randomblob(10), randomblob(100) FROM t1;
    INSERT INTO t1 SELECT randomblob(10), randomblob(100) FROM t1;
    INSERT INTO t1 SELECT randomblob(10), randomblob(100) FROM t1;
  }

  db2 eval { 
    INSERT INTO t1 SELECT randomblob(10), randomblob(100);
    INSERT INTO t1 SELECT randomblob(10), randomblob(100);
    INSERT INTO t1 SELECT randomblob(10), randomblob(100);
    INSERT INTO t1 SELECT randomblob(10), randomblob(100);
  }

  # After executing the "PRAGMA wal_checkpoint", connection [db] was being
  # left with an inconsistent cache. Running the CREATE INDEX statement
  # in this state led to database corruption.
  catchsql { 
    PRAGMA wal_checkpoint;
    CREATE INDEX i1 on t1(b);
  }
   
  db2 eval { PRAGMA integrity_check }
} {ok}

catch { db close }
catch { db2 close }

#-------------------------------------------------------------------------
# The following block of tests - wal-15.* - focus on testing the 
# implementation of the sqlite3_wal_checkpoint() interface.
#
forcedelete test.db test.db-wal
sqlite3 db test.db
do_test wal-15.1 {
  execsql {
    PRAGMA auto_vacuum = 0;
    PRAGMA page_size = 1024;
    PRAGMA journal_mode = WAL;
  }
  execsql {
    CREATE TABLE t1(a, b);
    INSERT INTO t1 VALUES(1, 2);
  }
} {}

# Test that an error is returned if the database name is not recognized
#
do_test wal-15.2.1 {
  sqlite3_wal_checkpoint db aux
} {SQLITE_ERROR}
do_test wal-15.2.2 {
  sqlite3_errcode db
} {SQLITE_ERROR}
do_test wal-15.2.3 {
  sqlite3_errmsg db
} {unknown database: aux}

# Test that an error is returned if an attempt is made to checkpoint
# if a transaction is open on the database.
#
do_test wal-15.3.1 {
  execsql {
    BEGIN;
    INSERT INTO t1 VALUES(3, 4);
  }
  sqlite3_wal_checkpoint db main
} {SQLITE_LOCKED}
do_test wal-15.3.2 {
  sqlite3_errcode db
} {SQLITE_LOCKED}
do_test wal-15.3.3 {
  sqlite3_errmsg db
} {database table is locked}

# Earlier versions returned an error is returned if the db cannot be 
# checkpointed because of locks held by another connection. Check that
# this is no longer the case.
#
sqlite3 db2 test.db
do_test wal-15.4.1 {
  execsql {
    BEGIN;
    SELECT * FROM t1;
  } db2
} {1 2}
do_test wal-15.4.2 {
  execsql { COMMIT }
  sqlite3_wal_checkpoint db
} {SQLITE_OK}
do_test wal-15.4.3 {
  sqlite3_errmsg db
} {not an error}

# After [db2] drops its lock, [db] may checkpoint the db.
#
do_test wal-15.4.4 {
  execsql { COMMIT } db2
  sqlite3_wal_checkpoint db
} {SQLITE_OK}
do_test wal-15.4.5 {
  sqlite3_errmsg db
} {not an error}
do_test wal-15.4.6 {
  file size test.db
} [expr 1024*2]

catch { db2 close }
catch { db close }

#-------------------------------------------------------------------------
# The following block of tests - wal-16.* - test that if a NULL pointer or
# an empty string is passed as the second argument of the wal_checkpoint()
# API, an attempt is made to checkpoint all attached databases.
#
foreach {tn ckpt_cmd ckpt_res ckpt_main ckpt_aux} {
  1 {sqlite3_wal_checkpoint db}              SQLITE_OK     1 1
  2 {sqlite3_wal_checkpoint db ""}           SQLITE_OK     1 1
  3 {db eval "PRAGMA wal_checkpoint"}        {0 10 10}     1 1

  4 {sqlite3_wal_checkpoint db main}         SQLITE_OK     1 0
  5 {sqlite3_wal_checkpoint db aux}          SQLITE_OK     0 1
  6 {sqlite3_wal_checkpoint db temp}         SQLITE_OK     0 0
  7 {db eval "PRAGMA main.wal_checkpoint"}   {0 10 10}     1 0
  8 {db eval "PRAGMA aux.wal_checkpoint"}    {0 13 13}     0 1
  9 {db eval "PRAGMA temp.wal_checkpoint"}   {0 -1 -1}     0 0
} {
  do_test wal-16.$tn.1 {
    forcedelete test2.db test2.db-wal test2.db-journal
    forcedelete test.db test.db-wal test.db-journal

    sqlite3 db test.db
    execsql {
      ATTACH 'test2.db' AS aux;
      PRAGMA main.auto_vacuum = 0;
      PRAGMA aux.auto_vacuum = 0;
      PRAGMA main.journal_mode = WAL;
      PRAGMA aux.journal_mode = WAL;
      SELECT count(*) FROM main.sqlite_master, aux.sqlite_master;
      PRAGMA main.synchronous = NORMAL;
      PRAGMA aux.synchronous = NORMAL;
      PRAGMA aux.synchronous = FULL;
    }
  } {wal wal 0}

  do_test wal-16.$tn.2 {
    execsql {
      CREATE TABLE main.t1(a, b, PRIMARY KEY(a, b));
      CREATE TABLE aux.t2(a, b, PRIMARY KEY(a, b));

      INSERT INTO t2 VALUES(1, randomblob(1000));
      INSERT INTO t2 VALUES(2, randomblob(1000));
      INSERT INTO t1 SELECT * FROM t2;
    }
  
    list [file size test.db] [file size test.db-wal]
  } [list [expr 1*1024] [wal_file_size 10 1024]]
  do_test wal-16.$tn.3 {
    list [file size test2.db] [file size test2.db-wal]
  } [list [expr 1*1024] [wal_file_size 13 1024]]
  
  do_test wal-16.$tn.4 [list eval $ckpt_cmd] $ckpt_res
  
  do_test wal-16.$tn.5 {
    list [file size test.db] [file size test.db-wal]
  } [list [expr ($ckpt_main ? 7 : 1)*1024] [wal_file_size 10 1024]]

  do_test wal-16.$tn.6 {
    list [file size test2.db] [file size test2.db-wal]
  } [list [expr ($ckpt_aux ? 7 : 1)*1024] [wal_file_size 13 1024]]

  catch { db close }
}

#-------------------------------------------------------------------------
# The following tests - wal-17.* - attempt to verify that the correct
# number of "padding" frames are appended to the log file when a transaction
# is committed in synchronous=FULL mode.
# 
# Do this by creating a database that uses 512 byte pages. Then writing
# a transaction that modifies 171 pages. In synchronous=NORMAL mode, this
# produces a log file of:
#
#   32 + (24+512)*171 = 90312 bytes.
#
# Slightly larger than 11*8192 = 90112 bytes.
#
# Run the test using various different sector-sizes. In each case, the
# WAL code should write the 90300 bytes of log file containing the 
# transaction, then append as may frames as are required to extend the
# log file so that no part of the next transaction will be written into
# a disk-sector used by transaction just committed.
#
set old_pending_byte [sqlite3_test_control_pending_byte 0x10000000]
catch { db close }
foreach {tn sectorsize logsize} "
  1   128  [wal_file_size 172 512]
  2   256  [wal_file_size 172 512]
  3   512  [wal_file_size 172 512] 
  4  1024  [wal_file_size 172 512]
  5  2048  [wal_file_size 172 512]
  6  4096  [wal_file_size 176 512]
  7  8192  [wal_file_size 184 512]
" {
  forcedelete test.db test.db-wal test.db-journal
  sqlite3_simulate_device -sectorsize $sectorsize
  sqlite3 db test.db -vfs devsym

  do_test wal-17.$tn.1 {
    execsql {
      PRAGMA auto_vacuum = 0;
      PRAGMA page_size = 512;
      PRAGMA cache_size = -2000;
      PRAGMA journal_mode = WAL;
      SELECT * FROM sqlite_master;
      PRAGMA synchronous = FULL;
    }
    execsql {
      BEGIN;
      CREATE TABLE t(x);
    }
    for {set i 0} {$i<166} {incr i} {
      execsql { INSERT INTO t VALUES(randomblob(400)) }
    }
    execsql COMMIT

    file size test.db-wal
  } $logsize

  do_test wal-17.$tn.2 {
    file size test.db
  } 512

  do_test wal-17.$tn.3 {
    db close
    file size test.db
  } [expr 512*171]
}
sqlite3_test_control_pending_byte $old_pending_byte

#-------------------------------------------------------------------------
# This test - wal-18.* - verifies a couple of specific conditions that
# may be encountered while recovering a log file are handled correctly:
#
#   wal-18.1.* When the first 32-bits of a frame checksum is correct but 
#              the second 32-bits are false, and
#
#   wal-18.2.* When the page-size field that occurs at the start of a log
#              file is a power of 2 greater than 16384 or smaller than 512.
#
forcedelete test.db test.db-wal test.db-journal
do_test wal-18.0 {
  sqlite3 db test.db
  execsql {
    PRAGMA page_size = 1024;
    PRAGMA auto_vacuum = 0;
    PRAGMA journal_mode = WAL;
    PRAGMA synchronous = OFF;

    CREATE TABLE t1(a, b, UNIQUE(a, b));
    INSERT INTO t1 VALUES(0, 0);
    PRAGMA wal_checkpoint;

    INSERT INTO t1 VALUES(1, 2);          -- frames 1 and 2
    INSERT INTO t1 VALUES(3, 4);          -- frames 3 and 4
    INSERT INTO t1 VALUES(5, 6);          -- frames 5 and 6
  }

  forcecopy test.db testX.db
  forcecopy test.db-wal testX.db-wal
  db close
  list [file size testX.db] [file size testX.db-wal]
} [list [expr 3*1024] [wal_file_size 6 1024]]

unset -nocomplain nFrame result
foreach {nFrame result} {
         0      {0 0}
         1      {0 0}
         2      {0 0 1 2}
         3      {0 0 1 2}
         4      {0 0 1 2 3 4}
         5      {0 0 1 2 3 4}
         6      {0 0 1 2 3 4 5 6}
} {
  do_test wal-18.1.$nFrame {
    forcecopy testX.db test.db
    forcecopy testX.db-wal test.db-wal

    hexio_write test.db-wal [expr 24 + $nFrame*(24+1024) + 20] 00000000

    sqlite3 db test.db
    execsql { 
      SELECT * FROM t1;
      PRAGMA integrity_check; 
    }
  } [concat $result ok]
  db close
} 

proc randomblob {pgsz} {
  sqlite3 rbdb :memory:
  set blob [rbdb one {SELECT randomblob($pgsz)}]
  rbdb close
  set blob
}

proc logcksum {ckv1 ckv2 blob} {
  upvar $ckv1 c1
  upvar $ckv2 c2

  # Since the magic number at the start of the -wal file header is
  # 931071618 that indicates that the content should always be read as
  # little-endian.
  # 
  set scanpattern i*

  binary scan $blob $scanpattern values
  foreach {v1 v2} $values {
    set c1 [expr {($c1 + $v1 + $c2)&0xFFFFFFFF}]
    set c2 [expr {($c2 + $v2 + $c1)&0xFFFFFFFF}]
  }
}

forcecopy test.db testX.db
foreach {tn pgsz works} { 
  1    128    0
  2    256    0
  3    512    1
  4   1024    1
  5   2048    1
  6   4096    1
  7   8192    1
  8  16384    1
  9  32768    1
 10  65536    1
 11 131072    0
 11   1016    0
} {

  if {$::SQLITE_MAX_PAGE_SIZE < $pgsz} {
    set works 0
  }

  for {set pg 1} {$pg <= 3} {incr pg} {
    forcecopy testX.db test.db
    forcedelete test.db-wal
  
    # Check that the database now exists and consists of three pages. And
    # that there is no associated wal file.
    #
    do_test wal-18.2.$tn.$pg.1 { file exists test.db-wal } 0
    do_test wal-18.2.$tn.$pg.2 { file exists test.db } 1
    do_test wal-18.2.$tn.$pg.3 { file size test.db } [expr 1024*3]
  
    do_test wal-18.2.$tn.$pg.4 {

      # Create a wal file that contains a single frame (database page
      # number $pg) with the commit flag set. The frame checksum is
      # correct, but the contents of the database page are corrupt.
      #
      # The page-size in the log file header is set to $pgsz. If the
      # WAL code considers $pgsz to be a valid SQLite database file page-size,
      # the database will be corrupt (because the garbage frame contents
      # will be treated as valid content). If $pgsz is invalid (too small
      # or too large), the db will not be corrupt as the log file will
      # be ignored.
      #
      set walhdr [binary format IIIIII 931071618 3007000 $pgsz 1234 22 23]
      set framebody [randomblob $pgsz]
      set framehdr  [binary format IIII $pg 5 22 23]
      set c1 0
      set c2 0
      logcksum c1 c2 $walhdr

      append walhdr [binary format II $c1 $c2]
      logcksum c1 c2 [string range $framehdr 0 7]
      logcksum c1 c2 $framebody
      set framehdr [binary format IIIIII $pg 5 22 23 $c1 $c2]

      set fd [open test.db-wal w]
      fconfigure $fd -encoding binary -translation binary
      puts -nonewline $fd $walhdr
      puts -nonewline $fd $framehdr
      puts -nonewline $fd $framebody
      close $fd
  
      file size test.db-wal
    } [wal_file_size 1 $pgsz]
  
    do_test wal-18.2.$tn.$pg.5 {
      sqlite3 db test.db
      set rc [catch { db one {PRAGMA integrity_check} } msg]
      expr { $rc!=0 || $msg!="ok" }
    } $works
  
    db close
  }
}

#-------------------------------------------------------------------------
# The following test - wal-19.* - fixes a bug that was present during
# development.
#
# When a database connection in WAL mode is closed, it attempts an
# EXCLUSIVE lock on the database file. If the lock is obtained, the
# connection knows that it is the last connection to disconnect from
# the database, so it runs a checkpoint operation. The bug was that
# the connection was not updating its private copy of the wal-index 
# header before doing so, meaning that it could checkpoint an old
# snapshot.
#
do_test wal-19.1 {
  forcedelete test.db test.db-wal test.db-journal
  sqlite3 db test.db
  sqlite3 db2 test.db
  execsql {
    PRAGMA journal_mode = WAL;
    CREATE TABLE t1(a, b);
    INSERT INTO t1 VALUES(1, 2);
    INSERT INTO t1 VALUES(3, 4);
  }
  execsql { SELECT * FROM t1 } db2
} {1 2 3 4}
do_test wal-19.2 {
  execsql {
    INSERT INTO t1 VALUES(5, 6);
    SELECT * FROM t1;
  }
} {1 2 3 4 5 6}
do_test wal-19.3 {
  ifcapable enable_persist_wal {
    file_control_persist_wal db2 0
  }
  db close
  db2 close
  file exists test.db-wal
} {0}
do_test wal-19.4 {
  # When the bug was present, the following was returning {1 2 3 4} only,
  # as [db2] had an out-of-date copy of the wal-index header when it was
  # closed.
  #
  sqlite3 db test.db
  execsql { SELECT * FROM t1 }
} {1 2 3 4 5 6}

#-------------------------------------------------------------------------
# This test - wal-20.* - uses two connections. One in this process and
# the other in an external process. The procedure is:
#
#   1. Using connection 1, create the database schema.
#
#   2. Using connection 2 (in an external process), add so much
#      data to the database without checkpointing that a wal-index 
#      larger than 64KB is required.
#
#   3. Using connection 1, checkpoint the database. Make sure all
#      the data is present and the database is not corrupt.
#
# At one point, SQLite was failing to grow the mapping of the wal-index
# file in step 3 and the checkpoint was corrupting the database file.
#
do_test wal-20.1 {
  catch {db close}
  forcedelete test.db test.db-wal test.db-journal
  sqlite3 db test.db
  execsql {
    PRAGMA journal_mode = WAL;
    CREATE TABLE t1(x);
    INSERT INTO t1 VALUES(randomblob(900));
    SELECT count(*) FROM t1;
  }
} {wal 1}
do_test wal-20.2 {
  set ::buddy [launch_testfixture]
  testfixture $::buddy {
    sqlite3 db test.db
    db transaction { db eval {
      PRAGMA wal_autocheckpoint = 0;
      INSERT INTO t1 SELECT randomblob(900) FROM t1;       /* 2 */
      INSERT INTO t1 SELECT randomblob(900) FROM t1;       /* 4 */
      INSERT INTO t1 SELECT randomblob(900) FROM t1;       /* 8 */
      INSERT INTO t1 SELECT randomblob(900) FROM t1;       /* 16 */
      INSERT INTO t1 SELECT randomblob(900) FROM t1;       /* 32 */
      INSERT INTO t1 SELECT randomblob(900) FROM t1;       /* 64 */
      INSERT INTO t1 SELECT randomblob(900) FROM t1;       /* 128 */
      INSERT INTO t1 SELECT randomblob(900) FROM t1;       /* 256 */
      INSERT INTO t1 SELECT randomblob(900) FROM t1;       /* 512 */
      INSERT INTO t1 SELECT randomblob(900) FROM t1;       /* 1024 */
      INSERT INTO t1 SELECT randomblob(900) FROM t1;       /* 2048 */
      INSERT INTO t1 SELECT randomblob(900) FROM t1;       /* 4096 */
      INSERT INTO t1 SELECT randomblob(900) FROM t1;       /* 8192 */
      INSERT INTO t1 SELECT randomblob(900) FROM t1;       /* 16384 */
    } }
  }
} {0}
do_test wal-20.3 {
  close $::buddy
  execsql { PRAGMA wal_checkpoint }
  execsql { SELECT count(*) FROM t1 }
} {16384}
do_test wal-20.4 {
  db close
  sqlite3 db test.db
  execsql { SELECT count(*) FROM t1 }
} {16384}
integrity_check wal-20.5

catch { db2 close }
catch { db close }

do_test wal-21.1 {
  faultsim_delete_and_reopen
  execsql { 
    PRAGMA journal_mode = WAL;
    CREATE TABLE t1(a, b);
    INSERT INTO t1 VALUES(1, 2);
    INSERT INTO t1 VALUES(3, 4);
    INSERT INTO t1 VALUES(5, 6);
    INSERT INTO t1 VALUES(7, 8);
    INSERT INTO t1 VALUES(9, 10);
    INSERT INTO t1 VALUES(11, 12);
  }
} {wal}
do_test wal-21.2 {
  execsql { 
    PRAGMA cache_size = 10;
    PRAGMA wal_checkpoint;
    BEGIN;
      SAVEPOINT s;
        INSERT INTO t1 SELECT randomblob(900), randomblob(900) FROM t1;
      ROLLBACK TO s;
    COMMIT;
  }
  execsql { SELECT * FROM t1 }
} {1 2 3 4 5 6 7 8 9 10 11 12}
do_test wal-21.3 {
  execsql { PRAGMA integrity_check }
} {ok}

#-------------------------------------------------------------------------
# Test reading and writing of databases with different page-sizes.
#
foreach pgsz {512 1024 2048 4096 8192 16384 32768 65536} {
  do_multiclient_test tn [string map [list %PGSZ% $pgsz] {
    do_test wal-22.%PGSZ%.$tn.1 {
      sql1 {
        PRAGMA main.page_size = %PGSZ%;
        PRAGMA auto_vacuum = 0;
        PRAGMA journal_mode = WAL;
        CREATE TABLE t1(x UNIQUE);
        INSERT INTO t1 SELECT randomblob(800);
        INSERT INTO t1 SELECT randomblob(800);
        INSERT INTO t1 SELECT randomblob(800);
      }
    } {wal}
    do_test wal-22.%PGSZ%.$tn.2 { sql2 { PRAGMA integrity_check } } {ok}
    do_test wal-22.%PGSZ%.$tn.3 {
      sql1 {PRAGMA wal_checkpoint}
      expr {[file size test.db] % %PGSZ%}
    } {0}
  }]
}

#-------------------------------------------------------------------------
# Test that when 1 or more pages are recovered from a WAL file, 
# sqlite3_log() is invoked to report this to the user.
#
ifcapable curdir {
  set walfile [file nativename [file join [get_pwd] test.db-wal]]
} else {
  set walfile test.db-wal
}
catch {db close}
forcedelete test.db
do_test wal-23.1 {
  faultsim_delete_and_reopen
  execsql {
    CREATE TABLE t1(a, b);
    PRAGMA journal_mode = WAL;
    INSERT INTO t1 VALUES(1, 2);
    INSERT INTO t1 VALUES(3, 4);
  }
  ifcapable enable_persist_wal {
    file_control_persist_wal db 0
  }
  faultsim_save_and_close

  sqlite3_shutdown
  test_sqlite3_log [list lappend ::log]
  set ::log [list]
  sqlite3 db test.db
  execsql { SELECT * FROM t1 }
} {1 2 3 4}
do_test wal-23.2 { set ::log } {}

do_test wal-23.3 {
  db close
  set ::log [list]
  faultsim_restore_and_reopen
  execsql { SELECT * FROM t1 }
} {1 2 3 4}
do_test wal-23.4 { 
  set ::log 
} [list SQLITE_NOTICE_RECOVER_WAL \
    "recovered 2 frames from WAL file $walfile"]


ifcapable autovacuum {
  # This block tests that if the size of a database is reduced by a 
  # transaction (because of an incremental or auto-vacuum), that no
  # data is written to the WAL file for the truncated pages as part
  # of the commit. e.g. if a transaction reduces the size of a database
  # to N pages, data for page N+1 should not be written to the WAL file 
  # when committing the transaction. At one point such data was being 
  # written.
  #
  catch {db close}
  forcedelete test.db
  sqlite3 db test.db
  do_execsql_test 24.1 {
    PRAGMA auto_vacuum = 2;
    PRAGMA journal_mode = WAL;
    PRAGMA page_size = 1024;
    CREATE TABLE t1(x);
    INSERT INTO t1 VALUES(randomblob(5000));
    INSERT INTO t1 SELECT * FROM t1;
    INSERT INTO t1 SELECT * FROM t1;
    INSERT INTO t1 SELECT * FROM t1;
    INSERT INTO t1 SELECT * FROM t1;
  } {wal}
  do_test 24.2 { 
    ifcapable enable_persist_wal {
      file_control_persist_wal db 0
    }
    execsql {
      DELETE FROM t1;
      PRAGMA wal_checkpoint;
    }
    db close
    sqlite3 db test.db
    file exists test.db-wal
  } 0
  do_test 24.3 {
    file size test.db
  } [expr 84 * 1024]
  do_test 24.4 {
    execsql { 
      PRAGMA cache_size = 200;
      PRAGMA incremental_vacuum;
      PRAGMA wal_checkpoint;
    }
    file size test.db
  } [expr 3 * 1024]

  # WAL file now contains a single frame - the new root page for table t1.
  # It would be two frames (the new root page and a padding frame) if the
  # ZERO_DAMAGE flag were not set.
  do_test 24.5 {
    file size test.db-wal
  } [wal_file_size 1 1024]
}

ifcapable enable_persist_wal {
  file_control_persist_wal db 0
}
db close
sqlite3_shutdown
test_sqlite3_log
sqlite3_initialize

# Make sure PRAGMA journal_mode=WAL works with ATTACHED databases in
# all journal modes.
#
foreach mode {OFF MEMORY PERSIST DELETE TRUNCATE WAL} {
  delete_file test.db test2.db
  sqlite3 db test.db
  do_test wal-25.$mode {
    db eval "PRAGMA journal_mode=$mode"
    db eval {ATTACH 'test2.db' AS t2; PRAGMA journal_mode=WAL;}
  } {wal}
  db close
}

finish_test<|MERGE_RESOLUTION|>--- conflicted
+++ resolved
@@ -743,15 +743,12 @@
   list [expr [file size test.db]/1024] [log_deleted test.db-wal]
 } {37 1}
 sqlite3_wal db test.db
-<<<<<<< HEAD
-ifcapable enable_persist_wal {
-  file_control_persist_wal db 0
-}
-=======
 set nWal 39
 if {[permutation]!="mmap"} {set nWal 37}
 ifcapable !mmap {set nWal 37}
->>>>>>> 2e7be081
+ifcapable enable_persist_wal {
+  file_control_persist_wal db 0
+}
 do_test wal-11.10 {
   execsql {
     PRAGMA cache_size = 10;
