/*
** 2001 September 15
**
** The author disclaims copyright to this source code.  In place of
** a legal notice, here is a blessing:
**
**    May you do good and not evil.
**    May you find forgiveness for yourself and forgive others.
**    May you share freely, never taking more than you give.
**
*************************************************************************
** Internal interface definitions for SQLite.
**
*/
#ifndef SQLITEINT_H
#define SQLITEINT_H

/* Special Comments:
**
** Some comments have special meaning to the tools that measure test
** coverage:
**
**    NO_TEST                     - The branches on this line are not
**                                  measured by branch coverage.  This is
**                                  used on lines of code that actually
**                                  implement parts of coverage testing.
**
**    OPTIMIZATION-IF-TRUE        - This branch is allowed to alway be false
**                                  and the correct answer is still obtained,
**                                  though perhaps more slowly.
**
**    OPTIMIZATION-IF-FALSE       - This branch is allowed to alway be true
**                                  and the correct answer is still obtained,
**                                  though perhaps more slowly.
**
**    PREVENTS-HARMLESS-OVERREAD  - This branch prevents a buffer overread
**                                  that would be harmless and undetectable
**                                  if it did occur.  
**
** In all cases, the special comment must be enclosed in the usual
** slash-asterisk...asterisk-slash comment marks, with no spaces between the 
** asterisks and the comment text.
*/

/*
** Make sure the Tcl calling convention macro is defined.  This macro is
** only used by test code and Tcl integration code.
*/
#ifndef SQLITE_TCLAPI
#  define SQLITE_TCLAPI
#endif

/*
** Include the header file used to customize the compiler options for MSVC.
** This should be done first so that it can successfully prevent spurious
** compiler warnings due to subsequent content in this file and other files
** that are included by this file.
*/
#include "msvc.h"

/*
** Special setup for VxWorks
*/
#include "vxworks.h"

/*
** These #defines should enable >2GB file support on POSIX if the
** underlying operating system supports it.  If the OS lacks
** large file support, or if the OS is windows, these should be no-ops.
**
** Ticket #2739:  The _LARGEFILE_SOURCE macro must appear before any
** system #includes.  Hence, this block of code must be the very first
** code in all source files.
**
** Large file support can be disabled using the -DSQLITE_DISABLE_LFS switch
** on the compiler command line.  This is necessary if you are compiling
** on a recent machine (ex: Red Hat 7.2) but you want your code to work
** on an older machine (ex: Red Hat 6.0).  If you compile on Red Hat 7.2
** without this option, LFS is enable.  But LFS does not exist in the kernel
** in Red Hat 6.0, so the code won't work.  Hence, for maximum binary
** portability you should omit LFS.
**
** The previous paragraph was written in 2005.  (This paragraph is written
** on 2008-11-28.) These days, all Linux kernels support large files, so
** you should probably leave LFS enabled.  But some embedded platforms might
** lack LFS in which case the SQLITE_DISABLE_LFS macro might still be useful.
**
** Similar is true for Mac OS X.  LFS is only supported on Mac OS X 9 and later.
*/
#ifndef SQLITE_DISABLE_LFS
# define _LARGE_FILE       1
# ifndef _FILE_OFFSET_BITS
#   define _FILE_OFFSET_BITS 64
# endif
# define _LARGEFILE_SOURCE 1
#endif

/* The GCC_VERSION and MSVC_VERSION macros are used to
** conditionally include optimizations for each of these compilers.  A
** value of 0 means that compiler is not being used.  The
** SQLITE_DISABLE_INTRINSIC macro means do not use any compiler-specific
** optimizations, and hence set all compiler macros to 0
**
** There was once also a CLANG_VERSION macro.  However, we learn that the
** version numbers in clang are for "marketing" only and are inconsistent
** and unreliable.  Fortunately, all versions of clang also recognize the
** gcc version numbers and have reasonable settings for gcc version numbers,
** so the GCC_VERSION macro will be set to a correct non-zero value even
** when compiling with clang.
*/
#if defined(__GNUC__) && !defined(SQLITE_DISABLE_INTRINSIC)
# define GCC_VERSION (__GNUC__*1000000+__GNUC_MINOR__*1000+__GNUC_PATCHLEVEL__)
#else
# define GCC_VERSION 0
#endif
#if defined(_MSC_VER) && !defined(SQLITE_DISABLE_INTRINSIC)
# define MSVC_VERSION _MSC_VER
#else
# define MSVC_VERSION 0
#endif

/*
** Some C99 functions in "math.h" are only present for MSVC when its version
** is associated with Visual Studio 2013 or higher.
*/
#ifndef SQLITE_HAVE_C99_MATH_FUNCS
# if MSVC_VERSION==0 || MSVC_VERSION>=1800
#  define SQLITE_HAVE_C99_MATH_FUNCS (1)
# else
#  define SQLITE_HAVE_C99_MATH_FUNCS (0)
# endif
#endif

/* Needed for various definitions... */
#if defined(__GNUC__) && !defined(_GNU_SOURCE)
# define _GNU_SOURCE
#endif

#if defined(__OpenBSD__) && !defined(_BSD_SOURCE)
# define _BSD_SOURCE
#endif

/*
** Macro to disable warnings about missing "break" at the end of a "case".
*/
#if GCC_VERSION>=7000000
# define deliberate_fall_through __attribute__((fallthrough));
#else
# define deliberate_fall_through
#endif

/*
** For MinGW, check to see if we can include the header file containing its
** version information, among other things.  Normally, this internal MinGW
** header file would [only] be included automatically by other MinGW header
** files; however, the contained version information is now required by this
** header file to work around binary compatibility issues (see below) and
** this is the only known way to reliably obtain it.  This entire #if block
** would be completely unnecessary if there was any other way of detecting
** MinGW via their preprocessor (e.g. if they customized their GCC to define
** some MinGW-specific macros).  When compiling for MinGW, either the
** _HAVE_MINGW_H or _HAVE__MINGW_H (note the extra underscore) macro must be
** defined; otherwise, detection of conditions specific to MinGW will be
** disabled.
*/
#if defined(_HAVE_MINGW_H)
# include "mingw.h"
#elif defined(_HAVE__MINGW_H)
# include "_mingw.h"
#endif

/*
** For MinGW version 4.x (and higher), check to see if the _USE_32BIT_TIME_T
** define is required to maintain binary compatibility with the MSVC runtime
** library in use (e.g. for Windows XP).
*/
#if !defined(_USE_32BIT_TIME_T) && !defined(_USE_64BIT_TIME_T) && \
    defined(_WIN32) && !defined(_WIN64) && \
    defined(__MINGW_MAJOR_VERSION) && __MINGW_MAJOR_VERSION >= 4 && \
    defined(__MSVCRT__)
# define _USE_32BIT_TIME_T
#endif

/* Optionally #include a user-defined header, whereby compilation options
** may be set prior to where they take effect, but after platform setup. 
** If SQLITE_CUSTOM_INCLUDE=? is defined, its value names the #include
** file.
*/
#ifdef SQLITE_CUSTOM_INCLUDE
# define INC_STRINGIFY_(f) #f
# define INC_STRINGIFY(f) INC_STRINGIFY_(f)
# include INC_STRINGIFY(SQLITE_CUSTOM_INCLUDE)
#endif

/* The public SQLite interface.  The _FILE_OFFSET_BITS macro must appear
** first in QNX.  Also, the _USE_32BIT_TIME_T macro must appear first for
** MinGW.
*/
#include "sqlite3.h"

/*
** Include the configuration header output by 'configure' if we're using the
** autoconf-based build
*/
#if defined(_HAVE_SQLITE_CONFIG_H) && !defined(SQLITECONFIG_H)
#include "config.h"
#define SQLITECONFIG_H 1
#endif

#include "sqliteLimit.h"

/* Disable nuisance warnings on Borland compilers */
#if defined(__BORLANDC__)
#pragma warn -rch /* unreachable code */
#pragma warn -ccc /* Condition is always true or false */
#pragma warn -aus /* Assigned value is never used */
#pragma warn -csu /* Comparing signed and unsigned */
#pragma warn -spa /* Suspicious pointer arithmetic */
#endif

/*
** WAL mode depends on atomic aligned 32-bit loads and stores in a few
** places.  The following macros try to make this explicit.
*/
#ifndef __has_extension
# define __has_extension(x) 0     /* compatibility with non-clang compilers */
#endif
#if GCC_VERSION>=4007000 || __has_extension(c_atomic) 
# define SQLITE_ATOMIC_INTRINSICS 1
# define AtomicLoad(PTR)       __atomic_load_n((PTR),__ATOMIC_RELAXED)
# define AtomicStore(PTR,VAL)  __atomic_store_n((PTR),(VAL),__ATOMIC_RELAXED)
#else
# define SQLITE_ATOMIC_INTRINSICS 0
# define AtomicLoad(PTR)       (*(PTR))
# define AtomicStore(PTR,VAL)  (*(PTR) = (VAL))
#endif

/*
** Include standard header files as necessary
*/
#ifdef HAVE_STDINT_H
#include <stdint.h>
#endif
#ifdef HAVE_INTTYPES_H
#include <inttypes.h>
#endif

/*
** The following macros are used to cast pointers to integers and
** integers to pointers.  The way you do this varies from one compiler
** to the next, so we have developed the following set of #if statements
** to generate appropriate macros for a wide range of compilers.
**
** The correct "ANSI" way to do this is to use the intptr_t type.
** Unfortunately, that typedef is not available on all compilers, or
** if it is available, it requires an #include of specific headers
** that vary from one machine to the next.
**
** Ticket #3860:  The llvm-gcc-4.2 compiler from Apple chokes on
** the ((void*)&((char*)0)[X]) construct.  But MSVC chokes on ((void*)(X)).
** So we have to define the macros in different ways depending on the
** compiler.
*/
#if defined(HAVE_STDINT_H)   /* Use this case if we have ANSI headers */
# define SQLITE_INT_TO_PTR(X)  ((void*)(intptr_t)(X))
# define SQLITE_PTR_TO_INT(X)  ((int)(intptr_t)(X))
#elif defined(__PTRDIFF_TYPE__)  /* This case should work for GCC */
# define SQLITE_INT_TO_PTR(X)  ((void*)(__PTRDIFF_TYPE__)(X))
# define SQLITE_PTR_TO_INT(X)  ((int)(__PTRDIFF_TYPE__)(X))
#elif !defined(__GNUC__)       /* Works for compilers other than LLVM */
# define SQLITE_INT_TO_PTR(X)  ((void*)&((char*)0)[X])
# define SQLITE_PTR_TO_INT(X)  ((int)(((char*)X)-(char*)0))
#else                          /* Generates a warning - but it always works */
# define SQLITE_INT_TO_PTR(X)  ((void*)(X))
# define SQLITE_PTR_TO_INT(X)  ((int)(X))
#endif

/*
** A macro to hint to the compiler that a function should not be
** inlined.
*/
#if defined(__GNUC__)
#  define SQLITE_NOINLINE  __attribute__((noinline))
#elif defined(_MSC_VER) && _MSC_VER>=1310
#  define SQLITE_NOINLINE  __declspec(noinline)
#else
#  define SQLITE_NOINLINE
#endif

/*
** Make sure that the compiler intrinsics we desire are enabled when
** compiling with an appropriate version of MSVC unless prevented by
** the SQLITE_DISABLE_INTRINSIC define.
*/
#if !defined(SQLITE_DISABLE_INTRINSIC)
#  if defined(_MSC_VER) && _MSC_VER>=1400
#    if !defined(_WIN32_WCE)
#      include <intrin.h>
#      pragma intrinsic(_byteswap_ushort)
#      pragma intrinsic(_byteswap_ulong)
#      pragma intrinsic(_byteswap_uint64)
#      pragma intrinsic(_ReadWriteBarrier)
#    else
#      include <cmnintrin.h>
#    endif
#  endif
#endif

/*
** The SQLITE_THREADSAFE macro must be defined as 0, 1, or 2.
** 0 means mutexes are permanently disable and the library is never
** threadsafe.  1 means the library is serialized which is the highest
** level of threadsafety.  2 means the library is multithreaded - multiple
** threads can use SQLite as long as no two threads try to use the same
** database connection at the same time.
**
** Older versions of SQLite used an optional THREADSAFE macro.
** We support that for legacy.
**
** To ensure that the correct value of "THREADSAFE" is reported when querying
** for compile-time options at runtime (e.g. "PRAGMA compile_options"), this
** logic is partially replicated in ctime.c. If it is updated here, it should
** also be updated there.
*/
#if !defined(SQLITE_THREADSAFE)
# if defined(THREADSAFE)
#   define SQLITE_THREADSAFE THREADSAFE
# else
#   define SQLITE_THREADSAFE 1 /* IMP: R-07272-22309 */
# endif
#endif

/*
** Powersafe overwrite is on by default.  But can be turned off using
** the -DSQLITE_POWERSAFE_OVERWRITE=0 command-line option.
*/
#ifndef SQLITE_POWERSAFE_OVERWRITE
# define SQLITE_POWERSAFE_OVERWRITE 1
#endif

/*
** EVIDENCE-OF: R-25715-37072 Memory allocation statistics are enabled by
** default unless SQLite is compiled with SQLITE_DEFAULT_MEMSTATUS=0 in
** which case memory allocation statistics are disabled by default.
*/
#if !defined(SQLITE_DEFAULT_MEMSTATUS)
# define SQLITE_DEFAULT_MEMSTATUS 1
#endif

/*
** Exactly one of the following macros must be defined in order to
** specify which memory allocation subsystem to use.
**
**     SQLITE_SYSTEM_MALLOC          // Use normal system malloc()
**     SQLITE_WIN32_MALLOC           // Use Win32 native heap API
**     SQLITE_ZERO_MALLOC            // Use a stub allocator that always fails
**     SQLITE_MEMDEBUG               // Debugging version of system malloc()
**
** On Windows, if the SQLITE_WIN32_MALLOC_VALIDATE macro is defined and the
** assert() macro is enabled, each call into the Win32 native heap subsystem
** will cause HeapValidate to be called.  If heap validation should fail, an
** assertion will be triggered.
**
** If none of the above are defined, then set SQLITE_SYSTEM_MALLOC as
** the default.
*/
#if defined(SQLITE_SYSTEM_MALLOC) \
  + defined(SQLITE_WIN32_MALLOC) \
  + defined(SQLITE_ZERO_MALLOC) \
  + defined(SQLITE_MEMDEBUG)>1
# error "Two or more of the following compile-time configuration options\
 are defined but at most one is allowed:\
 SQLITE_SYSTEM_MALLOC, SQLITE_WIN32_MALLOC, SQLITE_MEMDEBUG,\
 SQLITE_ZERO_MALLOC"
#endif
#if defined(SQLITE_SYSTEM_MALLOC) \
  + defined(SQLITE_WIN32_MALLOC) \
  + defined(SQLITE_ZERO_MALLOC) \
  + defined(SQLITE_MEMDEBUG)==0
# define SQLITE_SYSTEM_MALLOC 1
#endif

/*
** If SQLITE_MALLOC_SOFT_LIMIT is not zero, then try to keep the
** sizes of memory allocations below this value where possible.
*/
#if !defined(SQLITE_MALLOC_SOFT_LIMIT)
# define SQLITE_MALLOC_SOFT_LIMIT 1024
#endif

/*
** We need to define _XOPEN_SOURCE as follows in order to enable
** recursive mutexes on most Unix systems and fchmod() on OpenBSD.
** But _XOPEN_SOURCE define causes problems for Mac OS X, so omit
** it.
*/
#if !defined(_XOPEN_SOURCE) && !defined(__DARWIN__) && !defined(__APPLE__)
#  define _XOPEN_SOURCE 600
#endif

/*
** NDEBUG and SQLITE_DEBUG are opposites.  It should always be true that
** defined(NDEBUG)==!defined(SQLITE_DEBUG).  If this is not currently true,
** make it true by defining or undefining NDEBUG.
**
** Setting NDEBUG makes the code smaller and faster by disabling the
** assert() statements in the code.  So we want the default action
** to be for NDEBUG to be set and NDEBUG to be undefined only if SQLITE_DEBUG
** is set.  Thus NDEBUG becomes an opt-in rather than an opt-out
** feature.
*/
#if !defined(NDEBUG) && !defined(SQLITE_DEBUG)
# define NDEBUG 1
#endif
#if defined(NDEBUG) && defined(SQLITE_DEBUG)
# undef NDEBUG
#endif

/*
** Enable SQLITE_ENABLE_EXPLAIN_COMMENTS if SQLITE_DEBUG is turned on.
*/
#if !defined(SQLITE_ENABLE_EXPLAIN_COMMENTS) && defined(SQLITE_DEBUG)
# define SQLITE_ENABLE_EXPLAIN_COMMENTS 1
#endif

/*
** The testcase() macro is used to aid in coverage testing.  When
** doing coverage testing, the condition inside the argument to
** testcase() must be evaluated both true and false in order to
** get full branch coverage.  The testcase() macro is inserted
** to help ensure adequate test coverage in places where simple
** condition/decision coverage is inadequate.  For example, testcase()
** can be used to make sure boundary values are tested.  For
** bitmask tests, testcase() can be used to make sure each bit
** is significant and used at least once.  On switch statements
** where multiple cases go to the same block of code, testcase()
** can insure that all cases are evaluated.
**
*/
#ifdef SQLITE_COVERAGE_TEST
  void sqlite3Coverage(int);
# define testcase(X)  if( X ){ sqlite3Coverage(__LINE__); }
#else
# define testcase(X)
#endif

/*
** The TESTONLY macro is used to enclose variable declarations or
** other bits of code that are needed to support the arguments
** within testcase() and assert() macros.
*/
#if !defined(NDEBUG) || defined(SQLITE_COVERAGE_TEST)
# define TESTONLY(X)  X
#else
# define TESTONLY(X)
#endif

/*
** Sometimes we need a small amount of code such as a variable initialization
** to setup for a later assert() statement.  We do not want this code to
** appear when assert() is disabled.  The following macro is therefore
** used to contain that setup code.  The "VVA" acronym stands for
** "Verification, Validation, and Accreditation".  In other words, the
** code within VVA_ONLY() will only run during verification processes.
*/
#ifndef NDEBUG
# define VVA_ONLY(X)  X
#else
# define VVA_ONLY(X)
#endif

/*
** The ALWAYS and NEVER macros surround boolean expressions which
** are intended to always be true or false, respectively.  Such
** expressions could be omitted from the code completely.  But they
** are included in a few cases in order to enhance the resilience
** of SQLite to unexpected behavior - to make the code "self-healing"
** or "ductile" rather than being "brittle" and crashing at the first
** hint of unplanned behavior.
**
** In other words, ALWAYS and NEVER are added for defensive code.
**
** When doing coverage testing ALWAYS and NEVER are hard-coded to
** be true and false so that the unreachable code they specify will
** not be counted as untested code.
*/
#if defined(SQLITE_COVERAGE_TEST) || defined(SQLITE_MUTATION_TEST)
# define ALWAYS(X)      (1)
# define NEVER(X)       (0)
#elif !defined(NDEBUG)
# define ALWAYS(X)      ((X)?1:(assert(0),0))
# define NEVER(X)       ((X)?(assert(0),1):0)
#else
# define ALWAYS(X)      (X)
# define NEVER(X)       (X)
#endif

/*
** The harmless(X) macro indicates that expression X is usually false
** but can be true without causing any problems, but we don't know of
** any way to cause X to be true.
**
** In debugging and testing builds, this macro will abort if X is ever
** true.  In this way, developers are alerted to a possible test case
** that causes X to be true.  If a harmless macro ever fails, that is
** an opportunity to change the macro into a testcase() and add a new
** test case to the test suite.
**
** For normal production builds, harmless(X) is a no-op, since it does
** not matter whether expression X is true or false.
*/
#ifdef SQLITE_DEBUG
# define harmless(X)  assert(!(X));
#else
# define harmless(X)
#endif

/*
** Some conditionals are optimizations only.  In other words, if the
** conditionals are replaced with a constant 1 (true) or 0 (false) then
** the correct answer is still obtained, though perhaps not as quickly.
**
** The following macros mark these optimizations conditionals.
*/
#if defined(SQLITE_MUTATION_TEST)
# define OK_IF_ALWAYS_TRUE(X)  (1)
# define OK_IF_ALWAYS_FALSE(X) (0)
#else
# define OK_IF_ALWAYS_TRUE(X)  (X)
# define OK_IF_ALWAYS_FALSE(X) (X)
#endif

/*
** Some malloc failures are only possible if SQLITE_TEST_REALLOC_STRESS is
** defined.  We need to defend against those failures when testing with
** SQLITE_TEST_REALLOC_STRESS, but we don't want the unreachable branches
** during a normal build.  The following macro can be used to disable tests
** that are always false except when SQLITE_TEST_REALLOC_STRESS is set.
*/
#if defined(SQLITE_TEST_REALLOC_STRESS)
# define ONLY_IF_REALLOC_STRESS(X)  (X)
#elif !defined(NDEBUG)
# define ONLY_IF_REALLOC_STRESS(X)  ((X)?(assert(0),1):0)
#else
# define ONLY_IF_REALLOC_STRESS(X)  (0)
#endif

/*
** Declarations used for tracing the operating system interfaces.
*/
#if defined(SQLITE_FORCE_OS_TRACE) || defined(SQLITE_TEST) || \
    (defined(SQLITE_DEBUG) && SQLITE_OS_WIN)
  extern int sqlite3OSTrace;
# define OSTRACE(X)          if( sqlite3OSTrace ) sqlite3DebugPrintf X
# define SQLITE_HAVE_OS_TRACE
#else
# define OSTRACE(X)
# undef  SQLITE_HAVE_OS_TRACE
#endif

/*
** Is the sqlite3ErrName() function needed in the build?  Currently,
** it is needed by "mutex_w32.c" (when debugging), "os_win.c" (when
** OSTRACE is enabled), and by several "test*.c" files (which are
** compiled using SQLITE_TEST).
*/
#if defined(SQLITE_HAVE_OS_TRACE) || defined(SQLITE_TEST) || \
    (defined(SQLITE_DEBUG) && SQLITE_OS_WIN)
# define SQLITE_NEED_ERR_NAME
#else
# undef  SQLITE_NEED_ERR_NAME
#endif

/*
** SQLITE_ENABLE_EXPLAIN_COMMENTS is incompatible with SQLITE_OMIT_EXPLAIN
*/
#ifdef SQLITE_OMIT_EXPLAIN
# undef SQLITE_ENABLE_EXPLAIN_COMMENTS
#endif

/*
** Return true (non-zero) if the input is an integer that is too large
** to fit in 32-bits.  This macro is used inside of various testcase()
** macros to verify that we have tested SQLite for large-file support.
*/
#define IS_BIG_INT(X)  (((X)&~(i64)0xffffffff)!=0)

/*
** The macro unlikely() is a hint that surrounds a boolean
** expression that is usually false.  Macro likely() surrounds
** a boolean expression that is usually true.  These hints could,
** in theory, be used by the compiler to generate better code, but
** currently they are just comments for human readers.
*/
#define likely(X)    (X)
#define unlikely(X)  (X)

#include "hash.h"
#include "parse.h"
#include <stdio.h>
#include <stdlib.h>
#include <string.h>
#include <assert.h>
#include <stddef.h>

/*
** Use a macro to replace memcpy() if compiled with SQLITE_INLINE_MEMCPY.
** This allows better measurements of where memcpy() is used when running
** cachegrind.  But this macro version of memcpy() is very slow so it
** should not be used in production.  This is a performance measurement
** hack only.
*/
#ifdef SQLITE_INLINE_MEMCPY
# define memcpy(D,S,N) {char*xxd=(char*)(D);const char*xxs=(const char*)(S);\
                        int xxn=(N);while(xxn-->0)*(xxd++)=*(xxs++);}
#endif

/*
** If compiling for a processor that lacks floating point support,
** substitute integer for floating-point
*/
#ifdef SQLITE_OMIT_FLOATING_POINT
# define double sqlite_int64
# define float sqlite_int64
# define LONGDOUBLE_TYPE sqlite_int64
# ifndef SQLITE_BIG_DBL
#   define SQLITE_BIG_DBL (((sqlite3_int64)1)<<50)
# endif
# define SQLITE_OMIT_DATETIME_FUNCS 1
# define SQLITE_OMIT_TRACE 1
# undef SQLITE_MIXED_ENDIAN_64BIT_FLOAT
# undef SQLITE_HAVE_ISNAN
#endif
#ifndef SQLITE_BIG_DBL
# define SQLITE_BIG_DBL (1e99)
#endif

/*
** OMIT_TEMPDB is set to 1 if SQLITE_OMIT_TEMPDB is defined, or 0
** afterward. Having this macro allows us to cause the C compiler
** to omit code used by TEMP tables without messy #ifndef statements.
*/
#ifdef SQLITE_OMIT_TEMPDB
#define OMIT_TEMPDB 1
#else
#define OMIT_TEMPDB 0
#endif

/*
** The "file format" number is an integer that is incremented whenever
** the VDBE-level file format changes.  The following macros define the
** the default file format for new databases and the maximum file format
** that the library can read.
*/
#define SQLITE_MAX_FILE_FORMAT 4
#ifndef SQLITE_DEFAULT_FILE_FORMAT
# define SQLITE_DEFAULT_FILE_FORMAT 4
#endif

/*
** Determine whether triggers are recursive by default.  This can be
** changed at run-time using a pragma.
*/
#ifndef SQLITE_DEFAULT_RECURSIVE_TRIGGERS
# define SQLITE_DEFAULT_RECURSIVE_TRIGGERS 0
#endif

/*
** Provide a default value for SQLITE_TEMP_STORE in case it is not specified
** on the command-line
*/
#ifndef SQLITE_TEMP_STORE
# define SQLITE_TEMP_STORE 1
#endif

/*
** If no value has been provided for SQLITE_MAX_WORKER_THREADS, or if
** SQLITE_TEMP_STORE is set to 3 (never use temporary files), set it
** to zero.
*/
#if SQLITE_TEMP_STORE==3 || SQLITE_THREADSAFE==0
# undef SQLITE_MAX_WORKER_THREADS
# define SQLITE_MAX_WORKER_THREADS 0
#endif
#ifndef SQLITE_MAX_WORKER_THREADS
# define SQLITE_MAX_WORKER_THREADS 8
#endif
#ifndef SQLITE_DEFAULT_WORKER_THREADS
# define SQLITE_DEFAULT_WORKER_THREADS 0
#endif
#if SQLITE_DEFAULT_WORKER_THREADS>SQLITE_MAX_WORKER_THREADS
# undef SQLITE_MAX_WORKER_THREADS
# define SQLITE_MAX_WORKER_THREADS SQLITE_DEFAULT_WORKER_THREADS
#endif

/*
** The default initial allocation for the pagecache when using separate
** pagecaches for each database connection.  A positive number is the
** number of pages.  A negative number N translations means that a buffer
** of -1024*N bytes is allocated and used for as many pages as it will hold.
**
** The default value of "20" was choosen to minimize the run-time of the
** speedtest1 test program with options: --shrink-memory --reprepare
*/
#ifndef SQLITE_DEFAULT_PCACHE_INITSZ
# define SQLITE_DEFAULT_PCACHE_INITSZ 20
#endif

/*
** Default value for the SQLITE_CONFIG_SORTERREF_SIZE option.
*/
#ifndef SQLITE_DEFAULT_SORTERREF_SIZE
# define SQLITE_DEFAULT_SORTERREF_SIZE 0x7fffffff
#endif

/*
** The compile-time options SQLITE_MMAP_READWRITE and 
** SQLITE_ENABLE_BATCH_ATOMIC_WRITE are not compatible with one another.
** You must choose one or the other (or neither) but not both.
*/
#if defined(SQLITE_MMAP_READWRITE) && defined(SQLITE_ENABLE_BATCH_ATOMIC_WRITE)
#error Cannot use both SQLITE_MMAP_READWRITE and SQLITE_ENABLE_BATCH_ATOMIC_WRITE
#endif

/*
** GCC does not define the offsetof() macro so we'll have to do it
** ourselves.
*/
#ifndef offsetof
#define offsetof(STRUCTURE,FIELD) ((int)((char*)&((STRUCTURE*)0)->FIELD))
#endif

/*
** Macros to compute minimum and maximum of two numbers.
*/
#ifndef MIN
# define MIN(A,B) ((A)<(B)?(A):(B))
#endif
#ifndef MAX
# define MAX(A,B) ((A)>(B)?(A):(B))
#endif

/*
** Swap two objects of type TYPE.
*/
#define SWAP(TYPE,A,B) {TYPE t=A; A=B; B=t;}

/*
** Check to see if this machine uses EBCDIC.  (Yes, believe it or
** not, there are still machines out there that use EBCDIC.)
*/
#if 'A' == '\301'
# define SQLITE_EBCDIC 1
#else
# define SQLITE_ASCII 1
#endif

/*
** Integers of known sizes.  These typedefs might change for architectures
** where the sizes very.  Preprocessor macros are available so that the
** types can be conveniently redefined at compile-type.  Like this:
**
**         cc '-DUINTPTR_TYPE=long long int' ...
*/
#ifndef UINT32_TYPE
# ifdef HAVE_UINT32_T
#  define UINT32_TYPE uint32_t
# else
#  define UINT32_TYPE unsigned int
# endif
#endif
#ifndef UINT16_TYPE
# ifdef HAVE_UINT16_T
#  define UINT16_TYPE uint16_t
# else
#  define UINT16_TYPE unsigned short int
# endif
#endif
#ifndef INT16_TYPE
# ifdef HAVE_INT16_T
#  define INT16_TYPE int16_t
# else
#  define INT16_TYPE short int
# endif
#endif
#ifndef UINT8_TYPE
# ifdef HAVE_UINT8_T
#  define UINT8_TYPE uint8_t
# else
#  define UINT8_TYPE unsigned char
# endif
#endif
#ifndef INT8_TYPE
# ifdef HAVE_INT8_T
#  define INT8_TYPE int8_t
# else
#  define INT8_TYPE signed char
# endif
#endif
#ifndef LONGDOUBLE_TYPE
# define LONGDOUBLE_TYPE long double
#endif
typedef sqlite_int64 i64;          /* 8-byte signed integer */
typedef sqlite_uint64 u64;         /* 8-byte unsigned integer */
typedef UINT32_TYPE u32;           /* 4-byte unsigned integer */
typedef UINT16_TYPE u16;           /* 2-byte unsigned integer */
typedef INT16_TYPE i16;            /* 2-byte signed integer */
typedef UINT8_TYPE u8;             /* 1-byte unsigned integer */
typedef INT8_TYPE i8;              /* 1-byte signed integer */

/*
** SQLITE_MAX_U32 is a u64 constant that is the maximum u64 value
** that can be stored in a u32 without loss of data.  The value
** is 0x00000000ffffffff.  But because of quirks of some compilers, we
** have to specify the value in the less intuitive manner shown:
*/
#define SQLITE_MAX_U32  ((((u64)1)<<32)-1)

/*
** The datatype used to store estimates of the number of rows in a
** table or index.  This is an unsigned integer type.  For 99.9% of
** the world, a 32-bit integer is sufficient.  But a 64-bit integer
** can be used at compile-time if desired.
*/
#ifdef SQLITE_64BIT_STATS
 typedef u64 tRowcnt;    /* 64-bit only if requested at compile-time */
#else
 typedef u32 tRowcnt;    /* 32-bit is the default */
#endif

/*
** Estimated quantities used for query planning are stored as 16-bit
** logarithms.  For quantity X, the value stored is 10*log2(X).  This
** gives a possible range of values of approximately 1.0e986 to 1e-986.
** But the allowed values are "grainy".  Not every value is representable.
** For example, quantities 16 and 17 are both represented by a LogEst
** of 40.  However, since LogEst quantities are suppose to be estimates,
** not exact values, this imprecision is not a problem.
**
** "LogEst" is short for "Logarithmic Estimate".
**
** Examples:
**      1 -> 0              20 -> 43          10000 -> 132
**      2 -> 10             25 -> 46          25000 -> 146
**      3 -> 16            100 -> 66        1000000 -> 199
**      4 -> 20           1000 -> 99        1048576 -> 200
**     10 -> 33           1024 -> 100    4294967296 -> 320
**
** The LogEst can be negative to indicate fractional values.
** Examples:
**
**    0.5 -> -10           0.1 -> -33        0.0625 -> -40
*/
typedef INT16_TYPE LogEst;

/*
** Set the SQLITE_PTRSIZE macro to the number of bytes in a pointer
*/
#ifndef SQLITE_PTRSIZE
# if defined(__SIZEOF_POINTER__)
#   define SQLITE_PTRSIZE __SIZEOF_POINTER__
# elif defined(i386)     || defined(__i386__)   || defined(_M_IX86) ||    \
       defined(_M_ARM)   || defined(__arm__)    || defined(__x86)   ||    \
      (defined(__APPLE__) && defined(__POWERPC__)) ||                     \
      (defined(__TOS_AIX__) && !defined(__64BIT__))
#   define SQLITE_PTRSIZE 4
# else
#   define SQLITE_PTRSIZE 8
# endif
#endif

/* The uptr type is an unsigned integer large enough to hold a pointer
*/
#if defined(HAVE_STDINT_H)
  typedef uintptr_t uptr;
#elif SQLITE_PTRSIZE==4
  typedef u32 uptr;
#else
  typedef u64 uptr;
#endif

/*
** The SQLITE_WITHIN(P,S,E) macro checks to see if pointer P points to
** something between S (inclusive) and E (exclusive).
**
** In other words, S is a buffer and E is a pointer to the first byte after
** the end of buffer S.  This macro returns true if P points to something
** contained within the buffer S.
*/
#define SQLITE_WITHIN(P,S,E) (((uptr)(P)>=(uptr)(S))&&((uptr)(P)<(uptr)(E)))


/*
** Macros to determine whether the machine is big or little endian,
** and whether or not that determination is run-time or compile-time.
**
** For best performance, an attempt is made to guess at the byte-order
** using C-preprocessor macros.  If that is unsuccessful, or if
** -DSQLITE_BYTEORDER=0 is set, then byte-order is determined
** at run-time.
*/
#ifndef SQLITE_BYTEORDER
# if defined(i386)      || defined(__i386__)      || defined(_M_IX86) ||    \
     defined(__x86_64)  || defined(__x86_64__)    || defined(_M_X64)  ||    \
     defined(_M_AMD64)  || defined(_M_ARM)        || defined(__x86)   ||    \
     defined(__ARMEL__) || defined(__AARCH64EL__) || defined(_M_ARM64)
#   define SQLITE_BYTEORDER    1234
# elif defined(sparc)     || defined(__ppc__) || \
       defined(__ARMEB__) || defined(__AARCH64EB__)
#   define SQLITE_BYTEORDER    4321
# else
#   define SQLITE_BYTEORDER 0
# endif
#endif
#if SQLITE_BYTEORDER==4321
# define SQLITE_BIGENDIAN    1
# define SQLITE_LITTLEENDIAN 0
# define SQLITE_UTF16NATIVE  SQLITE_UTF16BE
#elif SQLITE_BYTEORDER==1234
# define SQLITE_BIGENDIAN    0
# define SQLITE_LITTLEENDIAN 1
# define SQLITE_UTF16NATIVE  SQLITE_UTF16LE
#else
# ifdef SQLITE_AMALGAMATION
  const int sqlite3one = 1;
# else
  extern const int sqlite3one;
# endif
# define SQLITE_BIGENDIAN    (*(char *)(&sqlite3one)==0)
# define SQLITE_LITTLEENDIAN (*(char *)(&sqlite3one)==1)
# define SQLITE_UTF16NATIVE  (SQLITE_BIGENDIAN?SQLITE_UTF16BE:SQLITE_UTF16LE)
#endif

/*
** Constants for the largest and smallest possible 64-bit signed integers.
** These macros are designed to work correctly on both 32-bit and 64-bit
** compilers.
*/
#define LARGEST_INT64  (0xffffffff|(((i64)0x7fffffff)<<32))
#define LARGEST_UINT64 (0xffffffff|(((u64)0xffffffff)<<32))
#define SMALLEST_INT64 (((i64)-1) - LARGEST_INT64)

/*
** Round up a number to the next larger multiple of 8.  This is used
** to force 8-byte alignment on 64-bit architectures.
*/
#define ROUND8(x)     (((x)+7)&~7)

/*
** Round down to the nearest multiple of 8
*/
#define ROUNDDOWN8(x) ((x)&~7)

/*
** Assert that the pointer X is aligned to an 8-byte boundary.  This
** macro is used only within assert() to verify that the code gets
** all alignment restrictions correct.
**
** Except, if SQLITE_4_BYTE_ALIGNED_MALLOC is defined, then the
** underlying malloc() implementation might return us 4-byte aligned
** pointers.  In that case, only verify 4-byte alignment.
*/
#ifdef SQLITE_4_BYTE_ALIGNED_MALLOC
# define EIGHT_BYTE_ALIGNMENT(X)   ((((char*)(X) - (char*)0)&3)==0)
#else
# define EIGHT_BYTE_ALIGNMENT(X)   ((((char*)(X) - (char*)0)&7)==0)
#endif

/*
** Disable MMAP on platforms where it is known to not work
*/
#if defined(__OpenBSD__) || defined(__QNXNTO__)
# undef SQLITE_MAX_MMAP_SIZE
# define SQLITE_MAX_MMAP_SIZE 0
#endif

/*
** Default maximum size of memory used by memory-mapped I/O in the VFS
*/
#ifdef __APPLE__
# include <TargetConditionals.h>
#endif
#ifndef SQLITE_MAX_MMAP_SIZE
# if defined(__linux__) \
  || defined(_WIN32) \
  || (defined(__APPLE__) && defined(__MACH__)) \
  || defined(__sun) \
  || defined(__FreeBSD__) \
  || defined(__DragonFly__)
#   define SQLITE_MAX_MMAP_SIZE 0x7fff0000  /* 2147418112 */
# else
#   define SQLITE_MAX_MMAP_SIZE 0
# endif
#endif

/*
** The default MMAP_SIZE is zero on all platforms.  Or, even if a larger
** default MMAP_SIZE is specified at compile-time, make sure that it does
** not exceed the maximum mmap size.
*/
#ifndef SQLITE_DEFAULT_MMAP_SIZE
# define SQLITE_DEFAULT_MMAP_SIZE 0
#endif
#if SQLITE_DEFAULT_MMAP_SIZE>SQLITE_MAX_MMAP_SIZE
# undef SQLITE_DEFAULT_MMAP_SIZE
# define SQLITE_DEFAULT_MMAP_SIZE SQLITE_MAX_MMAP_SIZE
#endif

/*
** SELECTTRACE_ENABLED will be either 1 or 0 depending on whether or not
** the Select query generator tracing logic is turned on.
*/
#if !defined(SQLITE_AMALGAMATION)
extern u32 sqlite3SelectTrace;
#endif
#if defined(SQLITE_DEBUG) \
    && (defined(SQLITE_TEST) || defined(SQLITE_ENABLE_SELECTTRACE))
# define SELECTTRACE_ENABLED 1
# define SELECTTRACE(K,P,S,X)  \
  if(sqlite3SelectTrace&(K))   \
    sqlite3DebugPrintf("%u/%d/%p: ",(S)->selId,(P)->addrExplain,(S)),\
    sqlite3DebugPrintf X
#else
# define SELECTTRACE(K,P,S,X)
# define SELECTTRACE_ENABLED 0
#endif

/*
** Macros for "wheretrace"
*/
extern u32 sqlite3WhereTrace;
#if defined(SQLITE_DEBUG) \
    && (defined(SQLITE_TEST) || defined(SQLITE_ENABLE_WHERETRACE))
# define WHERETRACE(K,X)  if(sqlite3WhereTrace&(K)) sqlite3DebugPrintf X
# define WHERETRACE_ENABLED 1
#else
# define WHERETRACE(K,X)
#endif


/*
** An instance of the following structure is used to store the busy-handler
** callback for a given sqlite handle.
**
** The sqlite.busyHandler member of the sqlite struct contains the busy
** callback for the database handle. Each pager opened via the sqlite
** handle is passed a pointer to sqlite.busyHandler. The busy-handler
** callback is currently invoked only from within pager.c.
*/
typedef struct BusyHandler BusyHandler;
struct BusyHandler {
  int (*xBusyHandler)(void *,int);  /* The busy callback */
  void *pBusyArg;                   /* First arg to busy callback */
  int nBusy;                        /* Incremented with each busy call */
};

/*
** Name of table that holds the database schema.
*/
#define DFLT_SCHEMA_TABLE          "sqlite_master"
#define DFLT_TEMP_SCHEMA_TABLE     "sqlite_temp_master"
#define ALT_SCHEMA_TABLE           "sqlite_schema"
#define ALT_TEMP_SCHEMA_TABLE      "sqlite_temp_schema"


/*
** The root-page of the schema table.
*/
#define SCHEMA_ROOT    1

/*
** The name of the schema table.  The name is different for TEMP.
*/
#define SCHEMA_TABLE(x) \
    ((!OMIT_TEMPDB)&&(x==1)?DFLT_TEMP_SCHEMA_TABLE:DFLT_SCHEMA_TABLE)

/*
** A convenience macro that returns the number of elements in
** an array.
*/
#define ArraySize(X)    ((int)(sizeof(X)/sizeof(X[0])))

/*
** Determine if the argument is a power of two
*/
#define IsPowerOfTwo(X) (((X)&((X)-1))==0)

/*
** The following value as a destructor means to use sqlite3DbFree().
** The sqlite3DbFree() routine requires two parameters instead of the
** one parameter that destructors normally want.  So we have to introduce
** this magic value that the code knows to handle differently.  Any
** pointer will work here as long as it is distinct from SQLITE_STATIC
** and SQLITE_TRANSIENT.
*/
#define SQLITE_DYNAMIC   ((sqlite3_destructor_type)sqlite3OomFault)

/*
** When SQLITE_OMIT_WSD is defined, it means that the target platform does
** not support Writable Static Data (WSD) such as global and static variables.
** All variables must either be on the stack or dynamically allocated from
** the heap.  When WSD is unsupported, the variable declarations scattered
** throughout the SQLite code must become constants instead.  The SQLITE_WSD
** macro is used for this purpose.  And instead of referencing the variable
** directly, we use its constant as a key to lookup the run-time allocated
** buffer that holds real variable.  The constant is also the initializer
** for the run-time allocated buffer.
**
** In the usual case where WSD is supported, the SQLITE_WSD and GLOBAL
** macros become no-ops and have zero performance impact.
*/
#ifdef SQLITE_OMIT_WSD
  #define SQLITE_WSD const
  #define GLOBAL(t,v) (*(t*)sqlite3_wsd_find((void*)&(v), sizeof(v)))
  #define sqlite3GlobalConfig GLOBAL(struct Sqlite3Config, sqlite3Config)
  int sqlite3_wsd_init(int N, int J);
  void *sqlite3_wsd_find(void *K, int L);
#else
  #define SQLITE_WSD
  #define GLOBAL(t,v) v
  #define sqlite3GlobalConfig sqlite3Config
#endif

/*
** The following macros are used to suppress compiler warnings and to
** make it clear to human readers when a function parameter is deliberately
** left unused within the body of a function. This usually happens when
** a function is called via a function pointer. For example the
** implementation of an SQL aggregate step callback may not use the
** parameter indicating the number of arguments passed to the aggregate,
** if it knows that this is enforced elsewhere.
**
** When a function parameter is not used at all within the body of a function,
** it is generally named "NotUsed" or "NotUsed2" to make things even clearer.
** However, these macros may also be used to suppress warnings related to
** parameters that may or may not be used depending on compilation options.
** For example those parameters only used in assert() statements. In these
** cases the parameters are named as per the usual conventions.
*/
#define UNUSED_PARAMETER(x) (void)(x)
#define UNUSED_PARAMETER2(x,y) UNUSED_PARAMETER(x),UNUSED_PARAMETER(y)

/*
** Forward references to structures
*/
typedef struct AggInfo AggInfo;
typedef struct AuthContext AuthContext;
typedef struct AutoincInfo AutoincInfo;
typedef struct Bitvec Bitvec;
typedef struct CollSeq CollSeq;
typedef struct Column Column;
typedef struct Cte Cte;
typedef struct CteUse CteUse;
typedef struct Db Db;
typedef struct DbFixer DbFixer;
typedef struct Schema Schema;
typedef struct Expr Expr;
typedef struct ExprList ExprList;
typedef struct FastPrng FastPrng;
typedef struct FKey FKey;
typedef struct FuncDestructor FuncDestructor;
typedef struct FuncDef FuncDef;
typedef struct FuncDefHash FuncDefHash;
typedef struct IdList IdList;
typedef struct Index Index;
typedef struct IndexSample IndexSample;
typedef struct KeyClass KeyClass;
typedef struct KeyInfo KeyInfo;
typedef struct Lookaside Lookaside;
typedef struct LookasideSlot LookasideSlot;
typedef struct Module Module;
typedef struct NameContext NameContext;
typedef struct Parse Parse;
typedef struct ParseCleanup ParseCleanup;
typedef struct PreUpdate PreUpdate;
typedef struct PrintfArguments PrintfArguments;
typedef struct RenameToken RenameToken;
typedef struct Returning Returning;
typedef struct RowSet RowSet;
typedef struct Savepoint Savepoint;
typedef struct Select Select;
typedef struct SQLiteThread SQLiteThread;
typedef struct SelectDest SelectDest;
typedef struct SrcItem SrcItem;
typedef struct SrcList SrcList;
typedef struct sqlite3_str StrAccum; /* Internal alias for sqlite3_str */
typedef struct Table Table;
typedef struct TableLock TableLock;
typedef struct Token Token;
typedef struct TreeView TreeView;
typedef struct Trigger Trigger;
typedef struct TriggerPrg TriggerPrg;
typedef struct TriggerStep TriggerStep;
typedef struct UnpackedRecord UnpackedRecord;
typedef struct Upsert Upsert;
typedef struct VTable VTable;
typedef struct VtabCtx VtabCtx;
typedef struct Walker Walker;
typedef struct WhereInfo WhereInfo;
typedef struct Window Window;
typedef struct With With;


/*
** The bitmask datatype defined below is used for various optimizations.
**
** Changing this from a 64-bit to a 32-bit type limits the number of
** tables in a join to 32 instead of 64.  But it also reduces the size
** of the library by 738 bytes on ix86.
*/
#ifdef SQLITE_BITMASK_TYPE
  typedef SQLITE_BITMASK_TYPE Bitmask;
#else
  typedef u64 Bitmask;
#endif

/*
** The number of bits in a Bitmask.  "BMS" means "BitMask Size".
*/
#define BMS  ((int)(sizeof(Bitmask)*8))

/*
** A bit in a Bitmask
*/
#define MASKBIT(n)   (((Bitmask)1)<<(n))
#define MASKBIT64(n) (((u64)1)<<(n))
#define MASKBIT32(n) (((unsigned int)1)<<(n))
#define ALLBITS      ((Bitmask)-1)

/* A VList object records a mapping between parameters/variables/wildcards
** in the SQL statement (such as $abc, @pqr, or :xyz) and the integer
** variable number associated with that parameter.  See the format description
** on the sqlite3VListAdd() routine for more information.  A VList is really
** just an array of integers.
*/
typedef int VList;

/*
** Defer sourcing vdbe.h and btree.h until after the "u8" and
** "BusyHandler" typedefs. vdbe.h also requires a few of the opaque
** pointer types (i.e. FuncDef) defined above.
*/
#include "pager.h"
#include "btree.h"
#include "vdbe.h"
#include "pcache.h"
#include "os.h"
#include "mutex.h"

/* The SQLITE_EXTRA_DURABLE compile-time option used to set the default
** synchronous setting to EXTRA.  It is no longer supported.
*/
#ifdef SQLITE_EXTRA_DURABLE
# warning Use SQLITE_DEFAULT_SYNCHRONOUS=3 instead of SQLITE_EXTRA_DURABLE
# define SQLITE_DEFAULT_SYNCHRONOUS 3
#endif

/*
** Default synchronous levels.
**
** Note that (for historcal reasons) the PAGER_SYNCHRONOUS_* macros differ
** from the SQLITE_DEFAULT_SYNCHRONOUS value by 1.
**
**           PAGER_SYNCHRONOUS       DEFAULT_SYNCHRONOUS
**   OFF           1                         0
**   NORMAL        2                         1
**   FULL          3                         2
**   EXTRA         4                         3
**
** The "PRAGMA synchronous" statement also uses the zero-based numbers.
** In other words, the zero-based numbers are used for all external interfaces
** and the one-based values are used internally.
*/
#ifndef SQLITE_DEFAULT_SYNCHRONOUS
# define SQLITE_DEFAULT_SYNCHRONOUS 2
#endif
#ifndef SQLITE_DEFAULT_WAL_SYNCHRONOUS
# define SQLITE_DEFAULT_WAL_SYNCHRONOUS SQLITE_DEFAULT_SYNCHRONOUS
#endif

/*
** State of a simple PRNG used for the per-connection and per-pager
** pseudo-random number generators.
*/
struct FastPrng {
  unsigned int x, y;
};

/*
** Each database file to be accessed by the system is an instance
** of the following structure.  There are normally two of these structures
** in the sqlite.aDb[] array.  aDb[0] is the main database file and
** aDb[1] is the database file used to hold temporary tables.  Additional
** databases may be attached.
*/
struct Db {
  char *zDbSName;      /* Name of this database. (schema name, not filename) */
  Btree *pBt;          /* The B*Tree structure for this database file */
  u8 safety_level;     /* How aggressive at syncing data to disk */
  u8 bSyncSet;         /* True if "PRAGMA synchronous=N" has been run */
  Schema *pSchema;     /* Pointer to database schema (possibly shared) */
};

/*
** An instance of the following structure stores a database schema.
**
** Most Schema objects are associated with a Btree.  The exception is
** the Schema for the TEMP databaes (sqlite3.aDb[1]) which is free-standing.
** In shared cache mode, a single Schema object can be shared by multiple
** Btrees that refer to the same underlying BtShared object.
**
** Schema objects are automatically deallocated when the last Btree that
** references them is destroyed.   The TEMP Schema is manually freed by
** sqlite3_close().
*
** A thread must be holding a mutex on the corresponding Btree in order
** to access Schema content.  This implies that the thread must also be
** holding a mutex on the sqlite3 connection pointer that owns the Btree.
** For a TEMP Schema, only the connection mutex is required.
*/
struct Schema {
  int schema_cookie;   /* Database schema version number for this file */
  int iGeneration;     /* Generation counter.  Incremented with each change */
  Hash tblHash;        /* All tables indexed by name */
  Hash idxHash;        /* All (named) indices indexed by name */
  Hash trigHash;       /* All triggers indexed by name */
  Hash fkeyHash;       /* All foreign keys by referenced table name */
  Table *pSeqTab;      /* The sqlite_sequence table used by AUTOINCREMENT */
  u8 file_format;      /* Schema format version for this file */
  u8 enc;              /* Text encoding used by this database */
  u16 schemaFlags;     /* Flags associated with this schema */
  int cache_size;      /* Number of pages to use in the cache */
};

/*
** These macros can be used to test, set, or clear bits in the
** Db.pSchema->flags field.
*/
#define DbHasProperty(D,I,P)     (((D)->aDb[I].pSchema->schemaFlags&(P))==(P))
#define DbHasAnyProperty(D,I,P)  (((D)->aDb[I].pSchema->schemaFlags&(P))!=0)
#define DbSetProperty(D,I,P)     (D)->aDb[I].pSchema->schemaFlags|=(P)
#define DbClearProperty(D,I,P)   (D)->aDb[I].pSchema->schemaFlags&=~(P)

/*
** Allowed values for the DB.pSchema->flags field.
**
** The DB_SchemaLoaded flag is set after the database schema has been
** read into internal hash tables.
**
** DB_UnresetViews means that one or more views have column names that
** have been filled out.  If the schema changes, these column names might
** changes and so the view will need to be reset.
*/
#define DB_SchemaLoaded    0x0001  /* The schema has been loaded */
#define DB_UnresetViews    0x0002  /* Some views have defined column names */
#define DB_ResetWanted     0x0008  /* Reset the schema when nSchemaLock==0 */

/*
** The number of different kinds of things that can be limited
** using the sqlite3_limit() interface.
*/
#define SQLITE_N_LIMIT (SQLITE_LIMIT_WORKER_THREADS+1)

/*
** Lookaside malloc is a set of fixed-size buffers that can be used
** to satisfy small transient memory allocation requests for objects
** associated with a particular database connection.  The use of
** lookaside malloc provides a significant performance enhancement
** (approx 10%) by avoiding numerous malloc/free requests while parsing
** SQL statements.
**
** The Lookaside structure holds configuration information about the
** lookaside malloc subsystem.  Each available memory allocation in
** the lookaside subsystem is stored on a linked list of LookasideSlot
** objects.
**
** Lookaside allocations are only allowed for objects that are associated
** with a particular database connection.  Hence, schema information cannot
** be stored in lookaside because in shared cache mode the schema information
** is shared by multiple database connections.  Therefore, while parsing
** schema information, the Lookaside.bEnabled flag is cleared so that
** lookaside allocations are not used to construct the schema objects.
**
** New lookaside allocations are only allowed if bDisable==0.  When
** bDisable is greater than zero, sz is set to zero which effectively
** disables lookaside without adding a new test for the bDisable flag
** in a performance-critical path.  sz should be set by to szTrue whenever
** bDisable changes back to zero.
**
** Lookaside buffers are initially held on the pInit list.  As they are
** used and freed, they are added back to the pFree list.  New allocations
** come off of pFree first, then pInit as a fallback.  This dual-list
** allows use to compute a high-water mark - the maximum number of allocations
** outstanding at any point in the past - by subtracting the number of
** allocations on the pInit list from the total number of allocations.
**
** Enhancement on 2019-12-12:  Two-size-lookaside
** The default lookaside configuration is 100 slots of 1200 bytes each.
** The larger slot sizes are important for performance, but they waste
** a lot of space, as most lookaside allocations are less than 128 bytes.
** The two-size-lookaside enhancement breaks up the lookaside allocation
** into two pools:  One of 128-byte slots and the other of the default size
** (1200-byte) slots.   Allocations are filled from the small-pool first,
** failing over to the full-size pool if that does not work.  Thus more
** lookaside slots are available while also using less memory.
** This enhancement can be omitted by compiling with
** SQLITE_OMIT_TWOSIZE_LOOKASIDE.
*/
struct Lookaside {
  u32 bDisable;           /* Only operate the lookaside when zero */
  u16 sz;                 /* Size of each buffer in bytes */
  u16 szTrue;             /* True value of sz, even if disabled */
  u8 bMalloced;           /* True if pStart obtained from sqlite3_malloc() */
  u32 nSlot;              /* Number of lookaside slots allocated */
  u32 anStat[3];          /* 0: hits.  1: size misses.  2: full misses */
  LookasideSlot *pInit;   /* List of buffers not previously used */
  LookasideSlot *pFree;   /* List of available buffers */
#ifndef SQLITE_OMIT_TWOSIZE_LOOKASIDE
  LookasideSlot *pSmallInit; /* List of small buffers not prediously used */
  LookasideSlot *pSmallFree; /* List of available small buffers */
  void *pMiddle;          /* First byte past end of full-size buffers and
                          ** the first byte of LOOKASIDE_SMALL buffers */
#endif /* SQLITE_OMIT_TWOSIZE_LOOKASIDE */
  void *pStart;           /* First byte of available memory space */
  void *pEnd;             /* First byte past end of available space */
};
struct LookasideSlot {
  LookasideSlot *pNext;    /* Next buffer in the list of free buffers */
};

#define DisableLookaside  db->lookaside.bDisable++;db->lookaside.sz=0
#define EnableLookaside   db->lookaside.bDisable--;\
   db->lookaside.sz=db->lookaside.bDisable?0:db->lookaside.szTrue

/* Size of the smaller allocations in two-size lookside */
#ifdef SQLITE_OMIT_TWOSIZE_LOOKASIDE
#  define LOOKASIDE_SMALL           0
#else
#  define LOOKASIDE_SMALL         128
#endif

/*
** A hash table for built-in function definitions.  (Application-defined
** functions use a regular table table from hash.h.)
**
** Hash each FuncDef structure into one of the FuncDefHash.a[] slots.
** Collisions are on the FuncDef.u.pHash chain.  Use the SQLITE_FUNC_HASH()
** macro to compute a hash on the function name.
*/
#define SQLITE_FUNC_HASH_SZ 23
struct FuncDefHash {
  FuncDef *a[SQLITE_FUNC_HASH_SZ];       /* Hash table for functions */
};
#define SQLITE_FUNC_HASH(C,L) (((C)+(L))%SQLITE_FUNC_HASH_SZ)

#ifdef SQLITE_USER_AUTHENTICATION
/*
** Information held in the "sqlite3" database connection object and used
** to manage user authentication.
*/
typedef struct sqlite3_userauth sqlite3_userauth;
struct sqlite3_userauth {
  u8 authLevel;                 /* Current authentication level */
  int nAuthPW;                  /* Size of the zAuthPW in bytes */
  char *zAuthPW;                /* Password used to authenticate */
  char *zAuthUser;              /* User name used to authenticate */
};

/* Allowed values for sqlite3_userauth.authLevel */
#define UAUTH_Unknown     0     /* Authentication not yet checked */
#define UAUTH_Fail        1     /* User authentication failed */
#define UAUTH_User        2     /* Authenticated as a normal user */
#define UAUTH_Admin       3     /* Authenticated as an administrator */

/* Functions used only by user authorization logic */
int sqlite3UserAuthTable(const char*);
int sqlite3UserAuthCheckLogin(sqlite3*,const char*,u8*);
void sqlite3UserAuthInit(sqlite3*);
void sqlite3CryptFunc(sqlite3_context*,int,sqlite3_value**);

#endif /* SQLITE_USER_AUTHENTICATION */

/*
** typedef for the authorization callback function.
*/
#ifdef SQLITE_USER_AUTHENTICATION
  typedef int (*sqlite3_xauth)(void*,int,const char*,const char*,const char*,
                               const char*, const char*);
#else
  typedef int (*sqlite3_xauth)(void*,int,const char*,const char*,const char*,
                               const char*);
#endif

#ifndef SQLITE_OMIT_DEPRECATED
/* This is an extra SQLITE_TRACE macro that indicates "legacy" tracing
** in the style of sqlite3_trace()
*/
#define SQLITE_TRACE_LEGACY          0x40     /* Use the legacy xTrace */
#define SQLITE_TRACE_XPROFILE        0x80     /* Use the legacy xProfile */
#else
#define SQLITE_TRACE_LEGACY          0
#define SQLITE_TRACE_XPROFILE        0
#endif /* SQLITE_OMIT_DEPRECATED */
#define SQLITE_TRACE_NONLEGACY_MASK  0x0f     /* Normal flags */

/*
** Maximum number of sqlite3.aDb[] entries.  This is the number of attached
** databases plus 2 for "main" and "temp".
*/
#define SQLITE_MAX_DB (SQLITE_MAX_ATTACHED+2)

/*
** Each database connection is an instance of the following structure.
*/
struct sqlite3 {
  sqlite3_vfs *pVfs;            /* OS Interface */
  struct Vdbe *pVdbe;           /* List of active virtual machines */
  CollSeq *pDfltColl;           /* BINARY collseq for the database encoding */
  sqlite3_mutex *mutex;         /* Connection mutex */
  Db *aDb;                      /* All backends */
  int nDb;                      /* Number of backends currently in use */
  u32 mDbFlags;                 /* flags recording internal state */
  u64 flags;                    /* flags settable by pragmas. See below */
  i64 lastRowid;                /* ROWID of most recent insert (see above) */
  i64 szMmap;                   /* Default mmap_size setting */
  u32 nSchemaLock;              /* Do not reset the schema when non-zero */
  unsigned int openFlags;       /* Flags passed to sqlite3_vfs.xOpen() */
  int errCode;                  /* Most recent error code (SQLITE_*) */
  int errMask;                  /* & result codes with this before returning */
  int iSysErrno;                /* Errno value from last system error */
  u32 dbOptFlags;               /* Flags to enable/disable optimizations */
  u8 enc;                       /* Text encoding */
  u8 autoCommit;                /* The auto-commit flag. */
  u8 eConcurrent;               /* CONCURRENT_* value */
  u8 temp_store;                /* 1: file 2: memory 0: default */
  u8 mallocFailed;              /* True if we have seen a malloc failure */
  u8 bBenignMalloc;             /* Do not require OOMs if true */
  u8 dfltLockMode;              /* Default locking-mode for attached dbs */
  signed char nextAutovac;      /* Autovac setting after VACUUM if >=0 */
  u8 suppressErr;               /* Do not issue error messages if true */
  u8 vtabOnConflict;            /* Value to return for s3_vtab_on_conflict() */
  u8 isTransactionSavepoint;    /* True if the outermost savepoint is a TS */
  u8 mTrace;                    /* zero or more SQLITE_TRACE flags */
  u8 noSharedCache;             /* True if no shared-cache backends */
  u8 nSqlExec;                  /* Number of pending OP_SqlExec opcodes */
  int nextPagesize;             /* Pagesize after VACUUM if >0 */
  u32 magic;                    /* Magic number for detect library misuse */
<<<<<<< HEAD
  FastPrng sPrng;               /* State of the per-connection PRNG */
  int nChange;                  /* Value returned by sqlite3_changes() */
  int nTotalChange;             /* Value returned by sqlite3_total_changes() */
=======
  i64 nChange;                  /* Value returned by sqlite3_changes() */
  i64 nTotalChange;             /* Value returned by sqlite3_total_changes() */
>>>>>>> 0f1e95e6
  int aLimit[SQLITE_N_LIMIT];   /* Limits */
  int nMaxSorterMmap;           /* Maximum size of regions mapped by sorter */
  struct sqlite3InitInfo {      /* Information used during initialization */
    Pgno newTnum;               /* Rootpage of table being initialized */
    u8 iDb;                     /* Which db file is being initialized */
    u8 busy;                    /* TRUE if currently initializing */
    unsigned orphanTrigger : 1; /* Last statement is orphaned TEMP trigger */
    unsigned imposterTable : 1; /* Building an imposter table */
    unsigned reopenMemdb : 1;   /* ATTACH is really a reopen using MemDB */
    char **azInit;              /* "type", "name", and "tbl_name" columns */
  } init;
  int nVdbeActive;              /* Number of VDBEs currently running */
  int nVdbeRead;                /* Number of active VDBEs that read or write */
  int nVdbeWrite;               /* Number of active VDBEs that read and write */
  int nVdbeExec;                /* Number of nested calls to VdbeExec() */
  int nVDestroy;                /* Number of active OP_VDestroy operations */
  int nExtension;               /* Number of loaded extensions */
  void **aExtension;            /* Array of shared library handles */
  union {
    void (*xLegacy)(void*,const char*);     /* Legacy trace function */
    int (*xV2)(u32,void*,void*,void*);      /* V2 Trace function */
  } trace;
  void *pTraceArg;                          /* Argument to the trace function */
#ifndef SQLITE_OMIT_DEPRECATED
  void (*xProfile)(void*,const char*,u64);  /* Profiling function */
  void *pProfileArg;                        /* Argument to profile function */
#endif
  void *pCommitArg;                 /* Argument to xCommitCallback() */
  int (*xCommitCallback)(void*);    /* Invoked at every commit. */
  void *pRollbackArg;               /* Argument to xRollbackCallback() */
  void (*xRollbackCallback)(void*); /* Invoked at every commit. */
  void *pUpdateArg;
  void (*xUpdateCallback)(void*,int, const char*,const char*,sqlite_int64);
  Parse *pParse;                /* Current parse */
#ifdef SQLITE_ENABLE_PREUPDATE_HOOK
  void *pPreUpdateArg;          /* First argument to xPreUpdateCallback */
  void (*xPreUpdateCallback)(   /* Registered using sqlite3_preupdate_hook() */
    void*,sqlite3*,int,char const*,char const*,sqlite3_int64,sqlite3_int64
  );
  PreUpdate *pPreUpdate;        /* Context for active pre-update callback */
#endif /* SQLITE_ENABLE_PREUPDATE_HOOK */
#ifndef SQLITE_OMIT_WAL
  int (*xWalCallback)(void *, sqlite3 *, const char *, int);
  void *pWalArg;
#endif
  void(*xCollNeeded)(void*,sqlite3*,int eTextRep,const char*);
  void(*xCollNeeded16)(void*,sqlite3*,int eTextRep,const void*);
  void *pCollNeededArg;
  sqlite3_value *pErr;          /* Most recent error message */
  union {
    volatile int isInterrupted; /* True if sqlite3_interrupt has been called */
    double notUsed1;            /* Spacer */
  } u1;
  Lookaside lookaside;          /* Lookaside malloc configuration */
#ifndef SQLITE_OMIT_AUTHORIZATION
  sqlite3_xauth xAuth;          /* Access authorization function */
  void *pAuthArg;               /* 1st argument to the access auth function */
#endif
#ifndef SQLITE_OMIT_PROGRESS_CALLBACK
  int (*xProgress)(void *);     /* The progress callback */
  void *pProgressArg;           /* Argument to the progress callback */
  unsigned nProgressOps;        /* Number of opcodes for progress callback */
#endif
#ifndef SQLITE_OMIT_VIRTUALTABLE
  int nVTrans;                  /* Allocated size of aVTrans */
  Hash aModule;                 /* populated by sqlite3_create_module() */
  VtabCtx *pVtabCtx;            /* Context for active vtab connect/create */
  VTable **aVTrans;             /* Virtual tables with open transactions */
  VTable *pDisconnect;          /* Disconnect these in next sqlite3_prepare() */
#endif
  Hash aFunc;                   /* Hash table of connection functions */
  Hash aCollSeq;                /* All collating sequences */
  BusyHandler busyHandler;      /* Busy callback */
  Db aDbStatic[2];              /* Static space for the 2 default backends */
  Savepoint *pSavepoint;        /* List of active savepoints */
  int nAnalysisLimit;           /* Number of index rows to ANALYZE */
  int busyTimeout;              /* Busy handler timeout, in msec */
  int nSavepoint;               /* Number of non-transaction savepoints */
  int nStatement;               /* Number of nested statement-transactions  */
  i64 nDeferredCons;            /* Net deferred constraints this transaction. */
  i64 nDeferredImmCons;         /* Net deferred immediate constraints */
  int *pnBytesFreed;            /* If not NULL, increment this in DbFree() */
#ifdef SQLITE_ENABLE_UNLOCK_NOTIFY
  /* The following variables are all protected by the STATIC_MAIN
  ** mutex, not by sqlite3.mutex. They are used by code in notify.c.
  **
  ** When X.pUnlockConnection==Y, that means that X is waiting for Y to
  ** unlock so that it can proceed.
  **
  ** When X.pBlockingConnection==Y, that means that something that X tried
  ** tried to do recently failed with an SQLITE_LOCKED error due to locks
  ** held by Y.
  */
  sqlite3 *pBlockingConnection; /* Connection that caused SQLITE_LOCKED */
  sqlite3 *pUnlockConnection;           /* Connection to watch for unlock */
  void *pUnlockArg;                     /* Argument to xUnlockNotify */
  void (*xUnlockNotify)(void **, int);  /* Unlock notify callback */
  sqlite3 *pNextBlocked;        /* Next in list of all blocked connections */
#endif
#ifdef SQLITE_USER_AUTHENTICATION
  sqlite3_userauth auth;        /* User authentication information */
#endif
};

/*
** Candidate values for sqlite3.eConcurrent
*/
#define CONCURRENT_NONE   0
#define CONCURRENT_OPEN   1
#define CONCURRENT_SCHEMA 2

/*
** A macro to discover the encoding of a database.
*/
#define SCHEMA_ENC(db) ((db)->aDb[0].pSchema->enc)
#define ENC(db)        ((db)->enc)

/*
** A u64 constant where the lower 32 bits are all zeros.  Only the
** upper 32 bits are included in the argument.  Necessary because some
** C-compilers still do not accept LL integer literals.
*/
#define HI(X)  ((u64)(X)<<32)

/*
** Possible values for the sqlite3.flags.
**
** Value constraints (enforced via assert()):
**      SQLITE_FullFSync     == PAGER_FULLFSYNC
**      SQLITE_CkptFullFSync == PAGER_CKPT_FULLFSYNC
**      SQLITE_CacheSpill    == PAGER_CACHE_SPILL
*/
#define SQLITE_WriteSchema    0x00000001  /* OK to update SQLITE_SCHEMA */
#define SQLITE_LegacyFileFmt  0x00000002  /* Create new databases in format 1 */
#define SQLITE_FullColNames   0x00000004  /* Show full column names on SELECT */
#define SQLITE_FullFSync      0x00000008  /* Use full fsync on the backend */
#define SQLITE_CkptFullFSync  0x00000010  /* Use full fsync for checkpoint */
#define SQLITE_CacheSpill     0x00000020  /* OK to spill pager cache */
#define SQLITE_ShortColNames  0x00000040  /* Show short columns names */
#define SQLITE_TrustedSchema  0x00000080  /* Allow unsafe functions and
                                          ** vtabs in the schema definition */
#define SQLITE_NullCallback   0x00000100  /* Invoke the callback once if the */
                                          /*   result set is empty */
#define SQLITE_IgnoreChecks   0x00000200  /* Do not enforce check constraints */
#define SQLITE_ReadUncommit   0x00000400  /* READ UNCOMMITTED in shared-cache */
#define SQLITE_NoCkptOnClose  0x00000800  /* No checkpoint on close()/DETACH */
#define SQLITE_ReverseOrder   0x00001000  /* Reverse unordered SELECTs */
#define SQLITE_RecTriggers    0x00002000  /* Enable recursive triggers */
#define SQLITE_ForeignKeys    0x00004000  /* Enforce foreign key constraints  */
#define SQLITE_AutoIndex      0x00008000  /* Enable automatic indexes */
#define SQLITE_LoadExtension  0x00010000  /* Enable load_extension */
#define SQLITE_LoadExtFunc    0x00020000  /* Enable load_extension() SQL func */
#define SQLITE_EnableTrigger  0x00040000  /* True to enable triggers */
#define SQLITE_DeferFKs       0x00080000  /* Defer all FK constraints */
#define SQLITE_QueryOnly      0x00100000  /* Disable database changes */
#define SQLITE_CellSizeCk     0x00200000  /* Check btree cell sizes on load */
#define SQLITE_Fts3Tokenizer  0x00400000  /* Enable fts3_tokenizer(2) */
#define SQLITE_EnableQPSG     0x00800000  /* Query Planner Stability Guarantee*/
#define SQLITE_TriggerEQP     0x01000000  /* Show trigger EXPLAIN QUERY PLAN */
#define SQLITE_ResetDatabase  0x02000000  /* Reset the database */
#define SQLITE_LegacyAlter    0x04000000  /* Legacy ALTER TABLE behaviour */
#define SQLITE_NoSchemaError  0x08000000  /* Do not report schema parse errors*/
#define SQLITE_Defensive      0x10000000  /* Input SQL is likely hostile */
#define SQLITE_DqsDDL         0x20000000  /* dbl-quoted strings allowed in DDL*/
#define SQLITE_DqsDML         0x40000000  /* dbl-quoted strings allowed in DML*/
#define SQLITE_EnableView     0x80000000  /* Enable the use of views */
#define SQLITE_CountRows      HI(0x00001) /* Count rows changed by INSERT, */
                                          /*   DELETE, or UPDATE and return */
                                          /*   the count using a callback. */

#define SQLITE_NoopUpdate     0x01000000  /* UPDATE operations are no-ops */
/* Flags used only if debugging */
#ifdef SQLITE_DEBUG
#define SQLITE_SqlTrace       HI(0x0100000) /* Debug print SQL as it executes */
#define SQLITE_VdbeListing    HI(0x0200000) /* Debug listings of VDBE progs */
#define SQLITE_VdbeTrace      HI(0x0400000) /* True to trace VDBE execution */
#define SQLITE_VdbeAddopTrace HI(0x0800000) /* Trace sqlite3VdbeAddOp() calls */
#define SQLITE_VdbeEQP        HI(0x1000000) /* Debug EXPLAIN QUERY PLAN */
#define SQLITE_ParserTrace    HI(0x2000000) /* PRAGMA parser_trace=ON */
#endif

/*
** Allowed values for sqlite3.mDbFlags
*/
#define DBFLAG_SchemaChange   0x0001  /* Uncommitted Hash table changes */
#define DBFLAG_PreferBuiltin  0x0002  /* Preference to built-in funcs */
#define DBFLAG_Vacuum         0x0004  /* Currently in a VACUUM */
#define DBFLAG_VacuumInto     0x0008  /* Currently running VACUUM INTO */
#define DBFLAG_SchemaKnownOk  0x0010  /* Schema is known to be valid */
#define DBFLAG_InternalFunc   0x0020  /* Allow use of internal functions */
#define DBFLAG_EncodingFixed  0x0040  /* No longer possible to change enc. */

/*
** Bits of the sqlite3.dbOptFlags field that are used by the
** sqlite3_test_control(SQLITE_TESTCTRL_OPTIMIZATIONS,...) interface to
** selectively disable various optimizations.
*/
#define SQLITE_QueryFlattener 0x00000001 /* Query flattening */
#define SQLITE_WindowFunc     0x00000002 /* Use xInverse for window functions */
#define SQLITE_GroupByOrder   0x00000004 /* GROUPBY cover of ORDERBY */
#define SQLITE_FactorOutConst 0x00000008 /* Constant factoring */
#define SQLITE_DistinctOpt    0x00000010 /* DISTINCT using indexes */
#define SQLITE_CoverIdxScan   0x00000020 /* Covering index scans */
#define SQLITE_OrderByIdxJoin 0x00000040 /* ORDER BY of joins via index */
#define SQLITE_Transitive     0x00000080 /* Transitive constraints */
#define SQLITE_OmitNoopJoin   0x00000100 /* Omit unused tables in joins */
#define SQLITE_CountOfView    0x00000200 /* The count-of-view optimization */
#define SQLITE_CursorHints    0x00000400 /* Add OP_CursorHint opcodes */
#define SQLITE_Stat4          0x00000800 /* Use STAT4 data */
   /* TH3 expects this value  ^^^^^^^^^^ to be 0x0000800. Don't change it */
#define SQLITE_PushDown       0x00001000 /* The push-down optimization */
#define SQLITE_SimplifyJoin   0x00002000 /* Convert LEFT JOIN to JOIN */
#define SQLITE_SkipScan       0x00004000 /* Skip-scans */
#define SQLITE_PropagateConst 0x00008000 /* The constant propagation opt */
#define SQLITE_MinMaxOpt      0x00010000 /* The min/max optimization */
#define SQLITE_SeekScan       0x00020000 /* The OP_SeekScan optimization */
#define SQLITE_OmitOrderBy    0x00040000 /* Omit pointless ORDER BY */
   /* TH3 expects this value  ^^^^^^^^^^ to be 0x40000. Coordinate any change */
#define SQLITE_AllOpts        0xffffffff /* All optimizations */

/*
** Macros for testing whether or not optimizations are enabled or disabled.
*/
#define OptimizationDisabled(db, mask)  (((db)->dbOptFlags&(mask))!=0)
#define OptimizationEnabled(db, mask)   (((db)->dbOptFlags&(mask))==0)

/*
** Return true if it OK to factor constant expressions into the initialization
** code. The argument is a Parse object for the code generator.
*/
#define ConstFactorOk(P) ((P)->okConstFactor)

/*
** Possible values for the sqlite.magic field.
** The numbers are obtained at random and have no special meaning, other
** than being distinct from one another.
*/
#define SQLITE_MAGIC_OPEN     0xa029a697  /* Database is open */
#define SQLITE_MAGIC_CLOSED   0x9f3c2d33  /* Database is closed */
#define SQLITE_MAGIC_SICK     0x4b771290  /* Error and awaiting close */
#define SQLITE_MAGIC_BUSY     0xf03b7906  /* Database currently in use */
#define SQLITE_MAGIC_ERROR    0xb5357930  /* An SQLITE_MISUSE error occurred */
#define SQLITE_MAGIC_ZOMBIE   0x64cffc7f  /* Close with last statement close */

/*
** Each SQL function is defined by an instance of the following
** structure.  For global built-in functions (ex: substr(), max(), count())
** a pointer to this structure is held in the sqlite3BuiltinFunctions object.
** For per-connection application-defined functions, a pointer to this
** structure is held in the db->aHash hash table.
**
** The u.pHash field is used by the global built-ins.  The u.pDestructor
** field is used by per-connection app-def functions.
*/
struct FuncDef {
  i8 nArg;             /* Number of arguments.  -1 means unlimited */
  u32 funcFlags;       /* Some combination of SQLITE_FUNC_* */
  void *pUserData;     /* User data parameter */
  FuncDef *pNext;      /* Next function with same name */
  void (*xSFunc)(sqlite3_context*,int,sqlite3_value**); /* func or agg-step */
  void (*xFinalize)(sqlite3_context*);                  /* Agg finalizer */
  void (*xValue)(sqlite3_context*);                     /* Current agg value */
  void (*xInverse)(sqlite3_context*,int,sqlite3_value**); /* inverse agg-step */
  const char *zName;   /* SQL name of the function. */
  union {
    FuncDef *pHash;      /* Next with a different name but the same hash */
    FuncDestructor *pDestructor;   /* Reference counted destructor function */
  } u;
};

/*
** This structure encapsulates a user-function destructor callback (as
** configured using create_function_v2()) and a reference counter. When
** create_function_v2() is called to create a function with a destructor,
** a single object of this type is allocated. FuncDestructor.nRef is set to
** the number of FuncDef objects created (either 1 or 3, depending on whether
** or not the specified encoding is SQLITE_ANY). The FuncDef.pDestructor
** member of each of the new FuncDef objects is set to point to the allocated
** FuncDestructor.
**
** Thereafter, when one of the FuncDef objects is deleted, the reference
** count on this object is decremented. When it reaches 0, the destructor
** is invoked and the FuncDestructor structure freed.
*/
struct FuncDestructor {
  int nRef;
  void (*xDestroy)(void *);
  void *pUserData;
};

/*
** Possible values for FuncDef.flags.  Note that the _LENGTH and _TYPEOF
** values must correspond to OPFLAG_LENGTHARG and OPFLAG_TYPEOFARG.  And
** SQLITE_FUNC_CONSTANT must be the same as SQLITE_DETERMINISTIC.  There
** are assert() statements in the code to verify this.
**
** Value constraints (enforced via assert()):
**     SQLITE_FUNC_MINMAX      ==  NC_MinMaxAgg      == SF_MinMaxAgg
**     SQLITE_FUNC_ANYORDER    ==  NC_OrderAgg       == SF_OrderByReqd
**     SQLITE_FUNC_LENGTH      ==  OPFLAG_LENGTHARG
**     SQLITE_FUNC_TYPEOF      ==  OPFLAG_TYPEOFARG
**     SQLITE_FUNC_CONSTANT    ==  SQLITE_DETERMINISTIC from the API
**     SQLITE_FUNC_DIRECT      ==  SQLITE_DIRECTONLY from the API
**     SQLITE_FUNC_UNSAFE      ==  SQLITE_INNOCUOUS
**     SQLITE_FUNC_ENCMASK   depends on SQLITE_UTF* macros in the API
*/
#define SQLITE_FUNC_ENCMASK  0x0003 /* SQLITE_UTF8, SQLITE_UTF16BE or UTF16LE */
#define SQLITE_FUNC_LIKE     0x0004 /* Candidate for the LIKE optimization */
#define SQLITE_FUNC_CASE     0x0008 /* Case-sensitive LIKE-type function */
#define SQLITE_FUNC_EPHEM    0x0010 /* Ephemeral.  Delete with VDBE */
#define SQLITE_FUNC_NEEDCOLL 0x0020 /* sqlite3GetFuncCollSeq() might be called*/
#define SQLITE_FUNC_LENGTH   0x0040 /* Built-in length() function */
#define SQLITE_FUNC_TYPEOF   0x0080 /* Built-in typeof() function */
#define SQLITE_FUNC_COUNT    0x0100 /* Built-in count(*) aggregate */
/*                           0x0200 -- available for reuse */
#define SQLITE_FUNC_UNLIKELY 0x0400 /* Built-in unlikely() function */
#define SQLITE_FUNC_CONSTANT 0x0800 /* Constant inputs give a constant output */
#define SQLITE_FUNC_MINMAX   0x1000 /* True for min() and max() aggregates */
#define SQLITE_FUNC_SLOCHNG  0x2000 /* "Slow Change". Value constant during a
                                    ** single query - might change over time */
#define SQLITE_FUNC_TEST     0x4000 /* Built-in testing functions */
#define SQLITE_FUNC_OFFSET   0x8000 /* Built-in sqlite_offset() function */
#define SQLITE_FUNC_WINDOW   0x00010000 /* Built-in window-only function */
#define SQLITE_FUNC_INTERNAL 0x00040000 /* For use by NestedParse() only */
#define SQLITE_FUNC_DIRECT   0x00080000 /* Not for use in TRIGGERs or VIEWs */
#define SQLITE_FUNC_SUBTYPE  0x00100000 /* Result likely to have sub-type */
#define SQLITE_FUNC_UNSAFE   0x00200000 /* Function has side effects */
#define SQLITE_FUNC_INLINE   0x00400000 /* Functions implemented in-line */
#define SQLITE_FUNC_ANYORDER 0x08000000 /* count/min/max aggregate */

/* Identifier numbers for each in-line function */
#define INLINEFUNC_coalesce             0
#define INLINEFUNC_implies_nonnull_row  1
#define INLINEFUNC_expr_implies_expr    2
#define INLINEFUNC_expr_compare         3      
#define INLINEFUNC_affinity             4
#define INLINEFUNC_iif                  5
#define INLINEFUNC_unlikely            99  /* Default case */

/*
** The following three macros, FUNCTION(), LIKEFUNC() and AGGREGATE() are
** used to create the initializers for the FuncDef structures.
**
**   FUNCTION(zName, nArg, iArg, bNC, xFunc)
**     Used to create a scalar function definition of a function zName
**     implemented by C function xFunc that accepts nArg arguments. The
**     value passed as iArg is cast to a (void*) and made available
**     as the user-data (sqlite3_user_data()) for the function. If
**     argument bNC is true, then the SQLITE_FUNC_NEEDCOLL flag is set.
**
**   VFUNCTION(zName, nArg, iArg, bNC, xFunc)
**     Like FUNCTION except it omits the SQLITE_FUNC_CONSTANT flag.
**
**   SFUNCTION(zName, nArg, iArg, bNC, xFunc)
**     Like FUNCTION except it omits the SQLITE_FUNC_CONSTANT flag and
**     adds the SQLITE_DIRECTONLY flag.
**
**   INLINE_FUNC(zName, nArg, iFuncId, mFlags)
**     zName is the name of a function that is implemented by in-line
**     byte code rather than by the usual callbacks. The iFuncId
**     parameter determines the function id.  The mFlags parameter is
**     optional SQLITE_FUNC_ flags for this function.
**
**   TEST_FUNC(zName, nArg, iFuncId, mFlags)
**     zName is the name of a test-only function implemented by in-line
**     byte code rather than by the usual callbacks. The iFuncId
**     parameter determines the function id.  The mFlags parameter is
**     optional SQLITE_FUNC_ flags for this function.
**
**   DFUNCTION(zName, nArg, iArg, bNC, xFunc)
**     Like FUNCTION except it omits the SQLITE_FUNC_CONSTANT flag and
**     adds the SQLITE_FUNC_SLOCHNG flag.  Used for date & time functions
**     and functions like sqlite_version() that can change, but not during
**     a single query.  The iArg is ignored.  The user-data is always set
**     to a NULL pointer.  The bNC parameter is not used.
**
**   MFUNCTION(zName, nArg, xPtr, xFunc)
**     For math-library functions.  xPtr is an arbitrary pointer.
**
**   PURE_DATE(zName, nArg, iArg, bNC, xFunc)
**     Used for "pure" date/time functions, this macro is like DFUNCTION
**     except that it does set the SQLITE_FUNC_CONSTANT flags.  iArg is
**     ignored and the user-data for these functions is set to an 
**     arbitrary non-NULL pointer.  The bNC parameter is not used.
**
**   AGGREGATE(zName, nArg, iArg, bNC, xStep, xFinal)
**     Used to create an aggregate function definition implemented by
**     the C functions xStep and xFinal. The first four parameters
**     are interpreted in the same way as the first 4 parameters to
**     FUNCTION().
**
**   WFUNCTION(zName, nArg, iArg, xStep, xFinal, xValue, xInverse)
**     Used to create an aggregate function definition implemented by
**     the C functions xStep and xFinal. The first four parameters
**     are interpreted in the same way as the first 4 parameters to
**     FUNCTION().
**
**   LIKEFUNC(zName, nArg, pArg, flags)
**     Used to create a scalar function definition of a function zName
**     that accepts nArg arguments and is implemented by a call to C
**     function likeFunc. Argument pArg is cast to a (void *) and made
**     available as the function user-data (sqlite3_user_data()). The
**     FuncDef.flags variable is set to the value passed as the flags
**     parameter.
*/
#define FUNCTION(zName, nArg, iArg, bNC, xFunc) \
  {nArg, SQLITE_FUNC_CONSTANT|SQLITE_UTF8|(bNC*SQLITE_FUNC_NEEDCOLL), \
   SQLITE_INT_TO_PTR(iArg), 0, xFunc, 0, 0, 0, #zName, {0} }
#define VFUNCTION(zName, nArg, iArg, bNC, xFunc) \
  {nArg, SQLITE_UTF8|(bNC*SQLITE_FUNC_NEEDCOLL), \
   SQLITE_INT_TO_PTR(iArg), 0, xFunc, 0, 0, 0, #zName, {0} }
#define SFUNCTION(zName, nArg, iArg, bNC, xFunc) \
  {nArg, SQLITE_UTF8|SQLITE_DIRECTONLY|SQLITE_FUNC_UNSAFE, \
   SQLITE_INT_TO_PTR(iArg), 0, xFunc, 0, 0, 0, #zName, {0} }
#define MFUNCTION(zName, nArg, xPtr, xFunc) \
  {nArg, SQLITE_FUNC_CONSTANT|SQLITE_UTF8, \
   xPtr, 0, xFunc, 0, 0, 0, #zName, {0} }
#define INLINE_FUNC(zName, nArg, iArg, mFlags) \
  {nArg, SQLITE_UTF8|SQLITE_FUNC_INLINE|SQLITE_FUNC_CONSTANT|(mFlags), \
   SQLITE_INT_TO_PTR(iArg), 0, noopFunc, 0, 0, 0, #zName, {0} }
#define TEST_FUNC(zName, nArg, iArg, mFlags) \
  {nArg, SQLITE_UTF8|SQLITE_FUNC_INTERNAL|SQLITE_FUNC_TEST| \
         SQLITE_FUNC_INLINE|SQLITE_FUNC_CONSTANT|(mFlags), \
   SQLITE_INT_TO_PTR(iArg), 0, noopFunc, 0, 0, 0, #zName, {0} }
#define DFUNCTION(zName, nArg, iArg, bNC, xFunc) \
  {nArg, SQLITE_FUNC_SLOCHNG|SQLITE_UTF8, \
   0, 0, xFunc, 0, 0, 0, #zName, {0} }
#define PURE_DATE(zName, nArg, iArg, bNC, xFunc) \
  {nArg, SQLITE_FUNC_SLOCHNG|SQLITE_UTF8|SQLITE_FUNC_CONSTANT, \
   (void*)&sqlite3Config, 0, xFunc, 0, 0, 0, #zName, {0} }
#define FUNCTION2(zName, nArg, iArg, bNC, xFunc, extraFlags) \
  {nArg,SQLITE_FUNC_CONSTANT|SQLITE_UTF8|(bNC*SQLITE_FUNC_NEEDCOLL)|extraFlags,\
   SQLITE_INT_TO_PTR(iArg), 0, xFunc, 0, 0, 0, #zName, {0} }
#define STR_FUNCTION(zName, nArg, pArg, bNC, xFunc) \
  {nArg, SQLITE_FUNC_SLOCHNG|SQLITE_UTF8|(bNC*SQLITE_FUNC_NEEDCOLL), \
   pArg, 0, xFunc, 0, 0, 0, #zName, }
#define LIKEFUNC(zName, nArg, arg, flags) \
  {nArg, SQLITE_FUNC_CONSTANT|SQLITE_UTF8|flags, \
   (void *)arg, 0, likeFunc, 0, 0, 0, #zName, {0} }
#define WAGGREGATE(zName, nArg, arg, nc, xStep, xFinal, xValue, xInverse, f) \
  {nArg, SQLITE_UTF8|(nc*SQLITE_FUNC_NEEDCOLL)|f, \
   SQLITE_INT_TO_PTR(arg), 0, xStep,xFinal,xValue,xInverse,#zName, {0}}
#define INTERNAL_FUNCTION(zName, nArg, xFunc) \
  {nArg, SQLITE_FUNC_INTERNAL|SQLITE_UTF8|SQLITE_FUNC_CONSTANT, \
   0, 0, xFunc, 0, 0, 0, #zName, {0} }


/*
** All current savepoints are stored in a linked list starting at
** sqlite3.pSavepoint. The first element in the list is the most recently
** opened savepoint. Savepoints are added to the list by the vdbe
** OP_Savepoint instruction.
*/
struct Savepoint {
  char *zName;                        /* Savepoint name (nul-terminated) */
  i64 nDeferredCons;                  /* Number of deferred fk violations */
  i64 nDeferredImmCons;               /* Number of deferred imm fk. */
  Savepoint *pNext;                   /* Parent savepoint (if any) */
};

/*
** The following are used as the second parameter to sqlite3Savepoint(),
** and as the P1 argument to the OP_Savepoint instruction.
*/
#define SAVEPOINT_BEGIN      0
#define SAVEPOINT_RELEASE    1
#define SAVEPOINT_ROLLBACK   2


/*
** Each SQLite module (virtual table definition) is defined by an
** instance of the following structure, stored in the sqlite3.aModule
** hash table.
*/
struct Module {
  const sqlite3_module *pModule;       /* Callback pointers */
  const char *zName;                   /* Name passed to create_module() */
  int nRefModule;                      /* Number of pointers to this object */
  void *pAux;                          /* pAux passed to create_module() */
  void (*xDestroy)(void *);            /* Module destructor function */
  Table *pEpoTab;                      /* Eponymous table for this module */
};

/*
** Information about each column of an SQL table is held in an instance
** of the Column structure, in the Table.aCol[] array.
**
** Definitions:
**
**   "table column index"     This is the index of the column in the
**                            Table.aCol[] array, and also the index of
**                            the column in the original CREATE TABLE stmt.
**
**   "storage column index"   This is the index of the column in the
**                            record BLOB generated by the OP_MakeRecord
**                            opcode.  The storage column index is less than
**                            or equal to the table column index.  It is
**                            equal if and only if there are no VIRTUAL
**                            columns to the left.
*/
struct Column {
  char *zCnName;   /* Name of this column */
  char *zCnColl;   /* Collating sequence.  If NULL, use the default */
  u8 notNull : 4;  /* An OE_ code for handling a NOT NULL constraint */
  u8 eType : 4;    /* One of the standard types */
  char affinity;   /* One of the SQLITE_AFF_... values */
  u8 szEst;        /* Estimated size of value in this column. sizeof(INT)==1 */
  u8 hName;        /* Column name hash for faster lookup */
  u16 iDflt;       /* 1-based index of DEFAULT.  0 means "none" */
  u16 colFlags;    /* Boolean properties.  See COLFLAG_ defines below */
};

/* Allowed values for Column.eType.
**
** Values must match entries in the global constant arrays
** sqlite3StdTypeLen[] and sqlite3StdType[].  Each value is one more
** than the offset into these arrays for the corresponding name.
** Adjust the SQLITE_N_STDTYPE value if adding or removing entries.
*/
#define COLTYPE_CUSTOM      0   /* Type appended to zName */
#define COLTYPE_BLOB        1
#define COLTYPE_INT         2
#define COLTYPE_INTEGER     3
#define COLTYPE_REAL        4
#define COLTYPE_TEXT        5
#define SQLITE_N_STDTYPE    5  /* Number of standard types */

/* Allowed values for Column.colFlags.
**
** Constraints:
**         TF_HasVirtual == COLFLAG_VIRTUAL
**         TF_HasStored  == COLFLAG_STORED
**         TF_HasHidden  == COLFLAG_HIDDEN
*/
#define COLFLAG_PRIMKEY   0x0001   /* Column is part of the primary key */
#define COLFLAG_HIDDEN    0x0002   /* A hidden column in a virtual table */
#define COLFLAG_HASTYPE   0x0004   /* Type name follows column name */
#define COLFLAG_UNIQUE    0x0008   /* Column def contains "UNIQUE" or "PK" */
#define COLFLAG_SORTERREF 0x0010   /* Use sorter-refs with this column */
#define COLFLAG_VIRTUAL   0x0020   /* GENERATED ALWAYS AS ... VIRTUAL */
#define COLFLAG_STORED    0x0040   /* GENERATED ALWAYS AS ... STORED */
#define COLFLAG_NOTAVAIL  0x0080   /* STORED column not yet calculated */
#define COLFLAG_BUSY      0x0100   /* Blocks recursion on GENERATED columns */
#define COLFLAG_GENERATED 0x0060   /* Combo: _STORED, _VIRTUAL */
#define COLFLAG_NOINSERT  0x0062   /* Combo: _HIDDEN, _STORED, _VIRTUAL */

/*
** A "Collating Sequence" is defined by an instance of the following
** structure. Conceptually, a collating sequence consists of a name and
** a comparison routine that defines the order of that sequence.
**
** If CollSeq.xCmp is NULL, it means that the
** collating sequence is undefined.  Indices built on an undefined
** collating sequence may not be read or written.
*/
struct CollSeq {
  char *zName;          /* Name of the collating sequence, UTF-8 encoded */
  u8 enc;               /* Text encoding handled by xCmp() */
  void *pUser;          /* First argument to xCmp() */
  int (*xCmp)(void*,int, const void*, int, const void*);
  void (*xDel)(void*);  /* Destructor for pUser */
};

/*
** A sort order can be either ASC or DESC.
*/
#define SQLITE_SO_ASC       0  /* Sort in ascending order */
#define SQLITE_SO_DESC      1  /* Sort in ascending order */
#define SQLITE_SO_UNDEFINED -1 /* No sort order specified */

/*
** Column affinity types.
**
** These used to have mnemonic name like 'i' for SQLITE_AFF_INTEGER and
** 't' for SQLITE_AFF_TEXT.  But we can save a little space and improve
** the speed a little by numbering the values consecutively.
**
** But rather than start with 0 or 1, we begin with 'A'.  That way,
** when multiple affinity types are concatenated into a string and
** used as the P4 operand, they will be more readable.
**
** Note also that the numeric types are grouped together so that testing
** for a numeric type is a single comparison.  And the BLOB type is first.
*/
#define SQLITE_AFF_NONE     0x40  /* '@' */
#define SQLITE_AFF_BLOB     0x41  /* 'A' */
#define SQLITE_AFF_TEXT     0x42  /* 'B' */
#define SQLITE_AFF_NUMERIC  0x43  /* 'C' */
#define SQLITE_AFF_INTEGER  0x44  /* 'D' */
#define SQLITE_AFF_REAL     0x45  /* 'E' */

#define sqlite3IsNumericAffinity(X)  ((X)>=SQLITE_AFF_NUMERIC)

/*
** The SQLITE_AFF_MASK values masks off the significant bits of an
** affinity value.
*/
#define SQLITE_AFF_MASK     0x47

/*
** Additional bit values that can be ORed with an affinity without
** changing the affinity.
**
** The SQLITE_NOTNULL flag is a combination of NULLEQ and JUMPIFNULL.
** It causes an assert() to fire if either operand to a comparison
** operator is NULL.  It is added to certain comparison operators to
** prove that the operands are always NOT NULL.
*/
#define SQLITE_JUMPIFNULL   0x10  /* jumps if either operand is NULL */
#define SQLITE_NULLEQ       0x80  /* NULL=NULL */
#define SQLITE_NOTNULL      0x90  /* Assert that operands are never NULL */

/*
** An object of this type is created for each virtual table present in
** the database schema.
**
** If the database schema is shared, then there is one instance of this
** structure for each database connection (sqlite3*) that uses the shared
** schema. This is because each database connection requires its own unique
** instance of the sqlite3_vtab* handle used to access the virtual table
** implementation. sqlite3_vtab* handles can not be shared between
** database connections, even when the rest of the in-memory database
** schema is shared, as the implementation often stores the database
** connection handle passed to it via the xConnect() or xCreate() method
** during initialization internally. This database connection handle may
** then be used by the virtual table implementation to access real tables
** within the database. So that they appear as part of the callers
** transaction, these accesses need to be made via the same database
** connection as that used to execute SQL operations on the virtual table.
**
** All VTable objects that correspond to a single table in a shared
** database schema are initially stored in a linked-list pointed to by
** the Table.pVTable member variable of the corresponding Table object.
** When an sqlite3_prepare() operation is required to access the virtual
** table, it searches the list for the VTable that corresponds to the
** database connection doing the preparing so as to use the correct
** sqlite3_vtab* handle in the compiled query.
**
** When an in-memory Table object is deleted (for example when the
** schema is being reloaded for some reason), the VTable objects are not
** deleted and the sqlite3_vtab* handles are not xDisconnect()ed
** immediately. Instead, they are moved from the Table.pVTable list to
** another linked list headed by the sqlite3.pDisconnect member of the
** corresponding sqlite3 structure. They are then deleted/xDisconnected
** next time a statement is prepared using said sqlite3*. This is done
** to avoid deadlock issues involving multiple sqlite3.mutex mutexes.
** Refer to comments above function sqlite3VtabUnlockList() for an
** explanation as to why it is safe to add an entry to an sqlite3.pDisconnect
** list without holding the corresponding sqlite3.mutex mutex.
**
** The memory for objects of this type is always allocated by
** sqlite3DbMalloc(), using the connection handle stored in VTable.db as
** the first argument.
*/
struct VTable {
  sqlite3 *db;              /* Database connection associated with this table */
  Module *pMod;             /* Pointer to module implementation */
  sqlite3_vtab *pVtab;      /* Pointer to vtab instance */
  int nRef;                 /* Number of pointers to this structure */
  u8 bConstraint;           /* True if constraints are supported */
  u8 eVtabRisk;             /* Riskiness of allowing hacker access */
  int iSavepoint;           /* Depth of the SAVEPOINT stack */
  VTable *pNext;            /* Next in linked list (see above) */
};

/* Allowed values for VTable.eVtabRisk
*/
#define SQLITE_VTABRISK_Low          0
#define SQLITE_VTABRISK_Normal       1
#define SQLITE_VTABRISK_High         2

/*
** The schema for each SQL table, virtual table, and view is represented
** in memory by an instance of the following structure.
*/
struct Table {
  char *zName;         /* Name of the table or view */
  Column *aCol;        /* Information about each column */
  Index *pIndex;       /* List of SQL indexes on this table. */
  char *zColAff;       /* String defining the affinity of each column */
  ExprList *pCheck;    /* All CHECK constraints */
                       /*   ... also used as column name list in a VIEW */
  Pgno tnum;           /* Root BTree page for this table */
  u32 nTabRef;         /* Number of pointers to this Table */
  u32 tabFlags;        /* Mask of TF_* values */
  i16 iPKey;           /* If not negative, use aCol[iPKey] as the rowid */
  i16 nCol;            /* Number of columns in this table */
  i16 nNVCol;          /* Number of columns that are not VIRTUAL */
  LogEst nRowLogEst;   /* Estimated rows in table - from sqlite_stat1 table */
  LogEst szTabRow;     /* Estimated size of each table row in bytes */
#ifdef SQLITE_ENABLE_COSTMULT
  LogEst costMult;     /* Cost multiplier for using this table */
#endif
  u8 keyConf;          /* What to do in case of uniqueness conflict on iPKey */
  u8 eTabType;         /* 0: normal, 1: virtual, 2: view */
  union {
    struct {             /* Used by ordinary tables: */
      int addColOffset;    /* Offset in CREATE TABLE stmt to add a new column */
      FKey *pFKey;         /* Linked list of all foreign keys in this table */
      ExprList *pDfltList; /* DEFAULT clauses on various columns.
                           ** Or the AS clause for generated columns. */
    } tab;
    struct {             /* Used by views: */
      Select *pSelect;     /* View definition */
    } view;
    struct {             /* Used by virtual tables only: */
      int nArg;            /* Number of arguments to the module */
      char **azArg;        /* 0: module 1: schema 2: vtab name 3...: args */
      VTable *p;           /* List of VTable objects. */
    } vtab;
  } u;
  Trigger *pTrigger;   /* List of triggers on this object */
  Schema *pSchema;     /* Schema that contains this table */
};

/*
** Allowed values for Table.tabFlags.
**
** TF_OOOHidden applies to tables or view that have hidden columns that are
** followed by non-hidden columns.  Example:  "CREATE VIRTUAL TABLE x USING
** vtab1(a HIDDEN, b);".  Since "b" is a non-hidden column but "a" is hidden,
** the TF_OOOHidden attribute would apply in this case.  Such tables require
** special handling during INSERT processing. The "OOO" means "Out Of Order".
**
** Constraints:
**
**         TF_HasVirtual == COLFLAG_VIRTUAL
**         TF_HasStored  == COLFLAG_STORED
**         TF_HasHidden  == COLFLAG_HIDDEN
*/
#define TF_Readonly       0x00000001 /* Read-only system table */
#define TF_HasHidden      0x00000002 /* Has one or more hidden columns */
#define TF_HasPrimaryKey  0x00000004 /* Table has a primary key */
#define TF_Autoincrement  0x00000008 /* Integer primary key is autoincrement */
#define TF_HasStat1       0x00000010 /* nRowLogEst set from sqlite_stat1 */
#define TF_HasVirtual     0x00000020 /* Has one or more VIRTUAL columns */
#define TF_HasStored      0x00000040 /* Has one or more STORED columns */
#define TF_HasGenerated   0x00000060 /* Combo: HasVirtual + HasStored */
#define TF_WithoutRowid   0x00000080 /* No rowid.  PRIMARY KEY is the key */
#define TF_StatsUsed      0x00000100 /* Query planner decisions affected by
                                     ** Index.aiRowLogEst[] values */
#define TF_NoVisibleRowid 0x00000200 /* No user-visible "rowid" column */
#define TF_OOOHidden      0x00000400 /* Out-of-Order hidden columns */
#define TF_HasNotNull     0x00000800 /* Contains NOT NULL constraints */
#define TF_Shadow         0x00001000 /* True for a shadow table */
#define TF_HasStat4       0x00002000 /* STAT4 info available for this table */
#define TF_Ephemeral      0x00004000 /* An ephemeral table */
#define TF_Eponymous      0x00008000 /* An eponymous virtual table */

/*
** Allowed values for Table.eTabType
*/
#define TABTYP_NORM      0     /* Ordinary table */
#define TABTYP_VTAB      1     /* Virtual table */
#define TABTYP_VIEW      2     /* A view */

#define IsView(X)           ((X)->eTabType==TABTYP_VIEW)
#define IsOrdinaryTable(X)  ((X)->eTabType==TABTYP_NORM)

/*
** Test to see whether or not a table is a virtual table.  This is
** done as a macro so that it will be optimized out when virtual
** table support is omitted from the build.
*/
#ifndef SQLITE_OMIT_VIRTUALTABLE
#  define IsVirtual(X)      ((X)->eTabType==TABTYP_VTAB)
#  define ExprIsVtab(X)  \
    ((X)->op==TK_COLUMN && (X)->y.pTab!=0 && (X)->y.pTab->eTabType==TABTYP_VTAB)
#else
#  define IsVirtual(X)      0
#  define ExprIsVtab(X)     0
#endif

/*
** Macros to determine if a column is hidden.  IsOrdinaryHiddenColumn()
** only works for non-virtual tables (ordinary tables and views) and is
** always false unless SQLITE_ENABLE_HIDDEN_COLUMNS is defined.  The
** IsHiddenColumn() macro is general purpose.
*/
#if defined(SQLITE_ENABLE_HIDDEN_COLUMNS)
#  define IsHiddenColumn(X)         (((X)->colFlags & COLFLAG_HIDDEN)!=0)
#  define IsOrdinaryHiddenColumn(X) (((X)->colFlags & COLFLAG_HIDDEN)!=0)
#elif !defined(SQLITE_OMIT_VIRTUALTABLE)
#  define IsHiddenColumn(X)         (((X)->colFlags & COLFLAG_HIDDEN)!=0)
#  define IsOrdinaryHiddenColumn(X) 0
#else
#  define IsHiddenColumn(X)         0
#  define IsOrdinaryHiddenColumn(X) 0
#endif


/* Does the table have a rowid */
#define HasRowid(X)     (((X)->tabFlags & TF_WithoutRowid)==0)
#define VisibleRowid(X) (((X)->tabFlags & TF_NoVisibleRowid)==0)

/*
** Each foreign key constraint is an instance of the following structure.
**
** A foreign key is associated with two tables.  The "from" table is
** the table that contains the REFERENCES clause that creates the foreign
** key.  The "to" table is the table that is named in the REFERENCES clause.
** Consider this example:
**
**     CREATE TABLE ex1(
**       a INTEGER PRIMARY KEY,
**       b INTEGER CONSTRAINT fk1 REFERENCES ex2(x)
**     );
**
** For foreign key "fk1", the from-table is "ex1" and the to-table is "ex2".
** Equivalent names:
**
**     from-table == child-table
**       to-table == parent-table
**
** Each REFERENCES clause generates an instance of the following structure
** which is attached to the from-table.  The to-table need not exist when
** the from-table is created.  The existence of the to-table is not checked.
**
** The list of all parents for child Table X is held at X.pFKey.
**
** A list of all children for a table named Z (which might not even exist)
** is held in Schema.fkeyHash with a hash key of Z.
*/
struct FKey {
  Table *pFrom;     /* Table containing the REFERENCES clause (aka: Child) */
  FKey *pNextFrom;  /* Next FKey with the same in pFrom. Next parent of pFrom */
  char *zTo;        /* Name of table that the key points to (aka: Parent) */
  FKey *pNextTo;    /* Next with the same zTo. Next child of zTo. */
  FKey *pPrevTo;    /* Previous with the same zTo */
  int nCol;         /* Number of columns in this key */
  /* EV: R-30323-21917 */
  u8 isDeferred;       /* True if constraint checking is deferred till COMMIT */
  u8 aAction[2];        /* ON DELETE and ON UPDATE actions, respectively */
  Trigger *apTrigger[2];/* Triggers for aAction[] actions */
  struct sColMap {      /* Mapping of columns in pFrom to columns in zTo */
    int iFrom;            /* Index of column in pFrom */
    char *zCol;           /* Name of column in zTo.  If NULL use PRIMARY KEY */
  } aCol[1];            /* One entry for each of nCol columns */
};

/*
** SQLite supports many different ways to resolve a constraint
** error.  ROLLBACK processing means that a constraint violation
** causes the operation in process to fail and for the current transaction
** to be rolled back.  ABORT processing means the operation in process
** fails and any prior changes from that one operation are backed out,
** but the transaction is not rolled back.  FAIL processing means that
** the operation in progress stops and returns an error code.  But prior
** changes due to the same operation are not backed out and no rollback
** occurs.  IGNORE means that the particular row that caused the constraint
** error is not inserted or updated.  Processing continues and no error
** is returned.  REPLACE means that preexisting database rows that caused
** a UNIQUE constraint violation are removed so that the new insert or
** update can proceed.  Processing continues and no error is reported.
** UPDATE applies to insert operations only and means that the insert
** is omitted and the DO UPDATE clause of an upsert is run instead.
**
** RESTRICT, SETNULL, SETDFLT, and CASCADE actions apply only to foreign keys.
** RESTRICT is the same as ABORT for IMMEDIATE foreign keys and the
** same as ROLLBACK for DEFERRED keys.  SETNULL means that the foreign
** key is set to NULL.  SETDFLT means that the foreign key is set
** to its default value.  CASCADE means that a DELETE or UPDATE of the
** referenced table row is propagated into the row that holds the
** foreign key.
**
** The OE_Default value is a place holder that means to use whatever
** conflict resolution algorthm is required from context.
**
** The following symbolic values are used to record which type
** of conflict resolution action to take.
*/
#define OE_None     0   /* There is no constraint to check */
#define OE_Rollback 1   /* Fail the operation and rollback the transaction */
#define OE_Abort    2   /* Back out changes but do no rollback transaction */
#define OE_Fail     3   /* Stop the operation but leave all prior changes */
#define OE_Ignore   4   /* Ignore the error. Do not do the INSERT or UPDATE */
#define OE_Replace  5   /* Delete existing record, then do INSERT or UPDATE */
#define OE_Update   6   /* Process as a DO UPDATE in an upsert */
#define OE_Restrict 7   /* OE_Abort for IMMEDIATE, OE_Rollback for DEFERRED */
#define OE_SetNull  8   /* Set the foreign key value to NULL */
#define OE_SetDflt  9   /* Set the foreign key value to its default */
#define OE_Cascade  10  /* Cascade the changes */
#define OE_Default  11  /* Do whatever the default action is */


/*
** An instance of the following structure is passed as the first
** argument to sqlite3VdbeKeyCompare and is used to control the
** comparison of the two index keys.
**
** Note that aSortOrder[] and aColl[] have nField+1 slots.  There
** are nField slots for the columns of an index then one extra slot
** for the rowid at the end.
*/
struct KeyInfo {
  u32 nRef;           /* Number of references to this KeyInfo object */
  u8 enc;             /* Text encoding - one of the SQLITE_UTF* values */
  u16 nKeyField;      /* Number of key columns in the index */
  u16 nAllField;      /* Total columns, including key plus others */
  sqlite3 *db;        /* The database connection */
  u8 *aSortFlags;     /* Sort order for each column. */
  CollSeq *aColl[1];  /* Collating sequence for each term of the key */
};

/*
** Allowed bit values for entries in the KeyInfo.aSortFlags[] array.
*/
#define KEYINFO_ORDER_DESC    0x01    /* DESC sort order */
#define KEYINFO_ORDER_BIGNULL 0x02    /* NULL is larger than any other value */

/*
** This object holds a record which has been parsed out into individual
** fields, for the purposes of doing a comparison.
**
** A record is an object that contains one or more fields of data.
** Records are used to store the content of a table row and to store
** the key of an index.  A blob encoding of a record is created by
** the OP_MakeRecord opcode of the VDBE and is disassembled by the
** OP_Column opcode.
**
** An instance of this object serves as a "key" for doing a search on
** an index b+tree. The goal of the search is to find the entry that
** is closed to the key described by this object.  This object might hold
** just a prefix of the key.  The number of fields is given by
** pKeyInfo->nField.
**
** The r1 and r2 fields are the values to return if this key is less than
** or greater than a key in the btree, respectively.  These are normally
** -1 and +1 respectively, but might be inverted to +1 and -1 if the b-tree
** is in DESC order.
**
** The key comparison functions actually return default_rc when they find
** an equals comparison.  default_rc can be -1, 0, or +1.  If there are
** multiple entries in the b-tree with the same key (when only looking
** at the first pKeyInfo->nFields,) then default_rc can be set to -1 to
** cause the search to find the last match, or +1 to cause the search to
** find the first match.
**
** The key comparison functions will set eqSeen to true if they ever
** get and equal results when comparing this structure to a b-tree record.
** When default_rc!=0, the search might end up on the record immediately
** before the first match or immediately after the last match.  The
** eqSeen field will indicate whether or not an exact match exists in the
** b-tree.
*/
struct UnpackedRecord {
  KeyInfo *pKeyInfo;  /* Collation and sort-order information */
  Mem *aMem;          /* Values */
  u16 nField;         /* Number of entries in apMem[] */
  i8 default_rc;      /* Comparison result if keys are equal */
  u8 errCode;         /* Error detected by xRecordCompare (CORRUPT or NOMEM) */
  i8 r1;              /* Value to return if (lhs < rhs) */
  i8 r2;              /* Value to return if (lhs > rhs) */
  u8 eqSeen;          /* True if an equality comparison has been seen */
};


/*
** Each SQL index is represented in memory by an
** instance of the following structure.
**
** The columns of the table that are to be indexed are described
** by the aiColumn[] field of this structure.  For example, suppose
** we have the following table and index:
**
**     CREATE TABLE Ex1(c1 int, c2 int, c3 text);
**     CREATE INDEX Ex2 ON Ex1(c3,c1);
**
** In the Table structure describing Ex1, nCol==3 because there are
** three columns in the table.  In the Index structure describing
** Ex2, nColumn==2 since 2 of the 3 columns of Ex1 are indexed.
** The value of aiColumn is {2, 0}.  aiColumn[0]==2 because the
** first column to be indexed (c3) has an index of 2 in Ex1.aCol[].
** The second column to be indexed (c1) has an index of 0 in
** Ex1.aCol[], hence Ex2.aiColumn[1]==0.
**
** The Index.onError field determines whether or not the indexed columns
** must be unique and what to do if they are not.  When Index.onError=OE_None,
** it means this is not a unique index.  Otherwise it is a unique index
** and the value of Index.onError indicate the which conflict resolution
** algorithm to employ whenever an attempt is made to insert a non-unique
** element.
**
** While parsing a CREATE TABLE or CREATE INDEX statement in order to
** generate VDBE code (as opposed to parsing one read from an sqlite_schema
** table as part of parsing an existing database schema), transient instances
** of this structure may be created. In this case the Index.tnum variable is
** used to store the address of a VDBE instruction, not a database page
** number (it cannot - the database page is not allocated until the VDBE
** program is executed). See convertToWithoutRowidTable() for details.
*/
struct Index {
  char *zName;             /* Name of this index */
  i16 *aiColumn;           /* Which columns are used by this index.  1st is 0 */
  LogEst *aiRowLogEst;     /* From ANALYZE: Est. rows selected by each column */
  Table *pTable;           /* The SQL table being indexed */
  char *zColAff;           /* String defining the affinity of each column */
  Index *pNext;            /* The next index associated with the same table */
  Schema *pSchema;         /* Schema containing this index */
  u8 *aSortOrder;          /* for each column: True==DESC, False==ASC */
  const char **azColl;     /* Array of collation sequence names for index */
  Expr *pPartIdxWhere;     /* WHERE clause for partial indices */
  ExprList *aColExpr;      /* Column expressions */
  Pgno tnum;               /* DB Page containing root of this index */
  LogEst szIdxRow;         /* Estimated average row size in bytes */
  u16 nKeyCol;             /* Number of columns forming the key */
  u16 nColumn;             /* Number of columns stored in the index */
  u8 onError;              /* OE_Abort, OE_Ignore, OE_Replace, or OE_None */
  unsigned idxType:2;      /* 0:Normal 1:UNIQUE, 2:PRIMARY KEY, 3:IPK */
  unsigned bUnordered:1;   /* Use this index for == or IN queries only */
  unsigned uniqNotNull:1;  /* True if UNIQUE and NOT NULL for all columns */
  unsigned isResized:1;    /* True if resizeIndexObject() has been called */
  unsigned isCovering:1;   /* True if this is a covering index */
  unsigned noSkipScan:1;   /* Do not try to use skip-scan if true */
  unsigned hasStat1:1;     /* aiRowLogEst values come from sqlite_stat1 */
  unsigned bNoQuery:1;     /* Do not use this index to optimize queries */
  unsigned bAscKeyBug:1;   /* True if the bba7b69f9849b5bf bug applies */
  unsigned bHasVCol:1;     /* Index references one or more VIRTUAL columns */
#ifdef SQLITE_ENABLE_STAT4
  int nSample;             /* Number of elements in aSample[] */
  int nSampleCol;          /* Size of IndexSample.anEq[] and so on */
  tRowcnt *aAvgEq;         /* Average nEq values for keys not in aSample */
  IndexSample *aSample;    /* Samples of the left-most key */
  tRowcnt *aiRowEst;       /* Non-logarithmic stat1 data for this index */
  tRowcnt nRowEst0;        /* Non-logarithmic number of rows in the index */
#endif
  Bitmask colNotIdxed;     /* 0 for unindexed columns in pTab */
};

/*
** Allowed values for Index.idxType
*/
#define SQLITE_IDXTYPE_APPDEF      0   /* Created using CREATE INDEX */
#define SQLITE_IDXTYPE_UNIQUE      1   /* Implements a UNIQUE constraint */
#define SQLITE_IDXTYPE_PRIMARYKEY  2   /* Is the PRIMARY KEY for the table */
#define SQLITE_IDXTYPE_IPK         3   /* INTEGER PRIMARY KEY index */

/* Return true if index X is a PRIMARY KEY index */
#define IsPrimaryKeyIndex(X)  ((X)->idxType==SQLITE_IDXTYPE_PRIMARYKEY)

/* Return true if index X is a UNIQUE index */
#define IsUniqueIndex(X)      ((X)->onError!=OE_None)

/* The Index.aiColumn[] values are normally positive integer.  But
** there are some negative values that have special meaning:
*/
#define XN_ROWID     (-1)     /* Indexed column is the rowid */
#define XN_EXPR      (-2)     /* Indexed column is an expression */

/*
** Each sample stored in the sqlite_stat4 table is represented in memory
** using a structure of this type.  See documentation at the top of the
** analyze.c source file for additional information.
*/
struct IndexSample {
  void *p;          /* Pointer to sampled record */
  int n;            /* Size of record in bytes */
  tRowcnt *anEq;    /* Est. number of rows where the key equals this sample */
  tRowcnt *anLt;    /* Est. number of rows where key is less than this sample */
  tRowcnt *anDLt;   /* Est. number of distinct keys less than this sample */
};

/*
** Possible values to use within the flags argument to sqlite3GetToken().
*/
#define SQLITE_TOKEN_QUOTED    0x1 /* Token is a quoted identifier. */
#define SQLITE_TOKEN_KEYWORD   0x2 /* Token is a keyword. */

/*
** Each token coming out of the lexer is an instance of
** this structure.  Tokens are also used as part of an expression.
**
** The memory that "z" points to is owned by other objects.  Take care
** that the owner of the "z" string does not deallocate the string before
** the Token goes out of scope!  Very often, the "z" points to some place
** in the middle of the Parse.zSql text.  But it might also point to a
** static string.
*/
struct Token {
  const char *z;     /* Text of the token.  Not NULL-terminated! */
  unsigned int n;    /* Number of characters in this token */
};

/*
** An instance of this structure contains information needed to generate
** code for a SELECT that contains aggregate functions.
**
** If Expr.op==TK_AGG_COLUMN or TK_AGG_FUNCTION then Expr.pAggInfo is a
** pointer to this structure.  The Expr.iAgg field is the index in
** AggInfo.aCol[] or AggInfo.aFunc[] of information needed to generate
** code for that node.
**
** AggInfo.pGroupBy and AggInfo.aFunc.pExpr point to fields within the
** original Select structure that describes the SELECT statement.  These
** fields do not need to be freed when deallocating the AggInfo structure.
*/
struct AggInfo {
  u8 directMode;          /* Direct rendering mode means take data directly
                          ** from source tables rather than from accumulators */
  u8 useSortingIdx;       /* In direct mode, reference the sorting index rather
                          ** than the source table */
  int sortingIdx;         /* Cursor number of the sorting index */
  int sortingIdxPTab;     /* Cursor number of pseudo-table */
  int nSortingColumn;     /* Number of columns in the sorting index */
  int mnReg, mxReg;       /* Range of registers allocated for aCol and aFunc */
  ExprList *pGroupBy;     /* The group by clause */
  struct AggInfo_col {    /* For each column used in source tables */
    Table *pTab;             /* Source table */
    Expr *pCExpr;            /* The original expression */
    int iTable;              /* Cursor number of the source table */
    int iMem;                /* Memory location that acts as accumulator */
    i16 iColumn;             /* Column number within the source table */
    i16 iSorterColumn;       /* Column number in the sorting index */
  } *aCol;
  int nColumn;            /* Number of used entries in aCol[] */
  int nAccumulator;       /* Number of columns that show through to the output.
                          ** Additional columns are used only as parameters to
                          ** aggregate functions */
  struct AggInfo_func {   /* For each aggregate function */
    Expr *pFExpr;            /* Expression encoding the function */
    FuncDef *pFunc;          /* The aggregate function implementation */
    int iMem;                /* Memory location that acts as accumulator */
    int iDistinct;           /* Ephemeral table used to enforce DISTINCT */
    int iDistAddr;           /* Address of OP_OpenEphemeral */
  } *aFunc;
  int nFunc;              /* Number of entries in aFunc[] */
  u32 selId;              /* Select to which this AggInfo belongs */
};

/*
** The datatype ynVar is a signed integer, either 16-bit or 32-bit.
** Usually it is 16-bits.  But if SQLITE_MAX_VARIABLE_NUMBER is greater
** than 32767 we have to make it 32-bit.  16-bit is preferred because
** it uses less memory in the Expr object, which is a big memory user
** in systems with lots of prepared statements.  And few applications
** need more than about 10 or 20 variables.  But some extreme users want
** to have prepared statements with over 32766 variables, and for them
** the option is available (at compile-time).
*/
#if SQLITE_MAX_VARIABLE_NUMBER<32767
typedef i16 ynVar;
#else
typedef int ynVar;
#endif

/*
** Each node of an expression in the parse tree is an instance
** of this structure.
**
** Expr.op is the opcode. The integer parser token codes are reused
** as opcodes here. For example, the parser defines TK_GE to be an integer
** code representing the ">=" operator. This same integer code is reused
** to represent the greater-than-or-equal-to operator in the expression
** tree.
**
** If the expression is an SQL literal (TK_INTEGER, TK_FLOAT, TK_BLOB,
** or TK_STRING), then Expr.token contains the text of the SQL literal. If
** the expression is a variable (TK_VARIABLE), then Expr.token contains the
** variable name. Finally, if the expression is an SQL function (TK_FUNCTION),
** then Expr.token contains the name of the function.
**
** Expr.pRight and Expr.pLeft are the left and right subexpressions of a
** binary operator. Either or both may be NULL.
**
** Expr.x.pList is a list of arguments if the expression is an SQL function,
** a CASE expression or an IN expression of the form "<lhs> IN (<y>, <z>...)".
** Expr.x.pSelect is used if the expression is a sub-select or an expression of
** the form "<lhs> IN (SELECT ...)". If the EP_xIsSelect bit is set in the
** Expr.flags mask, then Expr.x.pSelect is valid. Otherwise, Expr.x.pList is
** valid.
**
** An expression of the form ID or ID.ID refers to a column in a table.
** For such expressions, Expr.op is set to TK_COLUMN and Expr.iTable is
** the integer cursor number of a VDBE cursor pointing to that table and
** Expr.iColumn is the column number for the specific column.  If the
** expression is used as a result in an aggregate SELECT, then the
** value is also stored in the Expr.iAgg column in the aggregate so that
** it can be accessed after all aggregates are computed.
**
** If the expression is an unbound variable marker (a question mark
** character '?' in the original SQL) then the Expr.iTable holds the index
** number for that variable.
**
** If the expression is a subquery then Expr.iColumn holds an integer
** register number containing the result of the subquery.  If the
** subquery gives a constant result, then iTable is -1.  If the subquery
** gives a different answer at different times during statement processing
** then iTable is the address of a subroutine that computes the subquery.
**
** If the Expr is of type OP_Column, and the table it is selecting from
** is a disk table or the "old.*" pseudo-table, then pTab points to the
** corresponding table definition.
**
** ALLOCATION NOTES:
**
** Expr objects can use a lot of memory space in database schema.  To
** help reduce memory requirements, sometimes an Expr object will be
** truncated.  And to reduce the number of memory allocations, sometimes
** two or more Expr objects will be stored in a single memory allocation,
** together with Expr.zToken strings.
**
** If the EP_Reduced and EP_TokenOnly flags are set when
** an Expr object is truncated.  When EP_Reduced is set, then all
** the child Expr objects in the Expr.pLeft and Expr.pRight subtrees
** are contained within the same memory allocation.  Note, however, that
** the subtrees in Expr.x.pList or Expr.x.pSelect are always separately
** allocated, regardless of whether or not EP_Reduced is set.
*/
struct Expr {
  u8 op;                 /* Operation performed by this node */
  char affExpr;          /* affinity, or RAISE type */
  u8 op2;                /* TK_REGISTER/TK_TRUTH: original value of Expr.op
                         ** TK_COLUMN: the value of p5 for OP_Column
                         ** TK_AGG_FUNCTION: nesting depth
                         ** TK_FUNCTION: NC_SelfRef flag if needs OP_PureFunc */
#ifdef SQLITE_DEBUG
  u8 vvaFlags;           /* Verification flags. */
#endif
  u32 flags;             /* Various flags.  EP_* See below */
  union {
    char *zToken;          /* Token value. Zero terminated and dequoted */
    int iValue;            /* Non-negative integer value if EP_IntValue */
  } u;

  /* If the EP_TokenOnly flag is set in the Expr.flags mask, then no
  ** space is allocated for the fields below this point. An attempt to
  ** access them will result in a segfault or malfunction.
  *********************************************************************/

  Expr *pLeft;           /* Left subnode */
  Expr *pRight;          /* Right subnode */
  union {
    ExprList *pList;     /* op = IN, EXISTS, SELECT, CASE, FUNCTION, BETWEEN */
    Select *pSelect;     /* EP_xIsSelect and op = IN, EXISTS, SELECT */
  } x;

  /* If the EP_Reduced flag is set in the Expr.flags mask, then no
  ** space is allocated for the fields below this point. An attempt to
  ** access them will result in a segfault or malfunction.
  *********************************************************************/

#if SQLITE_MAX_EXPR_DEPTH>0
  int nHeight;           /* Height of the tree headed by this node */
#endif
  int iTable;            /* TK_COLUMN: cursor number of table holding column
                         ** TK_REGISTER: register number
                         ** TK_TRIGGER: 1 -> new, 0 -> old
                         ** EP_Unlikely:  134217728 times likelihood
                         ** TK_IN: ephemerial table holding RHS
                         ** TK_SELECT_COLUMN: Number of columns on the LHS
                         ** TK_SELECT: 1st register of result vector */
  ynVar iColumn;         /* TK_COLUMN: column index.  -1 for rowid.
                         ** TK_VARIABLE: variable number (always >= 1).
                         ** TK_SELECT_COLUMN: column of the result vector */
  i16 iAgg;              /* Which entry in pAggInfo->aCol[] or ->aFunc[] */
  int iRightJoinTable;   /* If EP_FromJoin, the right table of the join */
  AggInfo *pAggInfo;     /* Used by TK_AGG_COLUMN and TK_AGG_FUNCTION */
  union {
    Table *pTab;           /* TK_COLUMN: Table containing column. Can be NULL
                           ** for a column of an index on an expression */
    Window *pWin;          /* EP_WinFunc: Window/Filter defn for a function */
    struct {               /* TK_IN, TK_SELECT, and TK_EXISTS */
      int iAddr;             /* Subroutine entry address */
      int regReturn;         /* Register used to hold return address */
    } sub;
  } y;
};

/*
** The following are the meanings of bits in the Expr.flags field.
** Value restrictions:
**
**          EP_Agg == NC_HasAgg == SF_HasAgg
**          EP_Win == NC_HasWin
*/
#define EP_FromJoin   0x000001 /* Originates in ON/USING clause of outer join */
#define EP_Distinct   0x000002 /* Aggregate function with DISTINCT keyword */
#define EP_HasFunc    0x000004 /* Contains one or more functions of any kind */
#define EP_FixedCol   0x000008 /* TK_Column with a known fixed value */
#define EP_Agg        0x000010 /* Contains one or more aggregate functions */
#define EP_VarSelect  0x000020 /* pSelect is correlated, not constant */
#define EP_DblQuoted  0x000040 /* token.z was originally in "..." */
#define EP_InfixFunc  0x000080 /* True for an infix function: LIKE, GLOB, etc */
#define EP_Collate    0x000100 /* Tree contains a TK_COLLATE operator */
#define EP_Commuted   0x000200 /* Comparison operator has been commuted */
#define EP_IntValue   0x000400 /* Integer value contained in u.iValue */
#define EP_xIsSelect  0x000800 /* x.pSelect is valid (otherwise x.pList is) */
#define EP_Skip       0x001000 /* Operator does not contribute to affinity */
#define EP_Reduced    0x002000 /* Expr struct EXPR_REDUCEDSIZE bytes only */
#define EP_TokenOnly  0x004000 /* Expr struct EXPR_TOKENONLYSIZE bytes only */
#define EP_Win        0x008000 /* Contains window functions */
#define EP_MemToken   0x010000 /* Need to sqlite3DbFree() Expr.zToken */
#define EP_IfNullRow  0x020000 /* The TK_IF_NULL_ROW opcode */
#define EP_Unlikely   0x040000 /* unlikely() or likelihood() function */
#define EP_ConstFunc  0x080000 /* A SQLITE_FUNC_CONSTANT or _SLOCHNG function */
#define EP_CanBeNull  0x100000 /* Can be null despite NOT NULL constraint */
#define EP_Subquery   0x200000 /* Tree contains a TK_SELECT operator */
                 /*   0x400000 // Available */
#define EP_Leaf       0x800000 /* Expr.pLeft, .pRight, .u.pSelect all NULL */
#define EP_WinFunc   0x1000000 /* TK_FUNCTION with Expr.y.pWin set */
#define EP_Subrtn    0x2000000 /* Uses Expr.y.sub. TK_IN, _SELECT, or _EXISTS */
#define EP_Quoted    0x4000000 /* TK_ID was originally quoted */
#define EP_Static    0x8000000 /* Held in memory not obtained from malloc() */
#define EP_IsTrue   0x10000000 /* Always has boolean value of TRUE */
#define EP_IsFalse  0x20000000 /* Always has boolean value of FALSE */
#define EP_FromDDL  0x40000000 /* Originates from sqlite_schema */
               /*   0x80000000 // Available */

/*
** The EP_Propagate mask is a set of properties that automatically propagate
** upwards into parent nodes.
*/
#define EP_Propagate (EP_Collate|EP_Subquery|EP_HasFunc)

/*
** These macros can be used to test, set, or clear bits in the
** Expr.flags field.
*/
#define ExprHasProperty(E,P)     (((E)->flags&(P))!=0)
#define ExprHasAllProperty(E,P)  (((E)->flags&(P))==(P))
#define ExprSetProperty(E,P)     (E)->flags|=(P)
#define ExprClearProperty(E,P)   (E)->flags&=~(P)
#define ExprAlwaysTrue(E)   (((E)->flags&(EP_FromJoin|EP_IsTrue))==EP_IsTrue)
#define ExprAlwaysFalse(E)  (((E)->flags&(EP_FromJoin|EP_IsFalse))==EP_IsFalse)


/* Flags for use with Expr.vvaFlags
*/
#define EP_NoReduce   0x01  /* Cannot EXPRDUP_REDUCE this Expr */
#define EP_Immutable  0x02  /* Do not change this Expr node */

/* The ExprSetVVAProperty() macro is used for Verification, Validation,
** and Accreditation only.  It works like ExprSetProperty() during VVA
** processes but is a no-op for delivery.
*/
#ifdef SQLITE_DEBUG
# define ExprSetVVAProperty(E,P)   (E)->vvaFlags|=(P)
# define ExprHasVVAProperty(E,P)   (((E)->vvaFlags&(P))!=0)
# define ExprClearVVAProperties(E) (E)->vvaFlags = 0
#else
# define ExprSetVVAProperty(E,P)
# define ExprHasVVAProperty(E,P)   0
# define ExprClearVVAProperties(E)
#endif

/*
** Macros to determine the number of bytes required by a normal Expr
** struct, an Expr struct with the EP_Reduced flag set in Expr.flags
** and an Expr struct with the EP_TokenOnly flag set.
*/
#define EXPR_FULLSIZE           sizeof(Expr)           /* Full size */
#define EXPR_REDUCEDSIZE        offsetof(Expr,iTable)  /* Common features */
#define EXPR_TOKENONLYSIZE      offsetof(Expr,pLeft)   /* Fewer features */

/*
** Flags passed to the sqlite3ExprDup() function. See the header comment
** above sqlite3ExprDup() for details.
*/
#define EXPRDUP_REDUCE         0x0001  /* Used reduced-size Expr nodes */

/*
** True if the expression passed as an argument was a function with
** an OVER() clause (a window function).
*/
#ifdef SQLITE_OMIT_WINDOWFUNC
# define IsWindowFunc(p) 0
#else
# define IsWindowFunc(p) ( \
    ExprHasProperty((p), EP_WinFunc) && p->y.pWin->eFrmType!=TK_FILTER \
 )
#endif

/*
** A list of expressions.  Each expression may optionally have a
** name.  An expr/name combination can be used in several ways, such
** as the list of "expr AS ID" fields following a "SELECT" or in the
** list of "ID = expr" items in an UPDATE.  A list of expressions can
** also be used as the argument to a function, in which case the a.zName
** field is not used.
**
** In order to try to keep memory usage down, the Expr.a.zEName field
** is used for multiple purposes:
**
**     eEName          Usage
**    ----------       -------------------------
**    ENAME_NAME       (1) the AS of result set column
**                     (2) COLUMN= of an UPDATE
**
**    ENAME_TAB        DB.TABLE.NAME used to resolve names
**                     of subqueries
**
**    ENAME_SPAN       Text of the original result set
**                     expression.
*/
struct ExprList {
  int nExpr;             /* Number of expressions on the list */
  int nAlloc;            /* Number of a[] slots allocated */
  struct ExprList_item { /* For each expression in the list */
    Expr *pExpr;            /* The parse tree for this expression */
    char *zEName;           /* Token associated with this expression */
    u8 sortFlags;           /* Mask of KEYINFO_ORDER_* flags */
    unsigned eEName :2;     /* Meaning of zEName */
    unsigned done :1;       /* A flag to indicate when processing is finished */
    unsigned reusable :1;   /* Constant expression is reusable */
    unsigned bSorterRef :1; /* Defer evaluation until after sorting */
    unsigned bNulls: 1;     /* True if explicit "NULLS FIRST/LAST" */
    union {
      struct {
        u16 iOrderByCol;      /* For ORDER BY, column number in result set */
        u16 iAlias;           /* Index into Parse.aAlias[] for zName */
      } x;
      int iConstExprReg;      /* Register in which Expr value is cached */
    } u;
  } a[1];                  /* One slot for each expression in the list */
};

/*
** Allowed values for Expr.a.eEName
*/
#define ENAME_NAME  0       /* The AS clause of a result set */
#define ENAME_SPAN  1       /* Complete text of the result set expression */
#define ENAME_TAB   2       /* "DB.TABLE.NAME" for the result set */

/*
** An instance of this structure can hold a simple list of identifiers,
** such as the list "a,b,c" in the following statements:
**
**      INSERT INTO t(a,b,c) VALUES ...;
**      CREATE INDEX idx ON t(a,b,c);
**      CREATE TRIGGER trig BEFORE UPDATE ON t(a,b,c) ...;
**
** The IdList.a.idx field is used when the IdList represents the list of
** column names after a table name in an INSERT statement.  In the statement
**
**     INSERT INTO t(a,b,c) ...
**
** If "a" is the k-th column of table "t", then IdList.a[0].idx==k.
*/
struct IdList {
  struct IdList_item {
    char *zName;      /* Name of the identifier */
    int idx;          /* Index in some Table.aCol[] of a column named zName */
  } *a;
  int nId;         /* Number of identifiers on the list */
};

/*
** The SrcItem object represents a single term in the FROM clause of a query.
** The SrcList object is mostly an array of SrcItems.
*/
struct SrcItem {
  Schema *pSchema;  /* Schema to which this item is fixed */
  char *zDatabase;  /* Name of database holding this table */
  char *zName;      /* Name of the table */
  char *zAlias;     /* The "B" part of a "A AS B" phrase.  zName is the "A" */
  Table *pTab;      /* An SQL table corresponding to zName */
  Select *pSelect;  /* A SELECT statement used in place of a table name */
  int addrFillSub;  /* Address of subroutine to manifest a subquery */
  int regReturn;    /* Register holding return address of addrFillSub */
  int regResult;    /* Registers holding results of a co-routine */
  struct {
    u8 jointype;      /* Type of join between this table and the previous */
    unsigned notIndexed :1;    /* True if there is a NOT INDEXED clause */
    unsigned isIndexedBy :1;   /* True if there is an INDEXED BY clause */
    unsigned isTabFunc :1;     /* True if table-valued-function syntax */
    unsigned isCorrelated :1;  /* True if sub-query is correlated */
    unsigned viaCoroutine :1;  /* Implemented as a co-routine */
    unsigned isRecursive :1;   /* True for recursive reference in WITH */
    unsigned fromDDL :1;       /* Comes from sqlite_schema */
    unsigned isCte :1;         /* This is a CTE */
    unsigned notCte :1;        /* This item may not match a CTE */
  } fg;
  int iCursor;      /* The VDBE cursor number used to access this table */
  Expr *pOn;        /* The ON clause of a join */
  IdList *pUsing;   /* The USING clause of a join */
  Bitmask colUsed;  /* Bit N (1<<N) set if column N of pTab is used */
  union {
    char *zIndexedBy;    /* Identifier from "INDEXED BY <zIndex>" clause */
    ExprList *pFuncArg;  /* Arguments to table-valued-function */
  } u1;
  union {
    Index *pIBIndex;  /* Index structure corresponding to u1.zIndexedBy */
    CteUse *pCteUse;  /* CTE Usage info info fg.isCte is true */
  } u2;
};

/*
** The following structure describes the FROM clause of a SELECT statement.
** Each table or subquery in the FROM clause is a separate element of
** the SrcList.a[] array.
**
** With the addition of multiple database support, the following structure
** can also be used to describe a particular table such as the table that
** is modified by an INSERT, DELETE, or UPDATE statement.  In standard SQL,
** such a table must be a simple name: ID.  But in SQLite, the table can
** now be identified by a database name, a dot, then the table name: ID.ID.
**
** The jointype starts out showing the join type between the current table
** and the next table on the list.  The parser builds the list this way.
** But sqlite3SrcListShiftJoinType() later shifts the jointypes so that each
** jointype expresses the join between the table and the previous table.
**
** In the colUsed field, the high-order bit (bit 63) is set if the table
** contains more than 63 columns and the 64-th or later column is used.
*/
struct SrcList {
  int nSrc;        /* Number of tables or subqueries in the FROM clause */
  u32 nAlloc;      /* Number of entries allocated in a[] below */
  SrcItem a[1];    /* One entry for each identifier on the list */
};

/*
** Permitted values of the SrcList.a.jointype field
*/
#define JT_INNER     0x0001    /* Any kind of inner or cross join */
#define JT_CROSS     0x0002    /* Explicit use of the CROSS keyword */
#define JT_NATURAL   0x0004    /* True for a "natural" join */
#define JT_LEFT      0x0008    /* Left outer join */
#define JT_RIGHT     0x0010    /* Right outer join */
#define JT_OUTER     0x0020    /* The "OUTER" keyword is present */
#define JT_ERROR     0x0040    /* unknown or unsupported join type */


/*
** Flags appropriate for the wctrlFlags parameter of sqlite3WhereBegin()
** and the WhereInfo.wctrlFlags member.
**
** Value constraints (enforced via assert()):
**     WHERE_USE_LIMIT  == SF_FixedLimit
*/
#define WHERE_ORDERBY_NORMAL   0x0000 /* No-op */
#define WHERE_ORDERBY_MIN      0x0001 /* ORDER BY processing for min() func */
#define WHERE_ORDERBY_MAX      0x0002 /* ORDER BY processing for max() func */
#define WHERE_ONEPASS_DESIRED  0x0004 /* Want to do one-pass UPDATE/DELETE */
#define WHERE_ONEPASS_MULTIROW 0x0008 /* ONEPASS is ok with multiple rows */
#define WHERE_DUPLICATES_OK    0x0010 /* Ok to return a row more than once */
#define WHERE_OR_SUBCLAUSE     0x0020 /* Processing a sub-WHERE as part of
                                      ** the OR optimization  */
#define WHERE_GROUPBY          0x0040 /* pOrderBy is really a GROUP BY */
#define WHERE_DISTINCTBY       0x0080 /* pOrderby is really a DISTINCT clause */
#define WHERE_WANT_DISTINCT    0x0100 /* All output needs to be distinct */
#define WHERE_SORTBYGROUP      0x0200 /* Support sqlite3WhereIsSorted() */
#define WHERE_AGG_DISTINCT     0x0400 /* Query is "SELECT agg(DISTINCT ...)" */
#define WHERE_ORDERBY_LIMIT    0x0800 /* ORDERBY+LIMIT on the inner loop */
                        /*     0x1000    not currently used */
                        /*     0x2000    not currently used */
#define WHERE_USE_LIMIT        0x4000 /* Use the LIMIT in cost estimates */
                        /*     0x8000    not currently used */

/* Allowed return values from sqlite3WhereIsDistinct()
*/
#define WHERE_DISTINCT_NOOP      0  /* DISTINCT keyword not used */
#define WHERE_DISTINCT_UNIQUE    1  /* No duplicates */
#define WHERE_DISTINCT_ORDERED   2  /* All duplicates are adjacent */
#define WHERE_DISTINCT_UNORDERED 3  /* Duplicates are scattered */

/*
** A NameContext defines a context in which to resolve table and column
** names.  The context consists of a list of tables (the pSrcList) field and
** a list of named expression (pEList).  The named expression list may
** be NULL.  The pSrc corresponds to the FROM clause of a SELECT or
** to the table being operated on by INSERT, UPDATE, or DELETE.  The
** pEList corresponds to the result set of a SELECT and is NULL for
** other statements.
**
** NameContexts can be nested.  When resolving names, the inner-most
** context is searched first.  If no match is found, the next outer
** context is checked.  If there is still no match, the next context
** is checked.  This process continues until either a match is found
** or all contexts are check.  When a match is found, the nRef member of
** the context containing the match is incremented.
**
** Each subquery gets a new NameContext.  The pNext field points to the
** NameContext in the parent query.  Thus the process of scanning the
** NameContext list corresponds to searching through successively outer
** subqueries looking for a match.
*/
struct NameContext {
  Parse *pParse;       /* The parser */
  SrcList *pSrcList;   /* One or more tables used to resolve names */
  union {
    ExprList *pEList;    /* Optional list of result-set columns */
    AggInfo *pAggInfo;   /* Information about aggregates at this level */
    Upsert *pUpsert;     /* ON CONFLICT clause information from an upsert */
    int iBaseReg;        /* For TK_REGISTER when parsing RETURNING */
  } uNC;
  NameContext *pNext;  /* Next outer name context.  NULL for outermost */
  int nRef;            /* Number of names resolved by this context */
  int nNcErr;          /* Number of errors encountered while resolving names */
  int ncFlags;         /* Zero or more NC_* flags defined below */
  Select *pWinSelect;  /* SELECT statement for any window functions */
};

/*
** Allowed values for the NameContext, ncFlags field.
**
** Value constraints (all checked via assert()):
**    NC_HasAgg    == SF_HasAgg       == EP_Agg
**    NC_MinMaxAgg == SF_MinMaxAgg    == SQLITE_FUNC_MINMAX
**    NC_OrderAgg  == SF_OrderByReqd  == SQLITE_FUNC_ANYORDER
**    NC_HasWin    == EP_Win
**
*/
#define NC_AllowAgg  0x000001 /* Aggregate functions are allowed here */
#define NC_PartIdx   0x000002 /* True if resolving a partial index WHERE */
#define NC_IsCheck   0x000004 /* True if resolving a CHECK constraint */
#define NC_GenCol    0x000008 /* True for a GENERATED ALWAYS AS clause */
#define NC_HasAgg    0x000010 /* One or more aggregate functions seen */
#define NC_IdxExpr   0x000020 /* True if resolving columns of CREATE INDEX */
#define NC_SelfRef   0x00002e /* Combo: PartIdx, isCheck, GenCol, and IdxExpr */
#define NC_VarSelect 0x000040 /* A correlated subquery has been seen */
#define NC_UEList    0x000080 /* True if uNC.pEList is used */
#define NC_UAggInfo  0x000100 /* True if uNC.pAggInfo is used */
#define NC_UUpsert   0x000200 /* True if uNC.pUpsert is used */
#define NC_UBaseReg  0x000400 /* True if uNC.iBaseReg is used */
#define NC_MinMaxAgg 0x001000 /* min/max aggregates seen.  See note above */
#define NC_Complex   0x002000 /* True if a function or subquery seen */
#define NC_AllowWin  0x004000 /* Window functions are allowed here */
#define NC_HasWin    0x008000 /* One or more window functions seen */
#define NC_IsDDL     0x010000 /* Resolving names in a CREATE statement */
#define NC_InAggFunc 0x020000 /* True if analyzing arguments to an agg func */
#define NC_FromDDL   0x040000 /* SQL text comes from sqlite_schema */
#define NC_NoSelect  0x080000 /* Do not descend into sub-selects */
#define NC_OrderAgg 0x8000000 /* Has an aggregate other than count/min/max */

/*
** An instance of the following object describes a single ON CONFLICT
** clause in an upsert.
**
** The pUpsertTarget field is only set if the ON CONFLICT clause includes
** conflict-target clause.  (In "ON CONFLICT(a,b)" the "(a,b)" is the
** conflict-target clause.)  The pUpsertTargetWhere is the optional
** WHERE clause used to identify partial unique indexes.
**
** pUpsertSet is the list of column=expr terms of the UPDATE statement. 
** The pUpsertSet field is NULL for a ON CONFLICT DO NOTHING.  The
** pUpsertWhere is the WHERE clause for the UPDATE and is NULL if the
** WHERE clause is omitted.
*/
struct Upsert {
  ExprList *pUpsertTarget;  /* Optional description of conflict target */
  Expr *pUpsertTargetWhere; /* WHERE clause for partial index targets */
  ExprList *pUpsertSet;     /* The SET clause from an ON CONFLICT UPDATE */
  Expr *pUpsertWhere;       /* WHERE clause for the ON CONFLICT UPDATE */
  Upsert *pNextUpsert;      /* Next ON CONFLICT clause in the list */
  u8 isDoUpdate;            /* True for DO UPDATE.  False for DO NOTHING */
  /* Above this point is the parse tree for the ON CONFLICT clauses.
  ** The next group of fields stores intermediate data. */
  void *pToFree;            /* Free memory when deleting the Upsert object */
  /* All fields above are owned by the Upsert object and must be freed
  ** when the Upsert is destroyed.  The fields below are used to transfer
  ** information from the INSERT processing down into the UPDATE processing
  ** while generating code.  The fields below are owned by the INSERT
  ** statement and will be freed by INSERT processing. */
  Index *pUpsertIdx;        /* UNIQUE constraint specified by pUpsertTarget */
  SrcList *pUpsertSrc;      /* Table to be updated */
  int regData;              /* First register holding array of VALUES */
  int iDataCur;             /* Index of the data cursor */
  int iIdxCur;              /* Index of the first index cursor */
};

/*
** An instance of the following structure contains all information
** needed to generate code for a single SELECT statement.
**
** See the header comment on the computeLimitRegisters() routine for a
** detailed description of the meaning of the iLimit and iOffset fields.
**
** addrOpenEphm[] entries contain the address of OP_OpenEphemeral opcodes.
** These addresses must be stored so that we can go back and fill in
** the P4_KEYINFO and P2 parameters later.  Neither the KeyInfo nor
** the number of columns in P2 can be computed at the same time
** as the OP_OpenEphm instruction is coded because not
** enough information about the compound query is known at that point.
** The KeyInfo for addrOpenTran[0] and [1] contains collating sequences
** for the result set.  The KeyInfo for addrOpenEphm[2] contains collating
** sequences for the ORDER BY clause.
*/
struct Select {
  u8 op;                 /* One of: TK_UNION TK_ALL TK_INTERSECT TK_EXCEPT */
  LogEst nSelectRow;     /* Estimated number of result rows */
  u32 selFlags;          /* Various SF_* values */
  int iLimit, iOffset;   /* Memory registers holding LIMIT & OFFSET counters */
  u32 selId;             /* Unique identifier number for this SELECT */
  int addrOpenEphm[2];   /* OP_OpenEphem opcodes related to this select */
  ExprList *pEList;      /* The fields of the result */
  SrcList *pSrc;         /* The FROM clause */
  Expr *pWhere;          /* The WHERE clause */
  ExprList *pGroupBy;    /* The GROUP BY clause */
  Expr *pHaving;         /* The HAVING clause */
  ExprList *pOrderBy;    /* The ORDER BY clause */
  Select *pPrior;        /* Prior select in a compound select statement */
  Select *pNext;         /* Next select to the left in a compound */
  Expr *pLimit;          /* LIMIT expression. NULL means not used. */
  With *pWith;           /* WITH clause attached to this select. Or NULL. */
#ifndef SQLITE_OMIT_WINDOWFUNC
  Window *pWin;          /* List of window functions */
  Window *pWinDefn;      /* List of named window definitions */
#endif
};

/*
** Allowed values for Select.selFlags.  The "SF" prefix stands for
** "Select Flag".
**
** Value constraints (all checked via assert())
**     SF_HasAgg      == NC_HasAgg
**     SF_MinMaxAgg   == NC_MinMaxAgg     == SQLITE_FUNC_MINMAX
**     SF_OrderByReqd == NC_OrderAgg      == SQLITE_FUNC_ANYORDER
**     SF_FixedLimit  == WHERE_USE_LIMIT
*/
#define SF_Distinct      0x0000001 /* Output should be DISTINCT */
#define SF_All           0x0000002 /* Includes the ALL keyword */
#define SF_Resolved      0x0000004 /* Identifiers have been resolved */
#define SF_Aggregate     0x0000008 /* Contains agg functions or a GROUP BY */
#define SF_HasAgg        0x0000010 /* Contains aggregate functions */
#define SF_UsesEphemeral 0x0000020 /* Uses the OpenEphemeral opcode */
#define SF_Expanded      0x0000040 /* sqlite3SelectExpand() called on this */
#define SF_HasTypeInfo   0x0000080 /* FROM subqueries have Table metadata */
#define SF_Compound      0x0000100 /* Part of a compound query */
#define SF_Values        0x0000200 /* Synthesized from VALUES clause */
#define SF_MultiValue    0x0000400 /* Single VALUES term with multiple rows */
#define SF_NestedFrom    0x0000800 /* Part of a parenthesized FROM clause */
#define SF_MinMaxAgg     0x0001000 /* Aggregate containing min() or max() */
#define SF_Recursive     0x0002000 /* The recursive part of a recursive CTE */
#define SF_FixedLimit    0x0004000 /* nSelectRow set by a constant LIMIT */
#define SF_MaybeConvert  0x0008000 /* Need convertCompoundSelectToSubquery() */
#define SF_Converted     0x0010000 /* By convertCompoundSelectToSubquery() */
#define SF_IncludeHidden 0x0020000 /* Include hidden columns in output */
#define SF_ComplexResult 0x0040000 /* Result contains subquery or function */
#define SF_WhereBegin    0x0080000 /* Really a WhereBegin() call.  Debug Only */
#define SF_WinRewrite    0x0100000 /* Window function rewrite accomplished */
#define SF_View          0x0200000 /* SELECT statement is a view */
#define SF_NoopOrderBy   0x0400000 /* ORDER BY is ignored for this query */
#define SF_UFSrcCheck    0x0800000 /* Check pSrc as required by UPDATE...FROM */
#define SF_PushDown      0x1000000 /* SELECT has be modified by push-down opt */
#define SF_MultiPart     0x2000000 /* Has multiple incompatible PARTITIONs */
#define SF_CopyCte       0x4000000 /* SELECT statement is a copy of a CTE */
#define SF_OrderByReqd   0x8000000 /* The ORDER BY clause may not be omitted */

/*
** The results of a SELECT can be distributed in several ways, as defined
** by one of the following macros.  The "SRT" prefix means "SELECT Result
** Type".
**
**     SRT_Union       Store results as a key in a temporary index
**                     identified by pDest->iSDParm.
**
**     SRT_Except      Remove results from the temporary index pDest->iSDParm.
**
**     SRT_Exists      Store a 1 in memory cell pDest->iSDParm if the result
**                     set is not empty.
**
**     SRT_Discard     Throw the results away.  This is used by SELECT
**                     statements within triggers whose only purpose is
**                     the side-effects of functions.
**
**     SRT_Output      Generate a row of output (using the OP_ResultRow
**                     opcode) for each row in the result set.
**
**     SRT_Mem         Only valid if the result is a single column.
**                     Store the first column of the first result row
**                     in register pDest->iSDParm then abandon the rest
**                     of the query.  This destination implies "LIMIT 1".
**
**     SRT_Set         The result must be a single column.  Store each
**                     row of result as the key in table pDest->iSDParm.
**                     Apply the affinity pDest->affSdst before storing
**                     results.  Used to implement "IN (SELECT ...)".
**
**     SRT_EphemTab    Create an temporary table pDest->iSDParm and store
**                     the result there. The cursor is left open after
**                     returning.  This is like SRT_Table except that
**                     this destination uses OP_OpenEphemeral to create
**                     the table first.
**
**     SRT_Coroutine   Generate a co-routine that returns a new row of
**                     results each time it is invoked.  The entry point
**                     of the co-routine is stored in register pDest->iSDParm
**                     and the result row is stored in pDest->nDest registers
**                     starting with pDest->iSdst.
**
**     SRT_Table       Store results in temporary table pDest->iSDParm.
**     SRT_Fifo        This is like SRT_EphemTab except that the table
**                     is assumed to already be open.  SRT_Fifo has
**                     the additional property of being able to ignore
**                     the ORDER BY clause.
**
**     SRT_DistFifo    Store results in a temporary table pDest->iSDParm.
**                     But also use temporary table pDest->iSDParm+1 as
**                     a record of all prior results and ignore any duplicate
**                     rows.  Name means:  "Distinct Fifo".
**
**     SRT_Queue       Store results in priority queue pDest->iSDParm (really
**                     an index).  Append a sequence number so that all entries
**                     are distinct.
**
**     SRT_DistQueue   Store results in priority queue pDest->iSDParm only if
**                     the same record has never been stored before.  The
**                     index at pDest->iSDParm+1 hold all prior stores.
**
**     SRT_Upfrom      Store results in the temporary table already opened by
**                     pDest->iSDParm. If (pDest->iSDParm<0), then the temp
**                     table is an intkey table - in this case the first
**                     column returned by the SELECT is used as the integer
**                     key. If (pDest->iSDParm>0), then the table is an index
**                     table. (pDest->iSDParm) is the number of key columns in
**                     each index record in this case.
*/
#define SRT_Union        1  /* Store result as keys in an index */
#define SRT_Except       2  /* Remove result from a UNION index */
#define SRT_Exists       3  /* Store 1 if the result is not empty */
#define SRT_Discard      4  /* Do not save the results anywhere */
#define SRT_DistFifo     5  /* Like SRT_Fifo, but unique results only */
#define SRT_DistQueue    6  /* Like SRT_Queue, but unique results only */

/* The DISTINCT clause is ignored for all of the above.  Not that
** IgnorableDistinct() implies IgnorableOrderby() */
#define IgnorableDistinct(X) ((X->eDest)<=SRT_DistQueue)

#define SRT_Queue        7  /* Store result in an queue */
#define SRT_Fifo         8  /* Store result as data with an automatic rowid */

/* The ORDER BY clause is ignored for all of the above */
#define IgnorableOrderby(X) ((X->eDest)<=SRT_Fifo)

#define SRT_Output       9  /* Output each row of result */
#define SRT_Mem         10  /* Store result in a memory cell */
#define SRT_Set         11  /* Store results as keys in an index */
#define SRT_EphemTab    12  /* Create transient tab and store like SRT_Table */
#define SRT_Coroutine   13  /* Generate a single row of result */
#define SRT_Table       14  /* Store result as data with an automatic rowid */
#define SRT_Upfrom      15  /* Store result as data with rowid */

/*
** An instance of this object describes where to put of the results of
** a SELECT statement.
*/
struct SelectDest {
  u8 eDest;            /* How to dispose of the results.  One of SRT_* above. */
  int iSDParm;         /* A parameter used by the eDest disposal method */
  int iSDParm2;        /* A second parameter for the eDest disposal method */
  int iSdst;           /* Base register where results are written */
  int nSdst;           /* Number of registers allocated */
  char *zAffSdst;      /* Affinity used when eDest==SRT_Set */
  ExprList *pOrderBy;  /* Key columns for SRT_Queue and SRT_DistQueue */
};

/*
** During code generation of statements that do inserts into AUTOINCREMENT
** tables, the following information is attached to the Table.u.autoInc.p
** pointer of each autoincrement table to record some side information that
** the code generator needs.  We have to keep per-table autoincrement
** information in case inserts are done within triggers.  Triggers do not
** normally coordinate their activities, but we do need to coordinate the
** loading and saving of autoincrement information.
*/
struct AutoincInfo {
  AutoincInfo *pNext;   /* Next info block in a list of them all */
  Table *pTab;          /* Table this info block refers to */
  int iDb;              /* Index in sqlite3.aDb[] of database holding pTab */
  int regCtr;           /* Memory register holding the rowid counter */
};

/*
** At least one instance of the following structure is created for each
** trigger that may be fired while parsing an INSERT, UPDATE or DELETE
** statement. All such objects are stored in the linked list headed at
** Parse.pTriggerPrg and deleted once statement compilation has been
** completed.
**
** A Vdbe sub-program that implements the body and WHEN clause of trigger
** TriggerPrg.pTrigger, assuming a default ON CONFLICT clause of
** TriggerPrg.orconf, is stored in the TriggerPrg.pProgram variable.
** The Parse.pTriggerPrg list never contains two entries with the same
** values for both pTrigger and orconf.
**
** The TriggerPrg.aColmask[0] variable is set to a mask of old.* columns
** accessed (or set to 0 for triggers fired as a result of INSERT
** statements). Similarly, the TriggerPrg.aColmask[1] variable is set to
** a mask of new.* columns used by the program.
*/
struct TriggerPrg {
  Trigger *pTrigger;      /* Trigger this program was coded from */
  TriggerPrg *pNext;      /* Next entry in Parse.pTriggerPrg list */
  SubProgram *pProgram;   /* Program implementing pTrigger/orconf */
  int orconf;             /* Default ON CONFLICT policy */
  u32 aColmask[2];        /* Masks of old.*, new.* columns accessed */
};

/*
** The yDbMask datatype for the bitmask of all attached databases.
*/
#if SQLITE_MAX_ATTACHED>30
  typedef unsigned char yDbMask[(SQLITE_MAX_ATTACHED+9)/8];
# define DbMaskTest(M,I)    (((M)[(I)/8]&(1<<((I)&7)))!=0)
# define DbMaskZero(M)      memset((M),0,sizeof(M))
# define DbMaskSet(M,I)     (M)[(I)/8]|=(1<<((I)&7))
# define DbMaskAllZero(M)   sqlite3DbMaskAllZero(M)
# define DbMaskNonZero(M)   (sqlite3DbMaskAllZero(M)==0)
#else
  typedef unsigned int yDbMask;
# define DbMaskTest(M,I)    (((M)&(((yDbMask)1)<<(I)))!=0)
# define DbMaskZero(M)      (M)=0
# define DbMaskSet(M,I)     (M)|=(((yDbMask)1)<<(I))
# define DbMaskAllZero(M)   (M)==0
# define DbMaskNonZero(M)   (M)!=0
#endif

/*
** An instance of the ParseCleanup object specifies an operation that
** should be performed after parsing to deallocation resources obtained
** during the parse and which are no longer needed.
*/
struct ParseCleanup {
  ParseCleanup *pNext;               /* Next cleanup task */
  void *pPtr;                        /* Pointer to object to deallocate */
  void (*xCleanup)(sqlite3*,void*);  /* Deallocation routine */
};

/*
** An SQL parser context.  A copy of this structure is passed through
** the parser and down into all the parser action routine in order to
** carry around information that is global to the entire parse.
**
** The structure is divided into two parts.  When the parser and code
** generate call themselves recursively, the first part of the structure
** is constant but the second part is reset at the beginning and end of
** each recursion.
**
** The nTableLock and aTableLock variables are only used if the shared-cache
** feature is enabled (if sqlite3Tsd()->useSharedData is true). They are
** used to store the set of table-locks required by the statement being
** compiled. Function sqlite3TableLock() is used to add entries to the
** list.
*/
struct Parse {
  sqlite3 *db;         /* The main database structure */
  char *zErrMsg;       /* An error message */
  Vdbe *pVdbe;         /* An engine for executing database bytecode */
  int rc;              /* Return code from execution */
  u8 colNamesSet;      /* TRUE after OP_ColumnName has been issued to pVdbe */
  u8 checkSchema;      /* Causes schema cookie check after an error */
  u8 nested;           /* Number of nested calls to the parser/code generator */
  u8 nTempReg;         /* Number of temporary registers in aTempReg[] */
  u8 isMultiWrite;     /* True if statement may modify/insert multiple rows */
  u8 mayAbort;         /* True if statement may throw an ABORT exception */
  u8 hasCompound;      /* Need to invoke convertCompoundSelectToSubquery() */
  u8 okConstFactor;    /* OK to factor out constants */
  u8 disableLookaside; /* Number of times lookaside has been disabled */
  u8 disableVtab;      /* Disable all virtual tables for this parse */
#if defined(SQLITE_DEBUG) || defined(SQLITE_COVERAGE_TEST)
  u8 earlyCleanup;     /* OOM inside sqlite3ParserAddCleanup() */
#endif
  int nRangeReg;       /* Size of the temporary register block */
  int iRangeReg;       /* First register in temporary register block */
  int nErr;            /* Number of errors seen */
  int nTab;            /* Number of previously allocated VDBE cursors */
  int nMem;            /* Number of memory cells used so far */
  int szOpAlloc;       /* Bytes of memory space allocated for Vdbe.aOp[] */
  int iSelfTab;        /* Table associated with an index on expr, or negative
                       ** of the base register during check-constraint eval */
  int nLabel;          /* The *negative* of the number of labels used */
  int nLabelAlloc;     /* Number of slots in aLabel */
  int *aLabel;         /* Space to hold the labels */
  ExprList *pConstExpr;/* Constant expressions */
  Token constraintName;/* Name of the constraint currently being parsed */
  yDbMask writeMask;   /* Start a write transaction on these databases */
  yDbMask cookieMask;  /* Bitmask of schema verified databases */
  int regRowid;        /* Register holding rowid of CREATE TABLE entry */
  int regRoot;         /* Register holding root page number for new objects */
  int nMaxArg;         /* Max args passed to user function by sub-program */
  int nSelect;         /* Number of SELECT stmts. Counter for Select.selId */
#ifndef SQLITE_OMIT_SHARED_CACHE
  int nTableLock;        /* Number of locks in aTableLock */
  TableLock *aTableLock; /* Required table locks for shared-cache mode */
#endif
  AutoincInfo *pAinc;  /* Information about AUTOINCREMENT counters */
  Parse *pToplevel;    /* Parse structure for main program (or NULL) */
  Table *pTriggerTab;  /* Table triggers are being coded for */
  Parse *pParentParse; /* Parent parser if this parser is nested */
  union {
    int addrCrTab;         /* Address of OP_CreateBtree on CREATE TABLE */
    Returning *pReturning; /* The RETURNING clause */
  } u1;
  u32 nQueryLoop;      /* Est number of iterations of a query (10*log2(N)) */
  u32 oldmask;         /* Mask of old.* columns referenced */
  u32 newmask;         /* Mask of new.* columns referenced */
  u8 eTriggerOp;       /* TK_UPDATE, TK_INSERT or TK_DELETE */
  u8 bReturning;       /* Coding a RETURNING trigger */
  u8 eOrconf;          /* Default ON CONFLICT policy for trigger steps */
  u8 disableTriggers;  /* True to disable triggers */

  /**************************************************************************
  ** Fields above must be initialized to zero.  The fields that follow,
  ** down to the beginning of the recursive section, do not need to be
  ** initialized as they will be set before being used.  The boundary is
  ** determined by offsetof(Parse,aTempReg).
  **************************************************************************/

  int aTempReg[8];        /* Holding area for temporary registers */
  Token sNameToken;       /* Token with unqualified schema object name */

  /************************************************************************
  ** Above is constant between recursions.  Below is reset before and after
  ** each recursion.  The boundary between these two regions is determined
  ** using offsetof(Parse,sLastToken) so the sLastToken field must be the
  ** first field in the recursive region.
  ************************************************************************/

  Token sLastToken;       /* The last token parsed */
  ynVar nVar;               /* Number of '?' variables seen in the SQL so far */
  u8 iPkSortOrder;          /* ASC or DESC for INTEGER PRIMARY KEY */
  u8 explain;               /* True if the EXPLAIN flag is found on the query */
  u8 eParseMode;            /* PARSE_MODE_XXX constant */
#ifndef SQLITE_OMIT_VIRTUALTABLE
  int nVtabLock;            /* Number of virtual tables to lock */
#endif
  int nHeight;              /* Expression tree height of current sub-select */
#ifndef SQLITE_OMIT_EXPLAIN
  int addrExplain;          /* Address of current OP_Explain opcode */
#endif
  VList *pVList;            /* Mapping between variable names and numbers */
  Vdbe *pReprepare;         /* VM being reprepared (sqlite3Reprepare()) */
  const char *zTail;        /* All SQL text past the last semicolon parsed */
  Table *pNewTable;         /* A table being constructed by CREATE TABLE */
  Index *pNewIndex;         /* An index being constructed by CREATE INDEX.
                            ** Also used to hold redundant UNIQUE constraints
                            ** during a RENAME COLUMN */
  Trigger *pNewTrigger;     /* Trigger under construct by a CREATE TRIGGER */
  const char *zAuthContext; /* The 6th parameter to db->xAuth callbacks */
#ifndef SQLITE_OMIT_VIRTUALTABLE
  Token sArg;               /* Complete text of a module argument */
  Table **apVtabLock;       /* Pointer to virtual tables needing locking */
#endif
  TriggerPrg *pTriggerPrg;  /* Linked list of coded triggers */
  With *pWith;              /* Current WITH clause, or NULL */
  ParseCleanup *pCleanup;   /* List of cleanup operations to run after parse */
#ifndef SQLITE_OMIT_ALTERTABLE
  RenameToken *pRename;     /* Tokens subject to renaming by ALTER TABLE */
#endif
};

#define PARSE_MODE_NORMAL        0
#define PARSE_MODE_DECLARE_VTAB  1
#define PARSE_MODE_RENAME        2
#define PARSE_MODE_UNMAP         3

/*
** Sizes and pointers of various parts of the Parse object.
*/
#define PARSE_HDR_SZ offsetof(Parse,aTempReg) /* Recursive part w/o aColCache*/
#define PARSE_RECURSE_SZ offsetof(Parse,sLastToken)    /* Recursive part */
#define PARSE_TAIL_SZ (sizeof(Parse)-PARSE_RECURSE_SZ) /* Non-recursive part */
#define PARSE_TAIL(X) (((char*)(X))+PARSE_RECURSE_SZ)  /* Pointer to tail */

/*
** Return true if currently inside an sqlite3_declare_vtab() call.
*/
#ifdef SQLITE_OMIT_VIRTUALTABLE
  #define IN_DECLARE_VTAB 0
#else
  #define IN_DECLARE_VTAB (pParse->eParseMode==PARSE_MODE_DECLARE_VTAB)
#endif

#if defined(SQLITE_OMIT_ALTERTABLE)
  #define IN_RENAME_OBJECT 0
#else
  #define IN_RENAME_OBJECT (pParse->eParseMode>=PARSE_MODE_RENAME)
#endif

#if defined(SQLITE_OMIT_VIRTUALTABLE) && defined(SQLITE_OMIT_ALTERTABLE)
  #define IN_SPECIAL_PARSE 0
#else
  #define IN_SPECIAL_PARSE (pParse->eParseMode!=PARSE_MODE_NORMAL)
#endif

/*
** An instance of the following structure can be declared on a stack and used
** to save the Parse.zAuthContext value so that it can be restored later.
*/
struct AuthContext {
  const char *zAuthContext;   /* Put saved Parse.zAuthContext here */
  Parse *pParse;              /* The Parse structure */
};

/*
** Bitfield flags for P5 value in various opcodes.
**
** Value constraints (enforced via assert()):
**    OPFLAG_LENGTHARG    == SQLITE_FUNC_LENGTH
**    OPFLAG_TYPEOFARG    == SQLITE_FUNC_TYPEOF
**    OPFLAG_BULKCSR      == BTREE_BULKLOAD
**    OPFLAG_SEEKEQ       == BTREE_SEEK_EQ
**    OPFLAG_FORDELETE    == BTREE_FORDELETE
**    OPFLAG_SAVEPOSITION == BTREE_SAVEPOSITION
**    OPFLAG_AUXDELETE    == BTREE_AUXDELETE
*/
#define OPFLAG_NCHANGE       0x01    /* OP_Insert: Set to update db->nChange */
                                     /* Also used in P2 (not P5) of OP_Delete */
#define OPFLAG_NOCHNG        0x01    /* OP_VColumn nochange for UPDATE */
#define OPFLAG_EPHEM         0x01    /* OP_Column: Ephemeral output is ok */
#define OPFLAG_LASTROWID     0x20    /* Set to update db->lastRowid */
#define OPFLAG_ISUPDATE      0x04    /* This OP_Insert is an sql UPDATE */
#define OPFLAG_APPEND        0x08    /* This is likely to be an append */
#define OPFLAG_USESEEKRESULT 0x10    /* Try to avoid a seek in BtreeInsert() */
#define OPFLAG_ISNOOP        0x40    /* OP_Delete does pre-update-hook only */
#define OPFLAG_LENGTHARG     0x40    /* OP_Column only used for length() */
#define OPFLAG_TYPEOFARG     0x80    /* OP_Column only used for typeof() */
#define OPFLAG_BULKCSR       0x01    /* OP_Open** used to open bulk cursor */
#define OPFLAG_SEEKEQ        0x02    /* OP_Open** cursor uses EQ seek only */
#define OPFLAG_FORDELETE     0x08    /* OP_Open should use BTREE_FORDELETE */
#define OPFLAG_P2ISREG       0x10    /* P2 to OP_Open** is a register number */
#define OPFLAG_PERMUTE       0x01    /* OP_Compare: use the permutation */
#define OPFLAG_SAVEPOSITION  0x02    /* OP_Delete/Insert: save cursor pos */
#define OPFLAG_AUXDELETE     0x04    /* OP_Delete: index in a DELETE op */
#define OPFLAG_NOCHNG_MAGIC  0x6d    /* OP_MakeRecord: serialtype 10 is ok */
#define OPFLAG_PREFORMAT     0x80    /* OP_Insert uses preformatted cell */ 

/*
 * Each trigger present in the database schema is stored as an instance of
 * struct Trigger.
 *
 * Pointers to instances of struct Trigger are stored in two ways.
 * 1. In the "trigHash" hash table (part of the sqlite3* that represents the
 *    database). This allows Trigger structures to be retrieved by name.
 * 2. All triggers associated with a single table form a linked list, using the
 *    pNext member of struct Trigger. A pointer to the first element of the
 *    linked list is stored as the "pTrigger" member of the associated
 *    struct Table.
 *
 * The "step_list" member points to the first element of a linked list
 * containing the SQL statements specified as the trigger program.
 */
struct Trigger {
  char *zName;            /* The name of the trigger                        */
  char *table;            /* The table or view to which the trigger applies */
  u8 op;                  /* One of TK_DELETE, TK_UPDATE, TK_INSERT         */
  u8 tr_tm;               /* One of TRIGGER_BEFORE, TRIGGER_AFTER */
  u8 bReturning;          /* This trigger implements a RETURNING clause */
  Expr *pWhen;            /* The WHEN clause of the expression (may be NULL) */
  IdList *pColumns;       /* If this is an UPDATE OF <column-list> trigger,
                             the <column-list> is stored here */
  Schema *pSchema;        /* Schema containing the trigger */
  Schema *pTabSchema;     /* Schema containing the table */
  TriggerStep *step_list; /* Link list of trigger program steps             */
  Trigger *pNext;         /* Next trigger associated with the table */
};

/*
** A trigger is either a BEFORE or an AFTER trigger.  The following constants
** determine which.
**
** If there are multiple triggers, you might of some BEFORE and some AFTER.
** In that cases, the constants below can be ORed together.
*/
#define TRIGGER_BEFORE  1
#define TRIGGER_AFTER   2

/*
 * An instance of struct TriggerStep is used to store a single SQL statement
 * that is a part of a trigger-program.
 *
 * Instances of struct TriggerStep are stored in a singly linked list (linked
 * using the "pNext" member) referenced by the "step_list" member of the
 * associated struct Trigger instance. The first element of the linked list is
 * the first step of the trigger-program.
 *
 * The "op" member indicates whether this is a "DELETE", "INSERT", "UPDATE" or
 * "SELECT" statement. The meanings of the other members is determined by the
 * value of "op" as follows:
 *
 * (op == TK_INSERT)
 * orconf    -> stores the ON CONFLICT algorithm
 * pSelect   -> If this is an INSERT INTO ... SELECT ... statement, then
 *              this stores a pointer to the SELECT statement. Otherwise NULL.
 * zTarget   -> Dequoted name of the table to insert into.
 * pExprList -> If this is an INSERT INTO ... VALUES ... statement, then
 *              this stores values to be inserted. Otherwise NULL.
 * pIdList   -> If this is an INSERT INTO ... (<column-names>) VALUES ...
 *              statement, then this stores the column-names to be
 *              inserted into.
 *
 * (op == TK_DELETE)
 * zTarget   -> Dequoted name of the table to delete from.
 * pWhere    -> The WHERE clause of the DELETE statement if one is specified.
 *              Otherwise NULL.
 *
 * (op == TK_UPDATE)
 * zTarget   -> Dequoted name of the table to update.
 * pWhere    -> The WHERE clause of the UPDATE statement if one is specified.
 *              Otherwise NULL.
 * pExprList -> A list of the columns to update and the expressions to update
 *              them to. See sqlite3Update() documentation of "pChanges"
 *              argument.
 *
 */
struct TriggerStep {
  u8 op;               /* One of TK_DELETE, TK_UPDATE, TK_INSERT, TK_SELECT,
                       ** or TK_RETURNING */
  u8 orconf;           /* OE_Rollback etc. */
  Trigger *pTrig;      /* The trigger that this step is a part of */
  Select *pSelect;     /* SELECT statement or RHS of INSERT INTO SELECT ... */
  char *zTarget;       /* Target table for DELETE, UPDATE, INSERT */
  SrcList *pFrom;      /* FROM clause for UPDATE statement (if any) */
  Expr *pWhere;        /* The WHERE clause for DELETE or UPDATE steps */
  ExprList *pExprList; /* SET clause for UPDATE, or RETURNING clause */
  IdList *pIdList;     /* Column names for INSERT */
  Upsert *pUpsert;     /* Upsert clauses on an INSERT */
  char *zSpan;         /* Original SQL text of this command */
  TriggerStep *pNext;  /* Next in the link-list */
  TriggerStep *pLast;  /* Last element in link-list. Valid for 1st elem only */
};

/*
** Information about a RETURNING clause
*/
struct Returning {
  Parse *pParse;        /* The parse that includes the RETURNING clause */
  ExprList *pReturnEL;  /* List of expressions to return */
  Trigger retTrig;      /* The transient trigger that implements RETURNING */
  TriggerStep retTStep; /* The trigger step */
  int iRetCur;          /* Transient table holding RETURNING results */
  int nRetCol;          /* Number of in pReturnEL after expansion */
  int iRetReg;          /* Register array for holding a row of RETURNING */
};

/*
** An objected used to accumulate the text of a string where we
** do not necessarily know how big the string will be in the end.
*/
struct sqlite3_str {
  sqlite3 *db;         /* Optional database for lookaside.  Can be NULL */
  char *zText;         /* The string collected so far */
  u32  nAlloc;         /* Amount of space allocated in zText */
  u32  mxAlloc;        /* Maximum allowed allocation.  0 for no malloc usage */
  u32  nChar;          /* Length of the string so far */
  u8   accError;       /* SQLITE_NOMEM or SQLITE_TOOBIG */
  u8   printfFlags;    /* SQLITE_PRINTF flags below */
};
#define SQLITE_PRINTF_INTERNAL 0x01  /* Internal-use-only converters allowed */
#define SQLITE_PRINTF_SQLFUNC  0x02  /* SQL function arguments to VXPrintf */
#define SQLITE_PRINTF_MALLOCED 0x04  /* True if xText is allocated space */

#define isMalloced(X)  (((X)->printfFlags & SQLITE_PRINTF_MALLOCED)!=0)


/*
** A pointer to this structure is used to communicate information
** from sqlite3Init and OP_ParseSchema into the sqlite3InitCallback.
*/
typedef struct {
  sqlite3 *db;        /* The database being initialized */
  char **pzErrMsg;    /* Error message stored here */
  int iDb;            /* 0 for main database.  1 for TEMP, 2.. for ATTACHed */
  int rc;             /* Result code stored here */
  u32 mInitFlags;     /* Flags controlling error messages */
  u32 nInitRow;       /* Number of rows processed */
  Pgno mxPage;        /* Maximum page number.  0 for no limit. */
} InitData;

/*
** Allowed values for mInitFlags
*/
#define INITFLAG_AlterRename   0x0001  /* Reparse after a RENAME */
#define INITFLAG_AlterDrop     0x0002  /* Reparse after a DROP COLUMN */

/* Tuning parameters are set using SQLITE_TESTCTRL_TUNE and are controlled
** on debug-builds of the CLI using ".testctrl tune ID VALUE".  Tuning
** parameters are for temporary use during development, to help find
** optimial values for parameters in the query planner.  The should not
** be used on trunk check-ins.  They are a temporary mechanism available
** for transient development builds only.
**
** Tuning parameters are numbered starting with 1.
*/
#define SQLITE_NTUNE  6             /* Should be zero for all trunk check-ins */
#ifdef SQLITE_DEBUG
# define Tuning(X)  (sqlite3Config.aTune[(X)-1])
#else
# define Tuning(X)  0
#endif

/*
** Structure containing global configuration data for the SQLite library.
**
** This structure also contains some state information.
*/
struct Sqlite3Config {
  int bMemstat;                     /* True to enable memory status */
  u8 bCoreMutex;                    /* True to enable core mutexing */
  u8 bFullMutex;                    /* True to enable full mutexing */
  u8 bOpenUri;                      /* True to interpret filenames as URIs */
  u8 bUseCis;                       /* Use covering indices for full-scans */
  u8 bSmallMalloc;                  /* Avoid large memory allocations if true */
  u8 bExtraSchemaChecks;            /* Verify type,name,tbl_name in schema */
  int mxStrlen;                     /* Maximum string length */
  int neverCorrupt;                 /* Database is always well-formed */
  int szLookaside;                  /* Default lookaside buffer size */
  int nLookaside;                   /* Default lookaside buffer count */
  int nStmtSpill;                   /* Stmt-journal spill-to-disk threshold */
  sqlite3_mem_methods m;            /* Low-level memory allocation interface */
  sqlite3_mutex_methods mutex;      /* Low-level mutex interface */
  sqlite3_pcache_methods2 pcache2;  /* Low-level page-cache interface */
  void *pHeap;                      /* Heap storage space */
  int nHeap;                        /* Size of pHeap[] */
  int mnReq, mxReq;                 /* Min and max heap requests sizes */
  sqlite3_int64 szMmap;             /* mmap() space per open file */
  sqlite3_int64 mxMmap;             /* Maximum value for szMmap */
  void *pPage;                      /* Page cache memory */
  int szPage;                       /* Size of each page in pPage[] */
  int nPage;                        /* Number of pages in pPage[] */
  int mxParserStack;                /* maximum depth of the parser stack */
  int sharedCacheEnabled;           /* true if shared-cache mode enabled */
  u32 szPma;                        /* Maximum Sorter PMA size */
  /* The above might be initialized to non-zero.  The following need to always
  ** initially be zero, however. */
  int isInit;                       /* True after initialization has finished */
  int inProgress;                   /* True while initialization in progress */
  int isMutexInit;                  /* True after mutexes are initialized */
  int isMallocInit;                 /* True after malloc is initialized */
  int isPCacheInit;                 /* True after malloc is initialized */
  int nRefInitMutex;                /* Number of users of pInitMutex */
  sqlite3_mutex *pInitMutex;        /* Mutex used by sqlite3_initialize() */
  void (*xLog)(void*,int,const char*); /* Function for logging */
  void *pLogArg;                       /* First argument to xLog() */
#ifdef SQLITE_ENABLE_SQLLOG
  void(*xSqllog)(void*,sqlite3*,const char*, int);
  void *pSqllogArg;
#endif
#ifdef SQLITE_VDBE_COVERAGE
  /* The following callback (if not NULL) is invoked on every VDBE branch
  ** operation.  Set the callback using SQLITE_TESTCTRL_VDBE_COVERAGE.
  */
  void (*xVdbeBranch)(void*,unsigned iSrcLine,u8 eThis,u8 eMx);  /* Callback */
  void *pVdbeBranchArg;                                     /* 1st argument */
#endif
#ifndef SQLITE_OMIT_DESERIALIZE
  sqlite3_int64 mxMemdbSize;        /* Default max memdb size */
#endif
#ifndef SQLITE_UNTESTABLE
  int (*xTestCallback)(int);        /* Invoked by sqlite3FaultSim() */
#endif
  int bLocaltimeFault;              /* True to fail localtime() calls */
  int iOnceResetThreshold;          /* When to reset OP_Once counters */
  u32 szSorterRef;                  /* Min size in bytes to use sorter-refs */
  unsigned int iPrngSeed;           /* Alternative fixed seed for the PRNG */
  /* vvvv--- must be last ---vvv */
#ifdef SQLITE_DEBUG
  sqlite3_int64 aTune[SQLITE_NTUNE]; /* Tuning parameters */
#endif
};

/*
** This macro is used inside of assert() statements to indicate that
** the assert is only valid on a well-formed database.  Instead of:
**
**     assert( X );
**
** One writes:
**
**     assert( X || CORRUPT_DB );
**
** CORRUPT_DB is true during normal operation.  CORRUPT_DB does not indicate
** that the database is definitely corrupt, only that it might be corrupt.
** For most test cases, CORRUPT_DB is set to false using a special
** sqlite3_test_control().  This enables assert() statements to prove
** things that are always true for well-formed databases.
*/
#define CORRUPT_DB  (sqlite3Config.neverCorrupt==0)

/*
** Context pointer passed down through the tree-walk.
*/
struct Walker {
  Parse *pParse;                            /* Parser context.  */
  int (*xExprCallback)(Walker*, Expr*);     /* Callback for expressions */
  int (*xSelectCallback)(Walker*,Select*);  /* Callback for SELECTs */
  void (*xSelectCallback2)(Walker*,Select*);/* Second callback for SELECTs */
  int walkerDepth;                          /* Number of subqueries */
  u16 eCode;                                /* A small processing code */
  union {                                   /* Extra data for callback */
    NameContext *pNC;                         /* Naming context */
    int n;                                    /* A counter */
    int iCur;                                 /* A cursor number */
    SrcList *pSrcList;                        /* FROM clause */
    struct SrcCount *pSrcCount;               /* Counting column references */
    struct CCurHint *pCCurHint;               /* Used by codeCursorHint() */
    int *aiCol;                               /* array of column indexes */
    struct IdxCover *pIdxCover;               /* Check for index coverage */
    struct IdxExprTrans *pIdxTrans;           /* Convert idxed expr to column */
    ExprList *pGroupBy;                       /* GROUP BY clause */
    Select *pSelect;                          /* HAVING to WHERE clause ctx */
    struct WindowRewrite *pRewrite;           /* Window rewrite context */
    struct WhereConst *pConst;                /* WHERE clause constants */
    struct RenameCtx *pRename;                /* RENAME COLUMN context */
    struct Table *pTab;                       /* Table of generated column */
    SrcItem *pSrcItem;                        /* A single FROM clause item */
    DbFixer *pFix;
  } u;
};

/*
** The following structure contains information used by the sqliteFix...
** routines as they walk the parse tree to make database references
** explicit.
*/
struct DbFixer {
  Parse *pParse;      /* The parsing context.  Error messages written here */
  Walker w;           /* Walker object */
  Schema *pSchema;    /* Fix items to this schema */
  u8 bTemp;           /* True for TEMP schema entries */
  const char *zDb;    /* Make sure all objects are contained in this database */
  const char *zType;  /* Type of the container - used for error messages */
  const Token *pName; /* Name of the container - used for error messages */
};

/* Forward declarations */
int sqlite3WalkExpr(Walker*, Expr*);
int sqlite3WalkExprList(Walker*, ExprList*);
int sqlite3WalkSelect(Walker*, Select*);
int sqlite3WalkSelectExpr(Walker*, Select*);
int sqlite3WalkSelectFrom(Walker*, Select*);
int sqlite3ExprWalkNoop(Walker*, Expr*);
int sqlite3SelectWalkNoop(Walker*, Select*);
int sqlite3SelectWalkFail(Walker*, Select*);
int sqlite3WalkerDepthIncrease(Walker*,Select*);
void sqlite3WalkerDepthDecrease(Walker*,Select*);
void sqlite3WalkWinDefnDummyCallback(Walker*,Select*);

#ifdef SQLITE_DEBUG
void sqlite3SelectWalkAssert2(Walker*, Select*);
#endif

#ifndef SQLITE_OMIT_CTE
void sqlite3SelectPopWith(Walker*, Select*);
#else
# define sqlite3SelectPopWith 0
#endif

/*
** Return code from the parse-tree walking primitives and their
** callbacks.
*/
#define WRC_Continue    0   /* Continue down into children */
#define WRC_Prune       1   /* Omit children but continue walking siblings */
#define WRC_Abort       2   /* Abandon the tree walk */

/*
** A single common table expression
*/
struct Cte {
  char *zName;            /* Name of this CTE */
  ExprList *pCols;        /* List of explicit column names, or NULL */
  Select *pSelect;        /* The definition of this CTE */
  const char *zCteErr;    /* Error message for circular references */
  CteUse *pUse;           /* Usage information for this CTE */
  u8 eM10d;               /* The MATERIALIZED flag */
};

/*
** Allowed values for the materialized flag (eM10d):
*/
#define M10d_Yes       0  /* AS MATERIALIZED */
#define M10d_Any       1  /* Not specified.  Query planner's choice */
#define M10d_No        2  /* AS NOT MATERIALIZED */

/*
** An instance of the With object represents a WITH clause containing
** one or more CTEs (common table expressions).
*/
struct With {
  int nCte;               /* Number of CTEs in the WITH clause */
  int bView;              /* Belongs to the outermost Select of a view */
  With *pOuter;           /* Containing WITH clause, or NULL */
  Cte a[1];               /* For each CTE in the WITH clause.... */
};

/*
** The Cte object is not guaranteed to persist for the entire duration
** of code generation.  (The query flattener or other parser tree
** edits might delete it.)  The following object records information
** about each Common Table Expression that must be preserved for the
** duration of the parse.
**
** The CteUse objects are freed using sqlite3ParserAddCleanup() rather
** than sqlite3SelectDelete(), which is what enables them to persist
** until the end of code generation.
*/
struct CteUse {
  int nUse;              /* Number of users of this CTE */
  int addrM9e;           /* Start of subroutine to compute materialization */
  int regRtn;            /* Return address register for addrM9e subroutine */
  int iCur;              /* Ephemeral table holding the materialization */
  LogEst nRowEst;        /* Estimated number of rows in the table */
  u8 eM10d;              /* The MATERIALIZED flag */
};


#ifdef SQLITE_DEBUG
/*
** An instance of the TreeView object is used for printing the content of
** data structures on sqlite3DebugPrintf() using a tree-like view.
*/
struct TreeView {
  int iLevel;             /* Which level of the tree we are on */
  u8  bLine[100];         /* Draw vertical in column i if bLine[i] is true */
};
#endif /* SQLITE_DEBUG */

/*
** This object is used in various ways, most (but not all) related to window
** functions.
**
**   (1) A single instance of this structure is attached to the
**       the Expr.y.pWin field for each window function in an expression tree.
**       This object holds the information contained in the OVER clause,
**       plus additional fields used during code generation.
**
**   (2) All window functions in a single SELECT form a linked-list
**       attached to Select.pWin.  The Window.pFunc and Window.pExpr
**       fields point back to the expression that is the window function.
**
**   (3) The terms of the WINDOW clause of a SELECT are instances of this
**       object on a linked list attached to Select.pWinDefn.
**
**   (4) For an aggregate function with a FILTER clause, an instance
**       of this object is stored in Expr.y.pWin with eFrmType set to
**       TK_FILTER. In this case the only field used is Window.pFilter.
**
** The uses (1) and (2) are really the same Window object that just happens
** to be accessible in two different ways.  Use case (3) are separate objects.
*/
struct Window {
  char *zName;            /* Name of window (may be NULL) */
  char *zBase;            /* Name of base window for chaining (may be NULL) */
  ExprList *pPartition;   /* PARTITION BY clause */
  ExprList *pOrderBy;     /* ORDER BY clause */
  u8 eFrmType;            /* TK_RANGE, TK_GROUPS, TK_ROWS, or 0 */
  u8 eStart;              /* UNBOUNDED, CURRENT, PRECEDING or FOLLOWING */
  u8 eEnd;                /* UNBOUNDED, CURRENT, PRECEDING or FOLLOWING */
  u8 bImplicitFrame;      /* True if frame was implicitly specified */
  u8 eExclude;            /* TK_NO, TK_CURRENT, TK_TIES, TK_GROUP, or 0 */
  Expr *pStart;           /* Expression for "<expr> PRECEDING" */
  Expr *pEnd;             /* Expression for "<expr> FOLLOWING" */
  Window **ppThis;        /* Pointer to this object in Select.pWin list */
  Window *pNextWin;       /* Next window function belonging to this SELECT */
  Expr *pFilter;          /* The FILTER expression */
  FuncDef *pFunc;         /* The function */
  int iEphCsr;            /* Partition buffer or Peer buffer */
  int regAccum;           /* Accumulator */
  int regResult;          /* Interim result */
  int csrApp;             /* Function cursor (used by min/max) */
  int regApp;             /* Function register (also used by min/max) */
  int regPart;            /* Array of registers for PARTITION BY values */
  Expr *pOwner;           /* Expression object this window is attached to */
  int nBufferCol;         /* Number of columns in buffer table */
  int iArgCol;            /* Offset of first argument for this function */
  int regOne;             /* Register containing constant value 1 */
  int regStartRowid;
  int regEndRowid;
  u8 bExprArgs;           /* Defer evaluation of window function arguments
                          ** due to the SQLITE_SUBTYPE flag */
};

#ifndef SQLITE_OMIT_WINDOWFUNC
void sqlite3WindowDelete(sqlite3*, Window*);
void sqlite3WindowUnlinkFromSelect(Window*);
void sqlite3WindowListDelete(sqlite3 *db, Window *p);
Window *sqlite3WindowAlloc(Parse*, int, int, Expr*, int , Expr*, u8);
void sqlite3WindowAttach(Parse*, Expr*, Window*);
void sqlite3WindowLink(Select *pSel, Window *pWin);
int sqlite3WindowCompare(Parse*, Window*, Window*, int);
void sqlite3WindowCodeInit(Parse*, Select*);
void sqlite3WindowCodeStep(Parse*, Select*, WhereInfo*, int, int);
int sqlite3WindowRewrite(Parse*, Select*);
void sqlite3WindowUpdate(Parse*, Window*, Window*, FuncDef*);
Window *sqlite3WindowDup(sqlite3 *db, Expr *pOwner, Window *p);
Window *sqlite3WindowListDup(sqlite3 *db, Window *p);
void sqlite3WindowFunctions(void);
void sqlite3WindowChain(Parse*, Window*, Window*);
Window *sqlite3WindowAssemble(Parse*, Window*, ExprList*, ExprList*, Token*);
#else
# define sqlite3WindowDelete(a,b)
# define sqlite3WindowFunctions()
# define sqlite3WindowAttach(a,b,c)
#endif

/*
** Assuming zIn points to the first byte of a UTF-8 character,
** advance zIn to point to the first byte of the next UTF-8 character.
*/
#define SQLITE_SKIP_UTF8(zIn) {                        \
  if( (*(zIn++))>=0xc0 ){                              \
    while( (*zIn & 0xc0)==0x80 ){ zIn++; }             \
  }                                                    \
}

/*
** The SQLITE_*_BKPT macros are substitutes for the error codes with
** the same name but without the _BKPT suffix.  These macros invoke
** routines that report the line-number on which the error originated
** using sqlite3_log().  The routines also provide a convenient place
** to set a debugger breakpoint.
*/
int sqlite3ReportError(int iErr, int lineno, const char *zType);
int sqlite3CorruptError(int);
int sqlite3MisuseError(int);
int sqlite3CantopenError(int);
#define SQLITE_CORRUPT_BKPT sqlite3CorruptError(__LINE__)
#define SQLITE_MISUSE_BKPT sqlite3MisuseError(__LINE__)
#define SQLITE_CANTOPEN_BKPT sqlite3CantopenError(__LINE__)
#ifdef SQLITE_DEBUG
  int sqlite3NomemError(int);
  int sqlite3IoerrnomemError(int);
# define SQLITE_NOMEM_BKPT sqlite3NomemError(__LINE__)
# define SQLITE_IOERR_NOMEM_BKPT sqlite3IoerrnomemError(__LINE__)
#else
# define SQLITE_NOMEM_BKPT SQLITE_NOMEM
# define SQLITE_IOERR_NOMEM_BKPT SQLITE_IOERR_NOMEM
#endif
#if defined(SQLITE_DEBUG) || defined(SQLITE_ENABLE_CORRUPT_PGNO)
  int sqlite3CorruptPgnoError(int,Pgno);
# define SQLITE_CORRUPT_PGNO(P) sqlite3CorruptPgnoError(__LINE__,(P))
#else
# define SQLITE_CORRUPT_PGNO(P) sqlite3CorruptError(__LINE__)
#endif

/*
** FTS3 and FTS4 both require virtual table support
*/
#if defined(SQLITE_OMIT_VIRTUALTABLE)
# undef SQLITE_ENABLE_FTS3
# undef SQLITE_ENABLE_FTS4
#endif

/*
** FTS4 is really an extension for FTS3.  It is enabled using the
** SQLITE_ENABLE_FTS3 macro.  But to avoid confusion we also call
** the SQLITE_ENABLE_FTS4 macro to serve as an alias for SQLITE_ENABLE_FTS3.
*/
#if defined(SQLITE_ENABLE_FTS4) && !defined(SQLITE_ENABLE_FTS3)
# define SQLITE_ENABLE_FTS3 1
#endif

/*
** The ctype.h header is needed for non-ASCII systems.  It is also
** needed by FTS3 when FTS3 is included in the amalgamation.
*/
#if !defined(SQLITE_ASCII) || \
    (defined(SQLITE_ENABLE_FTS3) && defined(SQLITE_AMALGAMATION))
# include <ctype.h>
#endif

/*
** The following macros mimic the standard library functions toupper(),
** isspace(), isalnum(), isdigit() and isxdigit(), respectively. The
** sqlite versions only work for ASCII characters, regardless of locale.
*/
#ifdef SQLITE_ASCII
# define sqlite3Toupper(x)  ((x)&~(sqlite3CtypeMap[(unsigned char)(x)]&0x20))
# define sqlite3Isspace(x)   (sqlite3CtypeMap[(unsigned char)(x)]&0x01)
# define sqlite3Isalnum(x)   (sqlite3CtypeMap[(unsigned char)(x)]&0x06)
# define sqlite3Isalpha(x)   (sqlite3CtypeMap[(unsigned char)(x)]&0x02)
# define sqlite3Isdigit(x)   (sqlite3CtypeMap[(unsigned char)(x)]&0x04)
# define sqlite3Isxdigit(x)  (sqlite3CtypeMap[(unsigned char)(x)]&0x08)
# define sqlite3Tolower(x)   (sqlite3UpperToLower[(unsigned char)(x)])
# define sqlite3Isquote(x)   (sqlite3CtypeMap[(unsigned char)(x)]&0x80)
#else
# define sqlite3Toupper(x)   toupper((unsigned char)(x))
# define sqlite3Isspace(x)   isspace((unsigned char)(x))
# define sqlite3Isalnum(x)   isalnum((unsigned char)(x))
# define sqlite3Isalpha(x)   isalpha((unsigned char)(x))
# define sqlite3Isdigit(x)   isdigit((unsigned char)(x))
# define sqlite3Isxdigit(x)  isxdigit((unsigned char)(x))
# define sqlite3Tolower(x)   tolower((unsigned char)(x))
# define sqlite3Isquote(x)   ((x)=='"'||(x)=='\''||(x)=='['||(x)=='`')
#endif
int sqlite3IsIdChar(u8);

/*
** Internal function prototypes
*/
int sqlite3StrICmp(const char*,const char*);
int sqlite3Strlen30(const char*);
#define sqlite3Strlen30NN(C) (strlen(C)&0x3fffffff)
char *sqlite3ColumnType(Column*,char*);
#define sqlite3StrNICmp sqlite3_strnicmp

int sqlite3MallocInit(void);
void sqlite3MallocEnd(void);
void *sqlite3Malloc(u64);
void *sqlite3MallocZero(u64);
void *sqlite3DbMallocZero(sqlite3*, u64);
void *sqlite3DbMallocRaw(sqlite3*, u64);
void *sqlite3DbMallocRawNN(sqlite3*, u64);
char *sqlite3DbStrDup(sqlite3*,const char*);
char *sqlite3DbStrNDup(sqlite3*,const char*, u64);
char *sqlite3DbSpanDup(sqlite3*,const char*,const char*);
void *sqlite3Realloc(void*, u64);
void *sqlite3DbReallocOrFree(sqlite3 *, void *, u64);
void *sqlite3DbRealloc(sqlite3 *, void *, u64);
void sqlite3DbFree(sqlite3*, void*);
void sqlite3DbFreeNN(sqlite3*, void*);
int sqlite3MallocSize(void*);
int sqlite3DbMallocSize(sqlite3*, void*);
void *sqlite3PageMalloc(int);
void sqlite3PageFree(void*);
void sqlite3MemSetDefault(void);
#ifndef SQLITE_UNTESTABLE
void sqlite3BenignMallocHooks(void (*)(void), void (*)(void));
#endif
int sqlite3HeapNearlyFull(void);

/*
** On systems with ample stack space and that support alloca(), make
** use of alloca() to obtain space for large automatic objects.  By default,
** obtain space from malloc().
**
** The alloca() routine never returns NULL.  This will cause code paths
** that deal with sqlite3StackAlloc() failures to be unreachable.
*/
#ifdef SQLITE_USE_ALLOCA
# define sqlite3StackAllocRaw(D,N)   alloca(N)
# define sqlite3StackAllocZero(D,N)  memset(alloca(N), 0, N)
# define sqlite3StackFree(D,P)
#else
# define sqlite3StackAllocRaw(D,N)   sqlite3DbMallocRaw(D,N)
# define sqlite3StackAllocZero(D,N)  sqlite3DbMallocZero(D,N)
# define sqlite3StackFree(D,P)       sqlite3DbFree(D,P)
#endif

/* Do not allow both MEMSYS5 and MEMSYS3 to be defined together.  If they
** are, disable MEMSYS3
*/
#ifdef SQLITE_ENABLE_MEMSYS5
const sqlite3_mem_methods *sqlite3MemGetMemsys5(void);
#undef SQLITE_ENABLE_MEMSYS3
#endif
#ifdef SQLITE_ENABLE_MEMSYS3
const sqlite3_mem_methods *sqlite3MemGetMemsys3(void);
#endif


#ifndef SQLITE_MUTEX_OMIT
  sqlite3_mutex_methods const *sqlite3DefaultMutex(void);
  sqlite3_mutex_methods const *sqlite3NoopMutex(void);
  sqlite3_mutex *sqlite3MutexAlloc(int);
  int sqlite3MutexInit(void);
  int sqlite3MutexEnd(void);
#endif
#if !defined(SQLITE_MUTEX_OMIT) && !defined(SQLITE_MUTEX_NOOP)
  void sqlite3MemoryBarrier(void);
#else
# define sqlite3MemoryBarrier()
#endif

sqlite3_int64 sqlite3StatusValue(int);
void sqlite3StatusUp(int, int);
void sqlite3StatusDown(int, int);
void sqlite3StatusHighwater(int, int);
int sqlite3LookasideUsed(sqlite3*,int*);

/* Access to mutexes used by sqlite3_status() */
sqlite3_mutex *sqlite3Pcache1Mutex(void);
sqlite3_mutex *sqlite3MallocMutex(void);

#if defined(SQLITE_ENABLE_MULTITHREADED_CHECKS) && !defined(SQLITE_MUTEX_OMIT)
void sqlite3MutexWarnOnContention(sqlite3_mutex*);
#else
# define sqlite3MutexWarnOnContention(x)
#endif

#ifndef SQLITE_OMIT_FLOATING_POINT
# define EXP754 (((u64)0x7ff)<<52)
# define MAN754 ((((u64)1)<<52)-1)
# define IsNaN(X) (((X)&EXP754)==EXP754 && ((X)&MAN754)!=0)
  int sqlite3IsNaN(double);
#else
# define IsNaN(X)         0
# define sqlite3IsNaN(X)  0
#endif

/*
** An instance of the following structure holds information about SQL
** functions arguments that are the parameters to the printf() function.
*/
struct PrintfArguments {
  int nArg;                /* Total number of arguments */
  int nUsed;               /* Number of arguments used so far */
  sqlite3_value **apArg;   /* The argument values */
};

char *sqlite3MPrintf(sqlite3*,const char*, ...);
char *sqlite3VMPrintf(sqlite3*,const char*, va_list);
#if defined(SQLITE_DEBUG) || defined(SQLITE_HAVE_OS_TRACE)
  void sqlite3DebugPrintf(const char*, ...);
#endif
#if defined(SQLITE_TEST)
  void *sqlite3TestTextToPtr(const char*);
#endif

#if defined(SQLITE_DEBUG)
  void sqlite3TreeViewExpr(TreeView*, const Expr*, u8);
  void sqlite3TreeViewBareExprList(TreeView*, const ExprList*, const char*);
  void sqlite3TreeViewExprList(TreeView*, const ExprList*, u8, const char*);
  void sqlite3TreeViewSrcList(TreeView*, const SrcList*);
  void sqlite3TreeViewSelect(TreeView*, const Select*, u8);
  void sqlite3TreeViewWith(TreeView*, const With*, u8);
#ifndef SQLITE_OMIT_WINDOWFUNC
  void sqlite3TreeViewWindow(TreeView*, const Window*, u8);
  void sqlite3TreeViewWinFunc(TreeView*, const Window*, u8);
#endif
#endif


void sqlite3SetString(char **, sqlite3*, const char*);
void sqlite3ErrorMsg(Parse*, const char*, ...);
int sqlite3ErrorToParser(sqlite3*,int);
void sqlite3Dequote(char*);
void sqlite3DequoteExpr(Expr*);
void sqlite3DequoteToken(Token*);
void sqlite3TokenInit(Token*,char*);
int sqlite3KeywordCode(const unsigned char*, int);
int sqlite3RunParser(Parse*, const char*, char **);
void sqlite3FinishCoding(Parse*);
int sqlite3GetTempReg(Parse*);
void sqlite3ReleaseTempReg(Parse*,int);
int sqlite3GetTempRange(Parse*,int);
void sqlite3ReleaseTempRange(Parse*,int,int);
void sqlite3ClearTempRegCache(Parse*);
#ifdef SQLITE_DEBUG
int sqlite3NoTempsInRange(Parse*,int,int);
#endif
Expr *sqlite3ExprAlloc(sqlite3*,int,const Token*,int);
Expr *sqlite3Expr(sqlite3*,int,const char*);
void sqlite3ExprAttachSubtrees(sqlite3*,Expr*,Expr*,Expr*);
Expr *sqlite3PExpr(Parse*, int, Expr*, Expr*);
void sqlite3PExprAddSelect(Parse*, Expr*, Select*);
Expr *sqlite3ExprAnd(Parse*,Expr*, Expr*);
Expr *sqlite3ExprSimplifiedAndOr(Expr*);
Expr *sqlite3ExprFunction(Parse*,ExprList*, Token*, int);
void sqlite3ExprFunctionUsable(Parse*,Expr*,FuncDef*);
void sqlite3ExprAssignVarNumber(Parse*, Expr*, u32);
void sqlite3ExprDelete(sqlite3*, Expr*);
void sqlite3ExprDeferredDelete(Parse*, Expr*);
void sqlite3ExprUnmapAndDelete(Parse*, Expr*);
ExprList *sqlite3ExprListAppend(Parse*,ExprList*,Expr*);
ExprList *sqlite3ExprListAppendVector(Parse*,ExprList*,IdList*,Expr*);
Select *sqlite3ExprListToValues(Parse*, int, ExprList*);
void sqlite3ExprListSetSortOrder(ExprList*,int,int);
void sqlite3ExprListSetName(Parse*,ExprList*,Token*,int);
void sqlite3ExprListSetSpan(Parse*,ExprList*,const char*,const char*);
void sqlite3ExprListDelete(sqlite3*, ExprList*);
u32 sqlite3ExprListFlags(const ExprList*);
int sqlite3IndexHasDuplicateRootPage(Index*);
int sqlite3Init(sqlite3*, char**);
int sqlite3InitCallback(void*, int, char**, char**);
int sqlite3InitOne(sqlite3*, int, char**, u32);
void sqlite3Pragma(Parse*,Token*,Token*,Token*,int);
#ifndef SQLITE_OMIT_VIRTUALTABLE
Module *sqlite3PragmaVtabRegister(sqlite3*,const char *zName);
#endif
void sqlite3ResetAllSchemasOfConnection(sqlite3*);
void sqlite3ResetOneSchema(sqlite3*,int);
void sqlite3CollapseDatabaseArray(sqlite3*);
void sqlite3CommitInternalChanges(sqlite3*);
void sqlite3ColumnSetExpr(Parse*,Table*,Column*,Expr*);
Expr *sqlite3ColumnExpr(Table*,Column*);
void sqlite3DeleteColumnNames(sqlite3*,Table*);
void sqlite3GenerateColumnNames(Parse *pParse, Select *pSelect);
int sqlite3ColumnsFromExprList(Parse*,ExprList*,i16*,Column**);
void sqlite3SelectAddColumnTypeAndCollation(Parse*,Table*,Select*,char);
Table *sqlite3ResultSetOfSelect(Parse*,Select*,char);
void sqlite3OpenSchemaTable(Parse *, int);
Index *sqlite3PrimaryKeyIndex(Table*);
i16 sqlite3TableColumnToIndex(Index*, i16);
#ifdef SQLITE_OMIT_GENERATED_COLUMNS
# define sqlite3TableColumnToStorage(T,X) (X)  /* No-op pass-through */
# define sqlite3StorageColumnToTable(T,X) (X)  /* No-op pass-through */
#else
  i16 sqlite3TableColumnToStorage(Table*, i16);
  i16 sqlite3StorageColumnToTable(Table*, i16);
#endif
void sqlite3StartTable(Parse*,Token*,Token*,int,int,int,int);
#if SQLITE_ENABLE_HIDDEN_COLUMNS
  void sqlite3ColumnPropertiesFromName(Table*, Column*);
#else
# define sqlite3ColumnPropertiesFromName(T,C) /* no-op */
#endif
void sqlite3AddColumn(Parse*,Token,Token);
void sqlite3AddNotNull(Parse*, int);
void sqlite3AddPrimaryKey(Parse*, ExprList*, int, int, int);
void sqlite3AddCheckConstraint(Parse*, Expr*, const char*, const char*);
void sqlite3AddDefaultValue(Parse*,Expr*,const char*,const char*);
void sqlite3AddCollateType(Parse*, Token*);
void sqlite3AddGenerated(Parse*,Expr*,Token*);
void sqlite3EndTable(Parse*,Token*,Token*,u8,Select*);
void sqlite3AddReturning(Parse*,ExprList*);
int sqlite3ParseUri(const char*,const char*,unsigned int*,
                    sqlite3_vfs**,char**,char **);
#define sqlite3CodecQueryParameters(A,B,C) 0
Btree *sqlite3DbNameToBtree(sqlite3*,const char*);

#ifdef SQLITE_UNTESTABLE
# define sqlite3FaultSim(X) SQLITE_OK
#else
  int sqlite3FaultSim(int);
#endif

Bitvec *sqlite3BitvecCreate(u32);
int sqlite3BitvecTest(Bitvec*, u32);
int sqlite3BitvecTestNotNull(Bitvec*, u32);
int sqlite3BitvecSet(Bitvec*, u32);
void sqlite3BitvecClear(Bitvec*, u32, void*);
void sqlite3BitvecDestroy(Bitvec*);
u32 sqlite3BitvecSize(Bitvec*);
#ifndef SQLITE_UNTESTABLE
int sqlite3BitvecBuiltinTest(int,int*);
#endif

RowSet *sqlite3RowSetInit(sqlite3*);
void sqlite3RowSetDelete(void*);
void sqlite3RowSetClear(void*);
void sqlite3RowSetInsert(RowSet*, i64);
int sqlite3RowSetTest(RowSet*, int iBatch, i64);
int sqlite3RowSetNext(RowSet*, i64*);

void sqlite3CreateView(Parse*,Token*,Token*,Token*,ExprList*,Select*,int,int);

#if !defined(SQLITE_OMIT_VIEW) || !defined(SQLITE_OMIT_VIRTUALTABLE)
  int sqlite3ViewGetColumnNames(Parse*,Table*);
#else
# define sqlite3ViewGetColumnNames(A,B) 0
#endif

#if SQLITE_MAX_ATTACHED>30
  int sqlite3DbMaskAllZero(yDbMask);
#endif
void sqlite3DropTable(Parse*, SrcList*, int, int);
void sqlite3CodeDropTable(Parse*, Table*, int, int);
void sqlite3DeleteTable(sqlite3*, Table*);
void sqlite3FreeIndex(sqlite3*, Index*);
#ifndef SQLITE_OMIT_AUTOINCREMENT
  void sqlite3AutoincrementBegin(Parse *pParse);
  void sqlite3AutoincrementEnd(Parse *pParse);
#else
# define sqlite3AutoincrementBegin(X)
# define sqlite3AutoincrementEnd(X)
#endif
void sqlite3Insert(Parse*, SrcList*, Select*, IdList*, int, Upsert*);
#ifndef SQLITE_OMIT_GENERATED_COLUMNS
  void sqlite3ComputeGeneratedColumns(Parse*, int, Table*);
#endif
void *sqlite3ArrayAllocate(sqlite3*,void*,int,int*,int*);
IdList *sqlite3IdListAppend(Parse*, IdList*, Token*);
int sqlite3IdListIndex(IdList*,const char*);
SrcList *sqlite3SrcListEnlarge(Parse*, SrcList*, int, int);
SrcList *sqlite3SrcListAppendList(Parse *pParse, SrcList *p1, SrcList *p2);
SrcList *sqlite3SrcListAppend(Parse*, SrcList*, Token*, Token*);
SrcList *sqlite3SrcListAppendFromTerm(Parse*, SrcList*, Token*, Token*,
                                      Token*, Select*, Expr*, IdList*);
void sqlite3SrcListIndexedBy(Parse *, SrcList *, Token *);
void sqlite3SrcListFuncArgs(Parse*, SrcList*, ExprList*);
int sqlite3IndexedByLookup(Parse *, SrcItem *);
void sqlite3SrcListShiftJoinType(SrcList*);
void sqlite3SrcListAssignCursors(Parse*, SrcList*);
void sqlite3IdListDelete(sqlite3*, IdList*);
void sqlite3SrcListDelete(sqlite3*, SrcList*);
Index *sqlite3AllocateIndexObject(sqlite3*,i16,int,char**);
void sqlite3CreateIndex(Parse*,Token*,Token*,SrcList*,ExprList*,int,Token*,
                          Expr*, int, int, u8);
void sqlite3DropIndex(Parse*, SrcList*, int);
int sqlite3Select(Parse*, Select*, SelectDest*);
Select *sqlite3SelectNew(Parse*,ExprList*,SrcList*,Expr*,ExprList*,
                         Expr*,ExprList*,u32,Expr*);
void sqlite3SelectDelete(sqlite3*, Select*);
Table *sqlite3SrcListLookup(Parse*, SrcList*);
int sqlite3IsReadOnly(Parse*, Table*, int);
void sqlite3OpenTable(Parse*, int iCur, int iDb, Table*, int);
#if defined(SQLITE_ENABLE_UPDATE_DELETE_LIMIT) && !defined(SQLITE_OMIT_SUBQUERY)
Expr *sqlite3LimitWhere(Parse*,SrcList*,Expr*,ExprList*,Expr*,char*);
#endif
void sqlite3DeleteFrom(Parse*, SrcList*, Expr*, ExprList*, Expr*);
void sqlite3Update(Parse*, SrcList*, ExprList*,Expr*,int,ExprList*,Expr*,
                   Upsert*);
WhereInfo *sqlite3WhereBegin(Parse*,SrcList*,Expr*,ExprList*,ExprList*,u16,int);
void sqlite3WhereEnd(WhereInfo*);
LogEst sqlite3WhereOutputRowCount(WhereInfo*);
int sqlite3WhereIsDistinct(WhereInfo*);
int sqlite3WhereIsOrdered(WhereInfo*);
int sqlite3WhereOrderByLimitOptLabel(WhereInfo*);
void sqlite3WhereMinMaxOptEarlyOut(Vdbe*,WhereInfo*);
int sqlite3WhereIsSorted(WhereInfo*);
int sqlite3WhereContinueLabel(WhereInfo*);
int sqlite3WhereBreakLabel(WhereInfo*);
int sqlite3WhereOkOnePass(WhereInfo*, int*);
#define ONEPASS_OFF      0        /* Use of ONEPASS not allowed */
#define ONEPASS_SINGLE   1        /* ONEPASS valid for a single row update */
#define ONEPASS_MULTI    2        /* ONEPASS is valid for multiple rows */
int sqlite3WhereUsesDeferredSeek(WhereInfo*);
void sqlite3ExprCodeLoadIndexColumn(Parse*, Index*, int, int, int);
int sqlite3ExprCodeGetColumn(Parse*, Table*, int, int, int, u8);
void sqlite3ExprCodeGetColumnOfTable(Vdbe*, Table*, int, int, int);
void sqlite3ExprCodeMove(Parse*, int, int, int);
void sqlite3ExprCode(Parse*, Expr*, int);
#ifndef SQLITE_OMIT_GENERATED_COLUMNS
void sqlite3ExprCodeGeneratedColumn(Parse*, Table*, Column*, int);
#endif
void sqlite3ExprCodeCopy(Parse*, Expr*, int);
void sqlite3ExprCodeFactorable(Parse*, Expr*, int);
int sqlite3ExprCodeRunJustOnce(Parse*, Expr*, int);
int sqlite3ExprCodeTemp(Parse*, Expr*, int*);
int sqlite3ExprCodeTarget(Parse*, Expr*, int);
int sqlite3ExprCodeExprList(Parse*, ExprList*, int, int, u8);
#define SQLITE_ECEL_DUP      0x01  /* Deep, not shallow copies */
#define SQLITE_ECEL_FACTOR   0x02  /* Factor out constant terms */
#define SQLITE_ECEL_REF      0x04  /* Use ExprList.u.x.iOrderByCol */
#define SQLITE_ECEL_OMITREF  0x08  /* Omit if ExprList.u.x.iOrderByCol */
void sqlite3ExprIfTrue(Parse*, Expr*, int, int);
void sqlite3ExprIfFalse(Parse*, Expr*, int, int);
void sqlite3ExprIfFalseDup(Parse*, Expr*, int, int);
Table *sqlite3FindTable(sqlite3*,const char*, const char*);
#define LOCATE_VIEW    0x01
#define LOCATE_NOERR   0x02
Table *sqlite3LocateTable(Parse*,u32 flags,const char*, const char*);
Table *sqlite3LocateTableItem(Parse*,u32 flags,SrcItem *);
Index *sqlite3FindIndex(sqlite3*,const char*, const char*);
void sqlite3UnlinkAndDeleteTable(sqlite3*,int,const char*);
void sqlite3UnlinkAndDeleteIndex(sqlite3*,int,const char*);
void sqlite3Vacuum(Parse*,Token*,Expr*);
int sqlite3RunVacuum(char**, sqlite3*, int, sqlite3_value*);
char *sqlite3NameFromToken(sqlite3*, Token*);
int sqlite3ExprCompare(Parse*,Expr*, Expr*, int);
int sqlite3ExprCompareSkip(Expr*, Expr*, int);
int sqlite3ExprListCompare(ExprList*, ExprList*, int);
int sqlite3ExprImpliesExpr(Parse*,Expr*, Expr*, int);
int sqlite3ExprImpliesNonNullRow(Expr*,int);
void sqlite3AggInfoPersistWalkerInit(Walker*,Parse*);
void sqlite3ExprAnalyzeAggregates(NameContext*, Expr*);
void sqlite3ExprAnalyzeAggList(NameContext*,ExprList*);
int sqlite3ExprCoveredByIndex(Expr*, int iCur, Index *pIdx);
int sqlite3FunctionUsesThisSrc(Expr*, SrcList*);
Vdbe *sqlite3GetVdbe(Parse*);
#ifndef SQLITE_UNTESTABLE
void sqlite3PrngSaveState(void);
void sqlite3PrngRestoreState(void);
#endif
void sqlite3FastPrngInit(FastPrng*);
void sqlite3FastRandomness(FastPrng*, int N, void *P);
void sqlite3RollbackAll(sqlite3*,int);
void sqlite3CodeVerifySchema(Parse*, int);
void sqlite3CodeVerifyNamedSchema(Parse*, const char *zDb);
void sqlite3BeginTransaction(Parse*, int);
void sqlite3EndTransaction(Parse*,int);
void sqlite3Savepoint(Parse*, int, Token*);
void sqlite3CloseSavepoints(sqlite3 *);
void sqlite3LeaveMutexAndCloseZombie(sqlite3*);
u32 sqlite3IsTrueOrFalse(const char*);
int sqlite3ExprIdToTrueFalse(Expr*);
int sqlite3ExprTruthValue(const Expr*);
int sqlite3ExprIsConstant(Expr*);
int sqlite3ExprIsConstantNotJoin(Expr*);
int sqlite3ExprIsConstantOrFunction(Expr*, u8);
int sqlite3ExprIsConstantOrGroupBy(Parse*, Expr*, ExprList*);
int sqlite3ExprIsTableConstant(Expr*,int);
#ifdef SQLITE_ENABLE_CURSOR_HINTS
int sqlite3ExprContainsSubquery(Expr*);
#endif
int sqlite3ExprIsInteger(Expr*, int*);
int sqlite3ExprCanBeNull(const Expr*);
int sqlite3ExprNeedsNoAffinityChange(const Expr*, char);
int sqlite3IsRowid(const char*);
void sqlite3GenerateRowDelete(
    Parse*,Table*,Trigger*,int,int,int,i16,u8,u8,u8,int);
void sqlite3GenerateRowIndexDelete(Parse*, Table*, int, int, int*, int);
int sqlite3GenerateIndexKey(Parse*, Index*, int, int, int, int*,Index*,int);
void sqlite3ResolvePartIdxLabel(Parse*,int);
int sqlite3ExprReferencesUpdatedColumn(Expr*,int*,int);
void sqlite3GenerateConstraintChecks(Parse*,Table*,int*,int,int,int,int,
                                     u8,u8,int,int*,int*,Upsert*);
#ifdef SQLITE_ENABLE_NULL_TRIM
  void sqlite3SetMakeRecordP5(Vdbe*,Table*);
#else
# define sqlite3SetMakeRecordP5(A,B)
#endif
void sqlite3CompleteInsertion(Parse*,Table*,int,int,int,int*,int,int,int);
int sqlite3OpenTableAndIndices(Parse*, Table*, int, u8, int, u8*, int*, int*);
void sqlite3BeginWriteOperation(Parse*, int, int);
void sqlite3MultiWrite(Parse*);
void sqlite3MayAbort(Parse*);
void sqlite3HaltConstraint(Parse*, int, int, char*, i8, u8);
void sqlite3UniqueConstraint(Parse*, int, Index*);
void sqlite3RowidConstraint(Parse*, int, Table*);
Expr *sqlite3ExprDup(sqlite3*,Expr*,int);
ExprList *sqlite3ExprListDup(sqlite3*,ExprList*,int);
SrcList *sqlite3SrcListDup(sqlite3*,SrcList*,int);
IdList *sqlite3IdListDup(sqlite3*,IdList*);
Select *sqlite3SelectDup(sqlite3*,Select*,int);
FuncDef *sqlite3FunctionSearch(int,const char*);
void sqlite3InsertBuiltinFuncs(FuncDef*,int);
FuncDef *sqlite3FindFunction(sqlite3*,const char*,int,u8,u8);
void sqlite3RegisterBuiltinFunctions(void);
void sqlite3RegisterDateTimeFunctions(void);
void sqlite3RegisterPerConnectionBuiltinFunctions(sqlite3*);
int sqlite3SafetyCheckOk(sqlite3*);
int sqlite3SafetyCheckSickOrOk(sqlite3*);
void sqlite3ChangeCookie(Parse*, int);
With *sqlite3WithDup(sqlite3 *db, With *p);

#if !defined(SQLITE_OMIT_VIEW) && !defined(SQLITE_OMIT_TRIGGER)
void sqlite3MaterializeView(Parse*, Table*, Expr*, ExprList*,Expr*,int);
#endif

#ifndef SQLITE_OMIT_TRIGGER
  void sqlite3BeginTrigger(Parse*, Token*,Token*,int,int,IdList*,SrcList*,
                           Expr*,int, int);
  void sqlite3FinishTrigger(Parse*, TriggerStep*, Token*);
  void sqlite3DropTrigger(Parse*, SrcList*, int);
  void sqlite3DropTriggerPtr(Parse*, Trigger*);
  Trigger *sqlite3TriggersExist(Parse *, Table*, int, ExprList*, int *pMask);
  Trigger *sqlite3TriggerList(Parse *, Table *);
  void sqlite3CodeRowTrigger(Parse*, Trigger *, int, ExprList*, int, Table *,
                            int, int, int);
  void sqlite3CodeRowTriggerDirect(Parse *, Trigger *, Table *, int, int, int);
  void sqliteViewTriggers(Parse*, Table*, Expr*, int, ExprList*);
  void sqlite3DeleteTriggerStep(sqlite3*, TriggerStep*);
  TriggerStep *sqlite3TriggerSelectStep(sqlite3*,Select*,
                                        const char*,const char*);
  TriggerStep *sqlite3TriggerInsertStep(Parse*,Token*, IdList*,
                                        Select*,u8,Upsert*,
                                        const char*,const char*);
  TriggerStep *sqlite3TriggerUpdateStep(Parse*,Token*,SrcList*,ExprList*,
                                        Expr*, u8, const char*,const char*);
  TriggerStep *sqlite3TriggerDeleteStep(Parse*,Token*, Expr*,
                                        const char*,const char*);
  void sqlite3DeleteTrigger(sqlite3*, Trigger*);
  void sqlite3UnlinkAndDeleteTrigger(sqlite3*,int,const char*);
  u32 sqlite3TriggerColmask(Parse*,Trigger*,ExprList*,int,int,Table*,int);
  SrcList *sqlite3TriggerStepSrc(Parse*, TriggerStep*);
# define sqlite3ParseToplevel(p) ((p)->pToplevel ? (p)->pToplevel : (p))
# define sqlite3IsToplevel(p) ((p)->pToplevel==0)
#else
# define sqlite3TriggersExist(B,C,D,E,F) 0
# define sqlite3DeleteTrigger(A,B)
# define sqlite3DropTriggerPtr(A,B)
# define sqlite3UnlinkAndDeleteTrigger(A,B,C)
# define sqlite3CodeRowTrigger(A,B,C,D,E,F,G,H,I)
# define sqlite3CodeRowTriggerDirect(A,B,C,D,E,F)
# define sqlite3TriggerList(X, Y) 0
# define sqlite3ParseToplevel(p) p
# define sqlite3IsToplevel(p) 1
# define sqlite3TriggerColmask(A,B,C,D,E,F,G) 0
# define sqlite3TriggerStepSrc(A,B) 0
#endif

int sqlite3JoinType(Parse*, Token*, Token*, Token*);
int sqlite3ColumnIndex(Table *pTab, const char *zCol);
void sqlite3SetJoinExpr(Expr*,int);
void sqlite3CreateForeignKey(Parse*, ExprList*, Token*, ExprList*, int);
void sqlite3DeferForeignKey(Parse*, int);
#ifndef SQLITE_OMIT_AUTHORIZATION
  void sqlite3AuthRead(Parse*,Expr*,Schema*,SrcList*);
  int sqlite3AuthCheck(Parse*,int, const char*, const char*, const char*);
  void sqlite3AuthContextPush(Parse*, AuthContext*, const char*);
  void sqlite3AuthContextPop(AuthContext*);
  int sqlite3AuthReadCol(Parse*, const char *, const char *, int);
#else
# define sqlite3AuthRead(a,b,c,d)
# define sqlite3AuthCheck(a,b,c,d,e)    SQLITE_OK
# define sqlite3AuthContextPush(a,b,c)
# define sqlite3AuthContextPop(a)  ((void)(a))
#endif
int sqlite3DbIsNamed(sqlite3 *db, int iDb, const char *zName);
void sqlite3Attach(Parse*, Expr*, Expr*, Expr*);
void sqlite3Detach(Parse*, Expr*);
void sqlite3FixInit(DbFixer*, Parse*, int, const char*, const Token*);
int sqlite3FixSrcList(DbFixer*, SrcList*);
int sqlite3FixSelect(DbFixer*, Select*);
int sqlite3FixExpr(DbFixer*, Expr*);
int sqlite3FixTriggerStep(DbFixer*, TriggerStep*);
int sqlite3RealSameAsInt(double,sqlite3_int64);
void sqlite3Int64ToText(i64,char*);
int sqlite3AtoF(const char *z, double*, int, u8);
int sqlite3GetInt32(const char *, int*);
int sqlite3GetUInt32(const char*, u32*);
int sqlite3Atoi(const char*);
#ifndef SQLITE_OMIT_UTF16
int sqlite3Utf16ByteLen(const void *pData, int nChar);
#endif
int sqlite3Utf8CharLen(const char *pData, int nByte);
u32 sqlite3Utf8Read(const u8**);
LogEst sqlite3LogEst(u64);
LogEst sqlite3LogEstAdd(LogEst,LogEst);
#ifndef SQLITE_OMIT_VIRTUALTABLE
LogEst sqlite3LogEstFromDouble(double);
#endif
#if defined(SQLITE_ENABLE_STMT_SCANSTATUS) || \
    defined(SQLITE_ENABLE_STAT4) || \
    defined(SQLITE_EXPLAIN_ESTIMATED_ROWS)
u64 sqlite3LogEstToInt(LogEst);
#endif
VList *sqlite3VListAdd(sqlite3*,VList*,const char*,int,int);
const char *sqlite3VListNumToName(VList*,int);
int sqlite3VListNameToNum(VList*,const char*,int);

/*
** Routines to read and write variable-length integers.  These used to
** be defined locally, but now we use the varint routines in the util.c
** file.
*/
int sqlite3PutVarint(unsigned char*, u64);
u8 sqlite3GetVarint(const unsigned char *, u64 *);
u8 sqlite3GetVarint32(const unsigned char *, u32 *);
int sqlite3VarintLen(u64 v);

/*
** The common case is for a varint to be a single byte.  They following
** macros handle the common case without a procedure call, but then call
** the procedure for larger varints.
*/
#define getVarint32(A,B)  \
  (u8)((*(A)<(u8)0x80)?((B)=(u32)*(A)),1:sqlite3GetVarint32((A),(u32 *)&(B)))
#define getVarint32NR(A,B) \
  B=(u32)*(A);if(B>=0x80)sqlite3GetVarint32((A),(u32*)&(B))
#define putVarint32(A,B)  \
  (u8)(((u32)(B)<(u32)0x80)?(*(A)=(unsigned char)(B)),1:\
  sqlite3PutVarint((A),(B)))
#define getVarint    sqlite3GetVarint
#define putVarint    sqlite3PutVarint


const char *sqlite3IndexAffinityStr(sqlite3*, Index*);
void sqlite3TableAffinity(Vdbe*, Table*, int);
char sqlite3CompareAffinity(const Expr *pExpr, char aff2);
int sqlite3IndexAffinityOk(const Expr *pExpr, char idx_affinity);
char sqlite3TableColumnAffinity(Table*,int);
char sqlite3ExprAffinity(const Expr *pExpr);
int sqlite3Atoi64(const char*, i64*, int, u8);
int sqlite3DecOrHexToI64(const char*, i64*);
void sqlite3ErrorWithMsg(sqlite3*, int, const char*,...);
void sqlite3Error(sqlite3*,int);
void sqlite3ErrorClear(sqlite3*);
void sqlite3SystemError(sqlite3*,int);
void *sqlite3HexToBlob(sqlite3*, const char *z, int n);
u8 sqlite3HexToInt(int h);
int sqlite3TwoPartName(Parse *, Token *, Token *, Token **);

#if defined(SQLITE_NEED_ERR_NAME)
const char *sqlite3ErrName(int);
#endif

#ifndef SQLITE_OMIT_DESERIALIZE
int sqlite3MemdbInit(void);
#endif

const char *sqlite3ErrStr(int);
int sqlite3ReadSchema(Parse *pParse);
CollSeq *sqlite3FindCollSeq(sqlite3*,u8 enc, const char*,int);
int sqlite3IsBinary(const CollSeq*);
CollSeq *sqlite3LocateCollSeq(Parse *pParse, const char*zName);
void sqlite3SetTextEncoding(sqlite3 *db, u8);
CollSeq *sqlite3ExprCollSeq(Parse *pParse, const Expr *pExpr);
CollSeq *sqlite3ExprNNCollSeq(Parse *pParse, const Expr *pExpr);
int sqlite3ExprCollSeqMatch(Parse*,const Expr*,const Expr*);
Expr *sqlite3ExprAddCollateToken(Parse *pParse, Expr*, const Token*, int);
Expr *sqlite3ExprAddCollateString(Parse*,Expr*,const char*);
Expr *sqlite3ExprSkipCollate(Expr*);
Expr *sqlite3ExprSkipCollateAndLikely(Expr*);
int sqlite3CheckCollSeq(Parse *, CollSeq *);
int sqlite3WritableSchema(sqlite3*);
int sqlite3CheckObjectName(Parse*, const char*,const char*,const char*);
void sqlite3VdbeSetChanges(sqlite3 *, i64);
int sqlite3AddInt64(i64*,i64);
int sqlite3SubInt64(i64*,i64);
int sqlite3MulInt64(i64*,i64);
int sqlite3AbsInt32(int);
#ifdef SQLITE_ENABLE_8_3_NAMES
void sqlite3FileSuffix3(const char*, char*);
#else
# define sqlite3FileSuffix3(X,Y)
#endif
u8 sqlite3GetBoolean(const char *z,u8);

const void *sqlite3ValueText(sqlite3_value*, u8);
int sqlite3ValueBytes(sqlite3_value*, u8);
void sqlite3ValueSetStr(sqlite3_value*, int, const void *,u8,
                        void(*)(void*));
void sqlite3ValueSetNull(sqlite3_value*);
void sqlite3ValueFree(sqlite3_value*);
#ifndef SQLITE_UNTESTABLE
void sqlite3ResultIntReal(sqlite3_context*);
#endif
sqlite3_value *sqlite3ValueNew(sqlite3 *);
#ifndef SQLITE_OMIT_UTF16
char *sqlite3Utf16to8(sqlite3 *, const void*, int, u8);
#endif
int sqlite3ValueFromExpr(sqlite3 *, Expr *, u8, u8, sqlite3_value **);
void sqlite3ValueApplyAffinity(sqlite3_value *, u8, u8);
#ifndef SQLITE_AMALGAMATION
extern const unsigned char sqlite3OpcodeProperty[];
extern const char sqlite3StrBINARY[];
extern const unsigned char sqlite3StdTypeLen[];
extern const char sqlite3StdTypeAffinity[];
extern const char *sqlite3StdType[];
extern const unsigned char sqlite3UpperToLower[];
extern const unsigned char *sqlite3aLTb;
extern const unsigned char *sqlite3aEQb;
extern const unsigned char *sqlite3aGTb;
extern const unsigned char sqlite3CtypeMap[];
extern SQLITE_WSD struct Sqlite3Config sqlite3Config;
extern FuncDefHash sqlite3BuiltinFunctions;
#ifndef SQLITE_OMIT_WSD
extern int sqlite3PendingByte;
#endif
#endif /* SQLITE_AMALGAMATION */
#ifdef VDBE_PROFILE
extern sqlite3_uint64 sqlite3NProfileCnt;
#endif
void sqlite3RootPageMoved(sqlite3*, int, Pgno, Pgno);
void sqlite3Reindex(Parse*, Token*, Token*);
void sqlite3AlterFunctions(void);
void sqlite3AlterRenameTable(Parse*, SrcList*, Token*);
void sqlite3AlterRenameColumn(Parse*, SrcList*, Token*, Token*);
int sqlite3GetToken(const unsigned char *, int *);
void sqlite3NestedParse(Parse*, const char*, ...);
void sqlite3ExpirePreparedStatements(sqlite3*, int);
void sqlite3CodeRhsOfIN(Parse*, Expr*, int);
int sqlite3CodeSubselect(Parse*, Expr*);
void sqlite3SelectPrep(Parse*, Select*, NameContext*);
int sqlite3ExpandSubquery(Parse*, SrcItem*);
void sqlite3SelectWrongNumTermsError(Parse *pParse, Select *p);
int sqlite3MatchEName(
  const struct ExprList_item*,
  const char*,
  const char*,
  const char*
);
Bitmask sqlite3ExprColUsed(Expr*);
u8 sqlite3StrIHash(const char*);
int sqlite3ResolveExprNames(NameContext*, Expr*);
int sqlite3ResolveExprListNames(NameContext*, ExprList*);
void sqlite3ResolveSelectNames(Parse*, Select*, NameContext*);
int sqlite3ResolveSelfReference(Parse*,Table*,int,Expr*,ExprList*);
int sqlite3ResolveOrderGroupBy(Parse*, Select*, ExprList*, const char*);
void sqlite3ColumnDefault(Vdbe *, Table *, int, int);
void sqlite3AlterFinishAddColumn(Parse *, Token *);
void sqlite3AlterBeginAddColumn(Parse *, SrcList *);
void sqlite3AlterDropColumn(Parse*, SrcList*, Token*);
void *sqlite3RenameTokenMap(Parse*, void*, Token*);
void sqlite3RenameTokenRemap(Parse*, void *pTo, void *pFrom);
void sqlite3RenameExprUnmap(Parse*, Expr*);
void sqlite3RenameExprlistUnmap(Parse*, ExprList*);
CollSeq *sqlite3GetCollSeq(Parse*, u8, CollSeq *, const char*);
char sqlite3AffinityType(const char*, Column*);
void sqlite3Analyze(Parse*, Token*, Token*);
int sqlite3InvokeBusyHandler(BusyHandler*);
int sqlite3FindDb(sqlite3*, Token*);
int sqlite3FindDbName(sqlite3 *, const char *);
int sqlite3AnalysisLoad(sqlite3*,int iDB);
void sqlite3DeleteIndexSamples(sqlite3*,Index*);
void sqlite3DefaultRowEst(Index*);
void sqlite3RegisterLikeFunctions(sqlite3*, int);
int sqlite3IsLikeFunction(sqlite3*,Expr*,int*,char*);
void sqlite3SchemaClear(void *);
Schema *sqlite3SchemaGet(sqlite3 *, Btree *);
int sqlite3SchemaToIndex(sqlite3 *db, Schema *);
KeyInfo *sqlite3KeyInfoAlloc(sqlite3*,int,int);
void sqlite3KeyInfoUnref(KeyInfo*);
KeyInfo *sqlite3KeyInfoRef(KeyInfo*);
KeyInfo *sqlite3KeyInfoOfIndex(Parse*, Index*);
KeyInfo *sqlite3KeyInfoFromExprList(Parse*, ExprList*, int, int);
const char *sqlite3SelectOpName(int);
int sqlite3HasExplicitNulls(Parse*, ExprList*);

#ifdef SQLITE_DEBUG
int sqlite3KeyInfoIsWriteable(KeyInfo*);
#endif
int sqlite3CreateFunc(sqlite3 *, const char *, int, int, void *,
  void (*)(sqlite3_context*,int,sqlite3_value **),
  void (*)(sqlite3_context*,int,sqlite3_value **), 
  void (*)(sqlite3_context*),
  void (*)(sqlite3_context*),
  void (*)(sqlite3_context*,int,sqlite3_value **), 
  FuncDestructor *pDestructor
);
void sqlite3NoopDestructor(void*);
void sqlite3OomFault(sqlite3*);
void sqlite3OomClear(sqlite3*);
int sqlite3ApiExit(sqlite3 *db, int);
int sqlite3OpenTempDatabase(Parse *);

void sqlite3StrAccumInit(StrAccum*, sqlite3*, char*, int, int);
char *sqlite3StrAccumFinish(StrAccum*);
void sqlite3SelectDestInit(SelectDest*,int,int);
Expr *sqlite3CreateColumnExpr(sqlite3 *, SrcList *, int, int);

void sqlite3BackupRestart(sqlite3_backup *);
void sqlite3BackupUpdate(sqlite3_backup *, Pgno, const u8 *);

#ifndef SQLITE_OMIT_SUBQUERY
int sqlite3ExprCheckIN(Parse*, Expr*);
#else
# define sqlite3ExprCheckIN(x,y) SQLITE_OK
#endif

#ifdef SQLITE_ENABLE_STAT4
int sqlite3Stat4ProbeSetValue(
    Parse*,Index*,UnpackedRecord**,Expr*,int,int,int*);
int sqlite3Stat4ValueFromExpr(Parse*, Expr*, u8, sqlite3_value**);
void sqlite3Stat4ProbeFree(UnpackedRecord*);
int sqlite3Stat4Column(sqlite3*, const void*, int, int, sqlite3_value**);
char sqlite3IndexColumnAffinity(sqlite3*, Index*, int);
#endif

/*
** The interface to the LEMON-generated parser
*/
#ifndef SQLITE_AMALGAMATION
  void *sqlite3ParserAlloc(void*(*)(u64), Parse*);
  void sqlite3ParserFree(void*, void(*)(void*));
#endif
void sqlite3Parser(void*, int, Token);
int sqlite3ParserFallback(int);
#ifdef YYTRACKMAXSTACKDEPTH
  int sqlite3ParserStackPeak(void*);
#endif

void sqlite3AutoLoadExtensions(sqlite3*);
#ifndef SQLITE_OMIT_LOAD_EXTENSION
  void sqlite3CloseExtensions(sqlite3*);
#else
# define sqlite3CloseExtensions(X)
#endif

#ifndef SQLITE_OMIT_SHARED_CACHE
  void sqlite3TableLock(Parse *, int, Pgno, u8, const char *);
#else
  #define sqlite3TableLock(v,w,x,y,z)
#endif

#ifdef SQLITE_TEST
  int sqlite3Utf8To8(unsigned char*);
#endif

#ifdef SQLITE_OMIT_VIRTUALTABLE
#  define sqlite3VtabClear(Y)
#  define sqlite3VtabSync(X,Y) SQLITE_OK
#  define sqlite3VtabRollback(X)
#  define sqlite3VtabCommit(X)
#  define sqlite3VtabInSync(db) 0
#  define sqlite3VtabLock(X)
#  define sqlite3VtabUnlock(X)
#  define sqlite3VtabModuleUnref(D,X)
#  define sqlite3VtabUnlockList(X)
#  define sqlite3VtabSavepoint(X, Y, Z) SQLITE_OK
#  define sqlite3GetVTable(X,Y)  ((VTable*)0)
#else
   void sqlite3VtabClear(sqlite3 *db, Table*);
   void sqlite3VtabDisconnect(sqlite3 *db, Table *p);
   int sqlite3VtabSync(sqlite3 *db, Vdbe*);
   int sqlite3VtabRollback(sqlite3 *db);
   int sqlite3VtabCommit(sqlite3 *db);
   void sqlite3VtabLock(VTable *);
   void sqlite3VtabUnlock(VTable *);
   void sqlite3VtabModuleUnref(sqlite3*,Module*);
   void sqlite3VtabUnlockList(sqlite3*);
   int sqlite3VtabSavepoint(sqlite3 *, int, int);
   void sqlite3VtabImportErrmsg(Vdbe*, sqlite3_vtab*);
   VTable *sqlite3GetVTable(sqlite3*, Table*);
   Module *sqlite3VtabCreateModule(
     sqlite3*,
     const char*,
     const sqlite3_module*,
     void*,
     void(*)(void*)
   );
#  define sqlite3VtabInSync(db) ((db)->nVTrans>0 && (db)->aVTrans==0)
#endif
int sqlite3ReadOnlyShadowTables(sqlite3 *db);
#ifndef SQLITE_OMIT_VIRTUALTABLE
  int sqlite3ShadowTableName(sqlite3 *db, const char *zName);
  int sqlite3IsShadowTableOf(sqlite3*,Table*,const char*);
#else
# define sqlite3ShadowTableName(A,B) 0
# define sqlite3IsShadowTableOf(A,B,C) 0
#endif
int sqlite3VtabEponymousTableInit(Parse*,Module*);
void sqlite3VtabEponymousTableClear(sqlite3*,Module*);
void sqlite3VtabMakeWritable(Parse*,Table*);
void sqlite3VtabBeginParse(Parse*, Token*, Token*, Token*, int);
void sqlite3VtabFinishParse(Parse*, Token*);
void sqlite3VtabArgInit(Parse*);
void sqlite3VtabArgExtend(Parse*, Token*);
int sqlite3VtabCallCreate(sqlite3*, int, const char *, char **);
int sqlite3VtabCallConnect(Parse*, Table*);
int sqlite3VtabCallDestroy(sqlite3*, int, const char *);
int sqlite3VtabBegin(sqlite3 *, VTable *);
FuncDef *sqlite3VtabOverloadFunction(sqlite3 *,FuncDef*, int nArg, Expr*);
sqlite3_int64 sqlite3StmtCurrentTime(sqlite3_context*);
int sqlite3VdbeParameterIndex(Vdbe*, const char*, int);
int sqlite3TransferBindings(sqlite3_stmt *, sqlite3_stmt *);
void sqlite3ParserReset(Parse*);
void *sqlite3ParserAddCleanup(Parse*,void(*)(sqlite3*,void*),void*);
#ifdef SQLITE_ENABLE_NORMALIZE
char *sqlite3Normalize(Vdbe*, const char*);
#endif
int sqlite3Reprepare(Vdbe*);
void sqlite3ExprListCheckLength(Parse*, ExprList*, const char*);
CollSeq *sqlite3ExprCompareCollSeq(Parse*,const Expr*);
CollSeq *sqlite3BinaryCompareCollSeq(Parse *, const Expr*, const Expr*);
int sqlite3TempInMemory(const sqlite3*);
const char *sqlite3JournalModename(int);
#ifndef SQLITE_OMIT_WAL
  int sqlite3Checkpoint(sqlite3*, int, int, int*, int*);
  int sqlite3WalDefaultHook(void*,sqlite3*,const char*,int);
#endif
#ifndef SQLITE_OMIT_CTE
  Cte *sqlite3CteNew(Parse*,Token*,ExprList*,Select*,u8);
  void sqlite3CteDelete(sqlite3*,Cte*);
  With *sqlite3WithAdd(Parse*,With*,Cte*);
  void sqlite3WithDelete(sqlite3*,With*);
  With *sqlite3WithPush(Parse*, With*, u8);
#else
# define sqlite3CteNew(P,T,E,S)   ((void*)0)
# define sqlite3CteDelete(D,C)
# define sqlite3CteWithAdd(P,W,C) ((void*)0)
# define sqlite3WithDelete(x,y)
# define sqlite3WithPush(x,y,z)
#endif
#ifndef SQLITE_OMIT_UPSERT
  Upsert *sqlite3UpsertNew(sqlite3*,ExprList*,Expr*,ExprList*,Expr*,Upsert*);
  void sqlite3UpsertDelete(sqlite3*,Upsert*);
  Upsert *sqlite3UpsertDup(sqlite3*,Upsert*);
  int sqlite3UpsertAnalyzeTarget(Parse*,SrcList*,Upsert*);
  void sqlite3UpsertDoUpdate(Parse*,Upsert*,Table*,Index*,int);
  Upsert *sqlite3UpsertOfIndex(Upsert*,Index*);
  int sqlite3UpsertNextIsIPK(Upsert*);
#else
#define sqlite3UpsertNew(u,v,w,x,y,z) ((Upsert*)0)
#define sqlite3UpsertDelete(x,y)
#define sqlite3UpsertDup(x,y)         ((Upsert*)0)
#define sqlite3UpsertOfIndex(x,y)     ((Upsert*)0)
#define sqlite3UpsertNextIsIPK(x)     0
#endif


/* Declarations for functions in fkey.c. All of these are replaced by
** no-op macros if OMIT_FOREIGN_KEY is defined. In this case no foreign
** key functionality is available. If OMIT_TRIGGER is defined but
** OMIT_FOREIGN_KEY is not, only some of the functions are no-oped. In
** this case foreign keys are parsed, but no other functionality is
** provided (enforcement of FK constraints requires the triggers sub-system).
*/
#if !defined(SQLITE_OMIT_FOREIGN_KEY) && !defined(SQLITE_OMIT_TRIGGER)
  void sqlite3FkCheck(Parse*, Table*, int, int, int*, int);
  void sqlite3FkDropTable(Parse*, SrcList *, Table*);
  void sqlite3FkActions(Parse*, Table*, ExprList*, int, int*, int);
  int sqlite3FkRequired(Parse*, Table*, int*, int);
  u32 sqlite3FkOldmask(Parse*, Table*);
  FKey *sqlite3FkReferences(Table *);
#else
  #define sqlite3FkActions(a,b,c,d,e,f)
  #define sqlite3FkCheck(a,b,c,d,e,f)
  #define sqlite3FkDropTable(a,b,c)
  #define sqlite3FkOldmask(a,b)         0
  #define sqlite3FkRequired(a,b,c,d)    0
  #define sqlite3FkReferences(a)        0
#endif
#ifndef SQLITE_OMIT_FOREIGN_KEY
  void sqlite3FkDelete(sqlite3 *, Table*);
  int sqlite3FkLocateIndex(Parse*,Table*,FKey*,Index**,int**);
#else
  #define sqlite3FkDelete(a,b)
  #define sqlite3FkLocateIndex(a,b,c,d,e)
#endif


/*
** Available fault injectors.  Should be numbered beginning with 0.
*/
#define SQLITE_FAULTINJECTOR_MALLOC     0
#define SQLITE_FAULTINJECTOR_COUNT      1

/*
** The interface to the code in fault.c used for identifying "benign"
** malloc failures. This is only present if SQLITE_UNTESTABLE
** is not defined.
*/
#ifndef SQLITE_UNTESTABLE
  void sqlite3BeginBenignMalloc(void);
  void sqlite3EndBenignMalloc(void);
#else
  #define sqlite3BeginBenignMalloc()
  #define sqlite3EndBenignMalloc()
#endif

/*
** Allowed return values from sqlite3FindInIndex()
*/
#define IN_INDEX_ROWID        1   /* Search the rowid of the table */
#define IN_INDEX_EPH          2   /* Search an ephemeral b-tree */
#define IN_INDEX_INDEX_ASC    3   /* Existing index ASCENDING */
#define IN_INDEX_INDEX_DESC   4   /* Existing index DESCENDING */
#define IN_INDEX_NOOP         5   /* No table available. Use comparisons */
/*
** Allowed flags for the 3rd parameter to sqlite3FindInIndex().
*/
#define IN_INDEX_NOOP_OK     0x0001  /* OK to return IN_INDEX_NOOP */
#define IN_INDEX_MEMBERSHIP  0x0002  /* IN operator used for membership test */
#define IN_INDEX_LOOP        0x0004  /* IN operator used as a loop */
int sqlite3FindInIndex(Parse *, Expr *, u32, int*, int*, int*);

int sqlite3JournalOpen(sqlite3_vfs *, const char *, sqlite3_file *, int, int);
int sqlite3JournalSize(sqlite3_vfs *);
#if defined(SQLITE_ENABLE_ATOMIC_WRITE) \
 || defined(SQLITE_ENABLE_BATCH_ATOMIC_WRITE)
  int sqlite3JournalCreate(sqlite3_file *);
#endif

int sqlite3JournalIsInMemory(sqlite3_file *p);
void sqlite3MemJournalOpen(sqlite3_file *);

void sqlite3ExprSetHeightAndFlags(Parse *pParse, Expr *p);
#if SQLITE_MAX_EXPR_DEPTH>0
  int sqlite3SelectExprHeight(Select *);
  int sqlite3ExprCheckHeight(Parse*, int);
#else
  #define sqlite3SelectExprHeight(x) 0
  #define sqlite3ExprCheckHeight(x,y)
#endif

u32 sqlite3Get4byte(const u8*);
void sqlite3Put4byte(u8*, u32);

#ifdef SQLITE_ENABLE_UNLOCK_NOTIFY
  void sqlite3ConnectionBlocked(sqlite3 *, sqlite3 *);
  void sqlite3ConnectionUnlocked(sqlite3 *db);
  void sqlite3ConnectionClosed(sqlite3 *db);
#else
  #define sqlite3ConnectionBlocked(x,y)
  #define sqlite3ConnectionUnlocked(x)
  #define sqlite3ConnectionClosed(x)
#endif

#ifdef SQLITE_DEBUG
  void sqlite3ParserTrace(FILE*, char *);
#endif
#if defined(YYCOVERAGE)
  int sqlite3ParserCoverage(FILE*);
#endif

/*
** If the SQLITE_ENABLE IOTRACE exists then the global variable
** sqlite3IoTrace is a pointer to a printf-like routine used to
** print I/O tracing messages.
*/
#ifdef SQLITE_ENABLE_IOTRACE
# define IOTRACE(A)  if( sqlite3IoTrace ){ sqlite3IoTrace A; }
  void sqlite3VdbeIOTraceSql(Vdbe*);
SQLITE_API SQLITE_EXTERN void (SQLITE_CDECL *sqlite3IoTrace)(const char*,...);
#else
# define IOTRACE(A)
# define sqlite3VdbeIOTraceSql(X)
#endif

/*
** These routines are available for the mem2.c debugging memory allocator
** only.  They are used to verify that different "types" of memory
** allocations are properly tracked by the system.
**
** sqlite3MemdebugSetType() sets the "type" of an allocation to one of
** the MEMTYPE_* macros defined below.  The type must be a bitmask with
** a single bit set.
**
** sqlite3MemdebugHasType() returns true if any of the bits in its second
** argument match the type set by the previous sqlite3MemdebugSetType().
** sqlite3MemdebugHasType() is intended for use inside assert() statements.
**
** sqlite3MemdebugNoType() returns true if none of the bits in its second
** argument match the type set by the previous sqlite3MemdebugSetType().
**
** Perhaps the most important point is the difference between MEMTYPE_HEAP
** and MEMTYPE_LOOKASIDE.  If an allocation is MEMTYPE_LOOKASIDE, that means
** it might have been allocated by lookaside, except the allocation was
** too large or lookaside was already full.  It is important to verify
** that allocations that might have been satisfied by lookaside are not
** passed back to non-lookaside free() routines.  Asserts such as the
** example above are placed on the non-lookaside free() routines to verify
** this constraint.
**
** All of this is no-op for a production build.  It only comes into
** play when the SQLITE_MEMDEBUG compile-time option is used.
*/
#ifdef SQLITE_MEMDEBUG
  void sqlite3MemdebugSetType(void*,u8);
  int sqlite3MemdebugHasType(void*,u8);
  int sqlite3MemdebugNoType(void*,u8);
#else
# define sqlite3MemdebugSetType(X,Y)  /* no-op */
# define sqlite3MemdebugHasType(X,Y)  1
# define sqlite3MemdebugNoType(X,Y)   1
#endif
#define MEMTYPE_HEAP       0x01  /* General heap allocations */
#define MEMTYPE_LOOKASIDE  0x02  /* Heap that might have been lookaside */
#define MEMTYPE_PCACHE     0x04  /* Page cache allocations */

/*
** Threading interface
*/
#if SQLITE_MAX_WORKER_THREADS>0
int sqlite3ThreadCreate(SQLiteThread**,void*(*)(void*),void*);
int sqlite3ThreadJoin(SQLiteThread*, void**);
#endif

#if defined(SQLITE_ENABLE_DBPAGE_VTAB) || defined(SQLITE_TEST)
int sqlite3DbpageRegister(sqlite3*);
#endif
#if defined(SQLITE_ENABLE_DBSTAT_VTAB) || defined(SQLITE_TEST)
int sqlite3DbstatRegister(sqlite3*);
#endif

int sqlite3ExprVectorSize(Expr *pExpr);
int sqlite3ExprIsVector(Expr *pExpr);
Expr *sqlite3VectorFieldSubexpr(Expr*, int);
Expr *sqlite3ExprForVectorField(Parse*,Expr*,int,int);
void sqlite3VectorErrorMsg(Parse*, Expr*);

#ifndef SQLITE_OMIT_COMPILEOPTION_DIAGS
const char **sqlite3CompileOptions(int *pnOpt);
#endif

#endif /* SQLITEINT_H */<|MERGE_RESOLUTION|>--- conflicted
+++ resolved
@@ -1545,14 +1545,9 @@
   u8 nSqlExec;                  /* Number of pending OP_SqlExec opcodes */
   int nextPagesize;             /* Pagesize after VACUUM if >0 */
   u32 magic;                    /* Magic number for detect library misuse */
-<<<<<<< HEAD
   FastPrng sPrng;               /* State of the per-connection PRNG */
-  int nChange;                  /* Value returned by sqlite3_changes() */
-  int nTotalChange;             /* Value returned by sqlite3_total_changes() */
-=======
   i64 nChange;                  /* Value returned by sqlite3_changes() */
   i64 nTotalChange;             /* Value returned by sqlite3_total_changes() */
->>>>>>> 0f1e95e6
   int aLimit[SQLITE_N_LIMIT];   /* Limits */
   int nMaxSorterMmap;           /* Maximum size of regions mapped by sorter */
   struct sqlite3InitInfo {      /* Information used during initialization */
