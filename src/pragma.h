/* DO NOT EDIT!
** This file is automatically generated by the script at
** ../tool/mkpragmatab.tcl.  To update the set of pragmas, edit
** that script and rerun it.
*/

/* The various pragma types */
#define PragTyp_HEADER_VALUE                   0
#define PragTyp_AUTO_VACUUM                    1
#define PragTyp_FLAG                           2
#define PragTyp_BUSY_TIMEOUT                   3
#define PragTyp_CACHE_SIZE                     4
#define PragTyp_CACHE_SPILL                    5
#define PragTyp_CASE_SENSITIVE_LIKE            6
#define PragTyp_COLLATION_LIST                 7
#define PragTyp_COMPILE_OPTIONS                8
#define PragTyp_DATA_STORE_DIRECTORY           9
#define PragTyp_DATABASE_LIST                 10
#define PragTyp_DEFAULT_CACHE_SIZE            11
#define PragTyp_ENCODING                      12
#define PragTyp_FOREIGN_KEY_CHECK             13
#define PragTyp_FOREIGN_KEY_LIST              14
#define PragTyp_FUNCTION_LIST                 15
#define PragTyp_INCREMENTAL_VACUUM            16
#define PragTyp_INDEX_INFO                    17
#define PragTyp_INDEX_LIST                    18
#define PragTyp_INTEGRITY_CHECK               19
#define PragTyp_JOURNAL_MODE                  20
#define PragTyp_JOURNAL_SIZE_LIMIT            21
#define PragTyp_LOCK_PROXY_FILE               22
#define PragTyp_LOCKING_MODE                  23
#define PragTyp_PAGE_COUNT                    24
#define PragTyp_MMAP_SIZE                     25
#define PragTyp_MODULE_LIST                   26
#define PragTyp_OPTIMIZE                      27
#define PragTyp_PAGE_SIZE                     28
#define PragTyp_PRAGMA_LIST                   29
#define PragTyp_SECURE_DELETE                 30
#define PragTyp_SHRINK_MEMORY                 31
#define PragTyp_SOFT_HEAP_LIMIT               32
#define PragTyp_SYNCHRONOUS                   33
#define PragTyp_TABLE_INFO                    34
#define PragTyp_TEMP_STORE                    35
#define PragTyp_TEMP_STORE_DIRECTORY          36
#define PragTyp_THREADS                       37
#define PragTyp_WAL_AUTOCHECKPOINT            38
#define PragTyp_WAL_CHECKPOINT                39
#define PragTyp_ACTIVATE_EXTENSIONS           40
#define PragTyp_HEXKEY                        41
#define PragTyp_KEY                           42
#define PragTyp_REKEY                         43
#define PragTyp_LOCK_STATUS                   44
#define PragTyp_PARSER_TRACE                  45
#define PragTyp_STATS                         46

/* Property flags associated with various pragma. */
#define PragFlg_NeedSchema 0x01 /* Force schema load before running */
#define PragFlg_NoColumns  0x02 /* OP_ResultRow called with zero columns */
#define PragFlg_NoColumns1 0x04 /* zero columns if RHS argument is present */
#define PragFlg_ReadOnly   0x08 /* Read-only HEADER_VALUE */
#define PragFlg_Result0    0x10 /* Acts as query when no argument */
#define PragFlg_Result1    0x20 /* Acts as query when has one argument */
#define PragFlg_SchemaOpt  0x40 /* Schema restricts name search if present */
#define PragFlg_SchemaReq  0x80 /* Schema required - "main" is default */

/* Names of columns for pragmas that return multi-column result
** or that return single-column results where the name of the
** result column is different from the name of the pragma
*/
static const char *const pragCName[] = {
  /*   0 */ "cache_size",  /* Used by: default_cache_size */
  /*   1 */ "cid",         /* Used by: table_info */
  /*   2 */ "name",       
  /*   3 */ "type",       
  /*   4 */ "notnull",    
  /*   5 */ "dflt_value", 
  /*   6 */ "pk",         
  /*   7 */ "tbl",         /* Used by: stats */
  /*   8 */ "idx",        
  /*   9 */ "wdth",       
  /*  10 */ "hght",       
  /*  11 */ "flgs",       
  /*  12 */ "seqno",       /* Used by: index_info */
  /*  13 */ "cid",        
  /*  14 */ "name",       
  /*  15 */ "seqno",       /* Used by: index_xinfo */
  /*  16 */ "cid",        
  /*  17 */ "name",       
  /*  18 */ "desc",       
  /*  19 */ "coll",       
  /*  20 */ "key",        
  /*  21 */ "seq",         /* Used by: index_list */
  /*  22 */ "name",       
  /*  23 */ "unique",     
  /*  24 */ "origin",     
  /*  25 */ "partial",    
  /*  26 */ "seq",         /* Used by: database_list */
  /*  27 */ "name",       
  /*  28 */ "file",       
  /*  29 */ "name",        /* Used by: function_list */
  /*  30 */ "builtin",    
  /*  31 */ "name",        /* Used by: module_list pragma_list */
  /*  32 */ "seq",         /* Used by: collation_list */
  /*  33 */ "name",       
  /*  34 */ "id",          /* Used by: foreign_key_list */
  /*  35 */ "seq",        
  /*  36 */ "table",      
  /*  37 */ "from",       
  /*  38 */ "to",         
  /*  39 */ "on_update",  
  /*  40 */ "on_delete",  
  /*  41 */ "match",      
  /*  42 */ "table",       /* Used by: foreign_key_check */
  /*  43 */ "rowid",      
  /*  44 */ "parent",     
  /*  45 */ "fkid",       
  /*  46 */ "busy",        /* Used by: wal_checkpoint */
  /*  47 */ "log",        
  /*  48 */ "checkpointed",
  /*  49 */ "timeout",     /* Used by: busy_timeout */
  /*  50 */ "database",    /* Used by: lock_status */
  /*  51 */ "status",     
};

/* Definitions of all built-in pragmas */
typedef struct PragmaName {
  const char *const zName; /* Name of pragma */
  u8 ePragTyp;             /* PragTyp_XXX value */
  u8 mPragFlg;             /* Zero or more PragFlg_XXX values */
  u8 iPragCName;           /* Start of column names in pragCName[] */
  u8 nPragCName;           /* Num of col names. 0 means use pragma name */
  u32 iArg;                /* Extra argument */
} PragmaName;
static const PragmaName aPragmaName[] = {
#if defined(SQLITE_HAS_CODEC) || defined(SQLITE_ENABLE_CEROD)
 {/* zName:     */ "activate_extensions",
  /* ePragTyp:  */ PragTyp_ACTIVATE_EXTENSIONS,
  /* ePragFlg:  */ 0,
  /* ColNames:  */ 0, 0,
  /* iArg:      */ 0 },
#endif
#if !defined(SQLITE_OMIT_SCHEMA_VERSION_PRAGMAS)
 {/* zName:     */ "application_id",
  /* ePragTyp:  */ PragTyp_HEADER_VALUE,
  /* ePragFlg:  */ PragFlg_NoColumns1|PragFlg_Result0,
  /* ColNames:  */ 0, 0,
  /* iArg:      */ BTREE_APPLICATION_ID },
#endif
#if !defined(SQLITE_OMIT_AUTOVACUUM)
 {/* zName:     */ "auto_vacuum",
  /* ePragTyp:  */ PragTyp_AUTO_VACUUM,
  /* ePragFlg:  */ PragFlg_NeedSchema|PragFlg_Result0|PragFlg_SchemaReq|PragFlg_NoColumns1,
  /* ColNames:  */ 0, 0,
  /* iArg:      */ 0 },
#endif
#if !defined(SQLITE_OMIT_FLAG_PRAGMAS)
#if !defined(SQLITE_OMIT_AUTOMATIC_INDEX)
 {/* zName:     */ "automatic_index",
  /* ePragTyp:  */ PragTyp_FLAG,
  /* ePragFlg:  */ PragFlg_Result0|PragFlg_NoColumns1,
  /* ColNames:  */ 0, 0,
  /* iArg:      */ SQLITE_AutoIndex },
#endif
#endif
 {/* zName:     */ "busy_timeout",
  /* ePragTyp:  */ PragTyp_BUSY_TIMEOUT,
  /* ePragFlg:  */ PragFlg_Result0,
  /* ColNames:  */ 49, 1,
  /* iArg:      */ 0 },
#if !defined(SQLITE_OMIT_PAGER_PRAGMAS)
 {/* zName:     */ "cache_size",
  /* ePragTyp:  */ PragTyp_CACHE_SIZE,
  /* ePragFlg:  */ PragFlg_NeedSchema|PragFlg_Result0|PragFlg_SchemaReq|PragFlg_NoColumns1,
  /* ColNames:  */ 0, 0,
  /* iArg:      */ 0 },
#endif
#if !defined(SQLITE_OMIT_FLAG_PRAGMAS)
 {/* zName:     */ "cache_spill",
  /* ePragTyp:  */ PragTyp_CACHE_SPILL,
  /* ePragFlg:  */ PragFlg_Result0|PragFlg_SchemaReq|PragFlg_NoColumns1,
  /* ColNames:  */ 0, 0,
  /* iArg:      */ 0 },
#endif
 {/* zName:     */ "case_sensitive_like",
  /* ePragTyp:  */ PragTyp_CASE_SENSITIVE_LIKE,
  /* ePragFlg:  */ PragFlg_NoColumns,
  /* ColNames:  */ 0, 0,
  /* iArg:      */ 0 },
 {/* zName:     */ "cell_size_check",
  /* ePragTyp:  */ PragTyp_FLAG,
  /* ePragFlg:  */ PragFlg_Result0|PragFlg_NoColumns1,
  /* ColNames:  */ 0, 0,
  /* iArg:      */ SQLITE_CellSizeCk },
#if !defined(SQLITE_OMIT_FLAG_PRAGMAS)
 {/* zName:     */ "checkpoint_fullfsync",
  /* ePragTyp:  */ PragTyp_FLAG,
  /* ePragFlg:  */ PragFlg_Result0|PragFlg_NoColumns1,
  /* ColNames:  */ 0, 0,
  /* iArg:      */ SQLITE_CkptFullFSync },
#endif
#if !defined(SQLITE_OMIT_SCHEMA_PRAGMAS)
 {/* zName:     */ "collation_list",
  /* ePragTyp:  */ PragTyp_COLLATION_LIST,
  /* ePragFlg:  */ PragFlg_Result0,
  /* ColNames:  */ 32, 2,
  /* iArg:      */ 0 },
#endif
#if !defined(SQLITE_OMIT_COMPILEOPTION_DIAGS)
 {/* zName:     */ "compile_options",
  /* ePragTyp:  */ PragTyp_COMPILE_OPTIONS,
  /* ePragFlg:  */ PragFlg_Result0,
  /* ColNames:  */ 0, 0,
  /* iArg:      */ 0 },
#endif
#if !defined(SQLITE_OMIT_FLAG_PRAGMAS)
 {/* zName:     */ "count_changes",
  /* ePragTyp:  */ PragTyp_FLAG,
  /* ePragFlg:  */ PragFlg_Result0|PragFlg_NoColumns1,
  /* ColNames:  */ 0, 0,
  /* iArg:      */ SQLITE_CountRows },
#endif
#if !defined(SQLITE_OMIT_PAGER_PRAGMAS) && SQLITE_OS_WIN
 {/* zName:     */ "data_store_directory",
  /* ePragTyp:  */ PragTyp_DATA_STORE_DIRECTORY,
  /* ePragFlg:  */ PragFlg_NoColumns1,
  /* ColNames:  */ 0, 0,
  /* iArg:      */ 0 },
#endif
#if !defined(SQLITE_OMIT_SCHEMA_VERSION_PRAGMAS)
 {/* zName:     */ "data_version",
  /* ePragTyp:  */ PragTyp_HEADER_VALUE,
  /* ePragFlg:  */ PragFlg_ReadOnly|PragFlg_Result0,
  /* ColNames:  */ 0, 0,
  /* iArg:      */ BTREE_DATA_VERSION },
#endif
#if !defined(SQLITE_OMIT_SCHEMA_PRAGMAS)
 {/* zName:     */ "database_list",
  /* ePragTyp:  */ PragTyp_DATABASE_LIST,
  /* ePragFlg:  */ PragFlg_NeedSchema|PragFlg_Result0,
  /* ColNames:  */ 26, 3,
  /* iArg:      */ 0 },
#endif
#if !defined(SQLITE_OMIT_PAGER_PRAGMAS) && !defined(SQLITE_OMIT_DEPRECATED)
 {/* zName:     */ "default_cache_size",
  /* ePragTyp:  */ PragTyp_DEFAULT_CACHE_SIZE,
  /* ePragFlg:  */ PragFlg_NeedSchema|PragFlg_Result0|PragFlg_SchemaReq|PragFlg_NoColumns1,
  /* ColNames:  */ 0, 1,
  /* iArg:      */ 0 },
#endif
#if !defined(SQLITE_OMIT_FLAG_PRAGMAS)
#if !defined(SQLITE_OMIT_FOREIGN_KEY) && !defined(SQLITE_OMIT_TRIGGER)
 {/* zName:     */ "defer_foreign_keys",
  /* ePragTyp:  */ PragTyp_FLAG,
  /* ePragFlg:  */ PragFlg_Result0|PragFlg_NoColumns1,
  /* ColNames:  */ 0, 0,
  /* iArg:      */ SQLITE_DeferFKs },
#endif
#endif
#if !defined(SQLITE_OMIT_FLAG_PRAGMAS)
 {/* zName:     */ "empty_result_callbacks",
  /* ePragTyp:  */ PragTyp_FLAG,
  /* ePragFlg:  */ PragFlg_Result0|PragFlg_NoColumns1,
  /* ColNames:  */ 0, 0,
  /* iArg:      */ SQLITE_NullCallback },
#endif
#if !defined(SQLITE_OMIT_UTF16)
 {/* zName:     */ "encoding",
  /* ePragTyp:  */ PragTyp_ENCODING,
  /* ePragFlg:  */ PragFlg_Result0|PragFlg_NoColumns1,
  /* ColNames:  */ 0, 0,
  /* iArg:      */ 0 },
#endif
#if !defined(SQLITE_OMIT_FOREIGN_KEY) && !defined(SQLITE_OMIT_TRIGGER)
 {/* zName:     */ "foreign_key_check",
  /* ePragTyp:  */ PragTyp_FOREIGN_KEY_CHECK,
  /* ePragFlg:  */ PragFlg_NeedSchema|PragFlg_Result0,
  /* ColNames:  */ 42, 4,
  /* iArg:      */ 0 },
#endif
#if !defined(SQLITE_OMIT_FOREIGN_KEY)
 {/* zName:     */ "foreign_key_list",
  /* ePragTyp:  */ PragTyp_FOREIGN_KEY_LIST,
  /* ePragFlg:  */ PragFlg_NeedSchema|PragFlg_Result1|PragFlg_SchemaOpt,
  /* ColNames:  */ 34, 8,
  /* iArg:      */ 0 },
#endif
#if !defined(SQLITE_OMIT_FLAG_PRAGMAS)
#if !defined(SQLITE_OMIT_FOREIGN_KEY) && !defined(SQLITE_OMIT_TRIGGER)
 {/* zName:     */ "foreign_keys",
  /* ePragTyp:  */ PragTyp_FLAG,
  /* ePragFlg:  */ PragFlg_Result0|PragFlg_NoColumns1,
  /* ColNames:  */ 0, 0,
  /* iArg:      */ SQLITE_ForeignKeys },
#endif
#endif
#if !defined(SQLITE_OMIT_SCHEMA_VERSION_PRAGMAS)
 {/* zName:     */ "freelist_count",
  /* ePragTyp:  */ PragTyp_HEADER_VALUE,
  /* ePragFlg:  */ PragFlg_ReadOnly|PragFlg_Result0,
  /* ColNames:  */ 0, 0,
  /* iArg:      */ BTREE_FREE_PAGE_COUNT },
#endif
#if !defined(SQLITE_OMIT_FLAG_PRAGMAS)
 {/* zName:     */ "full_column_names",
  /* ePragTyp:  */ PragTyp_FLAG,
  /* ePragFlg:  */ PragFlg_Result0|PragFlg_NoColumns1,
  /* ColNames:  */ 0, 0,
  /* iArg:      */ SQLITE_FullColNames },
 {/* zName:     */ "fullfsync",
  /* ePragTyp:  */ PragTyp_FLAG,
  /* ePragFlg:  */ PragFlg_Result0|PragFlg_NoColumns1,
  /* ColNames:  */ 0, 0,
  /* iArg:      */ SQLITE_FullFSync },
#endif
#if !defined(SQLITE_OMIT_SCHEMA_PRAGMAS)
#if defined(SQLITE_INTROSPECTION_PRAGMAS)
 {/* zName:     */ "function_list",
  /* ePragTyp:  */ PragTyp_FUNCTION_LIST,
  /* ePragFlg:  */ PragFlg_Result0,
  /* ColNames:  */ 29, 2,
  /* iArg:      */ 0 },
#endif
#endif
#if defined(SQLITE_HAS_CODEC)
 {/* zName:     */ "hexkey",
  /* ePragTyp:  */ PragTyp_HEXKEY,
  /* ePragFlg:  */ 0,
  /* ColNames:  */ 0, 0,
  /* iArg:      */ 0 },
 {/* zName:     */ "hexrekey",
  /* ePragTyp:  */ PragTyp_HEXKEY,
  /* ePragFlg:  */ 0,
  /* ColNames:  */ 0, 0,
  /* iArg:      */ 0 },
#endif
#if !defined(SQLITE_OMIT_FLAG_PRAGMAS)
#if !defined(SQLITE_OMIT_CHECK)
 {/* zName:     */ "ignore_check_constraints",
  /* ePragTyp:  */ PragTyp_FLAG,
  /* ePragFlg:  */ PragFlg_Result0|PragFlg_NoColumns1,
  /* ColNames:  */ 0, 0,
  /* iArg:      */ SQLITE_IgnoreChecks },
#endif
#endif
#if !defined(SQLITE_OMIT_AUTOVACUUM)
 {/* zName:     */ "incremental_vacuum",
  /* ePragTyp:  */ PragTyp_INCREMENTAL_VACUUM,
  /* ePragFlg:  */ PragFlg_NeedSchema|PragFlg_NoColumns,
  /* ColNames:  */ 0, 0,
  /* iArg:      */ 0 },
#endif
#if !defined(SQLITE_OMIT_SCHEMA_PRAGMAS)
 {/* zName:     */ "index_info",
  /* ePragTyp:  */ PragTyp_INDEX_INFO,
  /* ePragFlg:  */ PragFlg_NeedSchema|PragFlg_Result1|PragFlg_SchemaOpt,
  /* ColNames:  */ 12, 3,
  /* iArg:      */ 0 },
 {/* zName:     */ "index_list",
  /* ePragTyp:  */ PragTyp_INDEX_LIST,
  /* ePragFlg:  */ PragFlg_NeedSchema|PragFlg_Result1|PragFlg_SchemaOpt,
  /* ColNames:  */ 21, 5,
  /* iArg:      */ 0 },
 {/* zName:     */ "index_xinfo",
  /* ePragTyp:  */ PragTyp_INDEX_INFO,
  /* ePragFlg:  */ PragFlg_NeedSchema|PragFlg_Result1|PragFlg_SchemaOpt,
  /* ColNames:  */ 15, 6,
  /* iArg:      */ 1 },
#endif
#if !defined(SQLITE_OMIT_INTEGRITY_CHECK)
 {/* zName:     */ "integrity_check",
  /* ePragTyp:  */ PragTyp_INTEGRITY_CHECK,
  /* ePragFlg:  */ PragFlg_NeedSchema|PragFlg_Result0|PragFlg_Result1,
  /* ColNames:  */ 0, 0,
  /* iArg:      */ 0 },
#endif
#if !defined(SQLITE_OMIT_PAGER_PRAGMAS)
 {/* zName:     */ "journal_mode",
  /* ePragTyp:  */ PragTyp_JOURNAL_MODE,
  /* ePragFlg:  */ PragFlg_NeedSchema|PragFlg_Result0|PragFlg_SchemaReq,
  /* ColNames:  */ 0, 0,
  /* iArg:      */ 0 },
 {/* zName:     */ "journal_size_limit",
  /* ePragTyp:  */ PragTyp_JOURNAL_SIZE_LIMIT,
  /* ePragFlg:  */ PragFlg_Result0|PragFlg_SchemaReq,
  /* ColNames:  */ 0, 0,
  /* iArg:      */ 0 },
#endif
#if defined(SQLITE_HAS_CODEC)
 {/* zName:     */ "key",
  /* ePragTyp:  */ PragTyp_KEY,
  /* ePragFlg:  */ 0,
  /* ColNames:  */ 0, 0,
  /* iArg:      */ 0 },
#endif
#if !defined(SQLITE_OMIT_FLAG_PRAGMAS)
 {/* zName:     */ "legacy_alter_table",
  /* ePragTyp:  */ PragTyp_FLAG,
  /* ePragFlg:  */ PragFlg_Result0|PragFlg_NoColumns1,
  /* ColNames:  */ 0, 0,
  /* iArg:      */ SQLITE_LegacyAlter },
 {/* zName:     */ "legacy_file_format",
  /* ePragTyp:  */ PragTyp_FLAG,
  /* ePragFlg:  */ PragFlg_Result0|PragFlg_NoColumns1,
  /* ColNames:  */ 0, 0,
  /* iArg:      */ SQLITE_LegacyFileFmt },
#endif
#if !defined(SQLITE_OMIT_PAGER_PRAGMAS) && SQLITE_ENABLE_LOCKING_STYLE
 {/* zName:     */ "lock_proxy_file",
  /* ePragTyp:  */ PragTyp_LOCK_PROXY_FILE,
  /* ePragFlg:  */ PragFlg_NoColumns1,
  /* ColNames:  */ 0, 0,
  /* iArg:      */ 0 },
#endif
#if defined(SQLITE_DEBUG) || defined(SQLITE_TEST)
 {/* zName:     */ "lock_status",
  /* ePragTyp:  */ PragTyp_LOCK_STATUS,
  /* ePragFlg:  */ PragFlg_Result0,
  /* ColNames:  */ 50, 2,
  /* iArg:      */ 0 },
#endif
#if !defined(SQLITE_OMIT_PAGER_PRAGMAS)
 {/* zName:     */ "locking_mode",
  /* ePragTyp:  */ PragTyp_LOCKING_MODE,
  /* ePragFlg:  */ PragFlg_Result0|PragFlg_SchemaReq,
  /* ColNames:  */ 0, 0,
  /* iArg:      */ 0 },
 {/* zName:     */ "max_page_count",
  /* ePragTyp:  */ PragTyp_PAGE_COUNT,
  /* ePragFlg:  */ PragFlg_NeedSchema|PragFlg_Result0|PragFlg_SchemaReq,
  /* ColNames:  */ 0, 0,
  /* iArg:      */ 0 },
 {/* zName:     */ "mmap_size",
  /* ePragTyp:  */ PragTyp_MMAP_SIZE,
  /* ePragFlg:  */ 0,
  /* ColNames:  */ 0, 0,
  /* iArg:      */ 0 },
#endif
#if !defined(SQLITE_OMIT_SCHEMA_PRAGMAS)
#if !defined(SQLITE_OMIT_VIRTUALTABLE)
#if defined(SQLITE_INTROSPECTION_PRAGMAS)
 {/* zName:     */ "module_list",
  /* ePragTyp:  */ PragTyp_MODULE_LIST,
  /* ePragFlg:  */ PragFlg_Result0,
  /* ColNames:  */ 31, 1,
  /* iArg:      */ 0 },
#endif
#endif
#endif
#if !defined(SQLITE_OMIT_FLAG_PRAGMAS)
#if defined(SQLITE_ENABLE_NOOP_UPDATE)
 {/* zName:     */ "noop_update",
  /* ePragTyp:  */ PragTyp_FLAG,
  /* ePragFlg:  */ PragFlg_Result0|PragFlg_NoColumns1,
  /* ColNames:  */ 0, 0,
  /* iArg:      */ SQLITE_NoopUpdate },
#endif
#endif
 {/* zName:     */ "optimize",
  /* ePragTyp:  */ PragTyp_OPTIMIZE,
  /* ePragFlg:  */ PragFlg_Result1|PragFlg_NeedSchema,
  /* ColNames:  */ 0, 0,
  /* iArg:      */ 0 },
#if !defined(SQLITE_OMIT_PAGER_PRAGMAS)
 {/* zName:     */ "page_count",
  /* ePragTyp:  */ PragTyp_PAGE_COUNT,
  /* ePragFlg:  */ PragFlg_NeedSchema|PragFlg_Result0|PragFlg_SchemaReq,
  /* ColNames:  */ 0, 0,
  /* iArg:      */ 0 },
 {/* zName:     */ "page_size",
  /* ePragTyp:  */ PragTyp_PAGE_SIZE,
  /* ePragFlg:  */ PragFlg_Result0|PragFlg_SchemaReq|PragFlg_NoColumns1,
  /* ColNames:  */ 0, 0,
  /* iArg:      */ 0 },
#endif
#if defined(SQLITE_DEBUG) && !defined(SQLITE_OMIT_PARSER_TRACE)
 {/* zName:     */ "parser_trace",
  /* ePragTyp:  */ PragTyp_PARSER_TRACE,
  /* ePragFlg:  */ 0,
  /* ColNames:  */ 0, 0,
  /* iArg:      */ 0 },
#endif
#if defined(SQLITE_INTROSPECTION_PRAGMAS)
 {/* zName:     */ "pragma_list",
  /* ePragTyp:  */ PragTyp_PRAGMA_LIST,
  /* ePragFlg:  */ PragFlg_Result0,
  /* ColNames:  */ 31, 1,
  /* iArg:      */ 0 },
#endif
#if !defined(SQLITE_OMIT_FLAG_PRAGMAS)
 {/* zName:     */ "query_only",
  /* ePragTyp:  */ PragTyp_FLAG,
  /* ePragFlg:  */ PragFlg_Result0|PragFlg_NoColumns1,
  /* ColNames:  */ 0, 0,
  /* iArg:      */ SQLITE_QueryOnly },
#endif
#if !defined(SQLITE_OMIT_INTEGRITY_CHECK)
 {/* zName:     */ "quick_check",
  /* ePragTyp:  */ PragTyp_INTEGRITY_CHECK,
  /* ePragFlg:  */ PragFlg_NeedSchema|PragFlg_Result0|PragFlg_Result1,
  /* ColNames:  */ 0, 0,
  /* iArg:      */ 0 },
#endif
#if !defined(SQLITE_OMIT_FLAG_PRAGMAS)
 {/* zName:     */ "read_uncommitted",
  /* ePragTyp:  */ PragTyp_FLAG,
  /* ePragFlg:  */ PragFlg_Result0|PragFlg_NoColumns1,
  /* ColNames:  */ 0, 0,
  /* iArg:      */ SQLITE_ReadUncommit },
 {/* zName:     */ "recursive_triggers",
  /* ePragTyp:  */ PragTyp_FLAG,
  /* ePragFlg:  */ PragFlg_Result0|PragFlg_NoColumns1,
  /* ColNames:  */ 0, 0,
  /* iArg:      */ SQLITE_RecTriggers },
#endif
#if defined(SQLITE_HAS_CODEC)
 {/* zName:     */ "rekey",
  /* ePragTyp:  */ PragTyp_REKEY,
  /* ePragFlg:  */ 0,
  /* ColNames:  */ 0, 0,
  /* iArg:      */ 0 },
#endif
#if !defined(SQLITE_OMIT_FLAG_PRAGMAS)
 {/* zName:     */ "reverse_unordered_selects",
  /* ePragTyp:  */ PragTyp_FLAG,
  /* ePragFlg:  */ PragFlg_Result0|PragFlg_NoColumns1,
  /* ColNames:  */ 0, 0,
  /* iArg:      */ SQLITE_ReverseOrder },
#endif
#if !defined(SQLITE_OMIT_SCHEMA_VERSION_PRAGMAS)
 {/* zName:     */ "schema_version",
  /* ePragTyp:  */ PragTyp_HEADER_VALUE,
  /* ePragFlg:  */ PragFlg_NoColumns1|PragFlg_Result0,
  /* ColNames:  */ 0, 0,
  /* iArg:      */ BTREE_SCHEMA_VERSION },
#endif
#if !defined(SQLITE_OMIT_PAGER_PRAGMAS)
 {/* zName:     */ "secure_delete",
  /* ePragTyp:  */ PragTyp_SECURE_DELETE,
  /* ePragFlg:  */ PragFlg_Result0,
  /* ColNames:  */ 0, 0,
  /* iArg:      */ 0 },
#endif
#if !defined(SQLITE_OMIT_FLAG_PRAGMAS)
 {/* zName:     */ "short_column_names",
  /* ePragTyp:  */ PragTyp_FLAG,
  /* ePragFlg:  */ PragFlg_Result0|PragFlg_NoColumns1,
  /* ColNames:  */ 0, 0,
  /* iArg:      */ SQLITE_ShortColNames },
#endif
 {/* zName:     */ "shrink_memory",
  /* ePragTyp:  */ PragTyp_SHRINK_MEMORY,
  /* ePragFlg:  */ PragFlg_NoColumns,
  /* ColNames:  */ 0, 0,
  /* iArg:      */ 0 },
 {/* zName:     */ "soft_heap_limit",
  /* ePragTyp:  */ PragTyp_SOFT_HEAP_LIMIT,
  /* ePragFlg:  */ PragFlg_Result0,
  /* ColNames:  */ 0, 0,
  /* iArg:      */ 0 },
#if !defined(SQLITE_OMIT_FLAG_PRAGMAS)
#if defined(SQLITE_DEBUG)
 {/* zName:     */ "sql_trace",
  /* ePragTyp:  */ PragTyp_FLAG,
  /* ePragFlg:  */ PragFlg_Result0|PragFlg_NoColumns1,
  /* ColNames:  */ 0, 0,
  /* iArg:      */ SQLITE_SqlTrace },
#endif
#endif
#if !defined(SQLITE_OMIT_SCHEMA_PRAGMAS) && defined(SQLITE_DEBUG)
 {/* zName:     */ "stats",
  /* ePragTyp:  */ PragTyp_STATS,
  /* ePragFlg:  */ PragFlg_NeedSchema|PragFlg_Result0|PragFlg_SchemaReq,
  /* ColNames:  */ 7, 5,
  /* iArg:      */ 0 },
#endif
#if !defined(SQLITE_OMIT_PAGER_PRAGMAS)
 {/* zName:     */ "synchronous",
  /* ePragTyp:  */ PragTyp_SYNCHRONOUS,
  /* ePragFlg:  */ PragFlg_NeedSchema|PragFlg_Result0|PragFlg_SchemaReq|PragFlg_NoColumns1,
  /* ColNames:  */ 0, 0,
  /* iArg:      */ 0 },
#endif
#if !defined(SQLITE_OMIT_SCHEMA_PRAGMAS)
 {/* zName:     */ "table_info",
  /* ePragTyp:  */ PragTyp_TABLE_INFO,
  /* ePragFlg:  */ PragFlg_NeedSchema|PragFlg_Result1|PragFlg_SchemaOpt,
  /* ColNames:  */ 1, 6,
  /* iArg:      */ 0 },
#endif
#if !defined(SQLITE_OMIT_PAGER_PRAGMAS)
 {/* zName:     */ "temp_store",
  /* ePragTyp:  */ PragTyp_TEMP_STORE,
  /* ePragFlg:  */ PragFlg_Result0|PragFlg_NoColumns1,
  /* ColNames:  */ 0, 0,
  /* iArg:      */ 0 },
 {/* zName:     */ "temp_store_directory",
  /* ePragTyp:  */ PragTyp_TEMP_STORE_DIRECTORY,
  /* ePragFlg:  */ PragFlg_NoColumns1,
  /* ColNames:  */ 0, 0,
  /* iArg:      */ 0 },
#endif
 {/* zName:     */ "threads",
  /* ePragTyp:  */ PragTyp_THREADS,
  /* ePragFlg:  */ PragFlg_Result0,
  /* ColNames:  */ 0, 0,
  /* iArg:      */ 0 },
#if !defined(SQLITE_OMIT_SCHEMA_VERSION_PRAGMAS)
 {/* zName:     */ "user_version",
  /* ePragTyp:  */ PragTyp_HEADER_VALUE,
  /* ePragFlg:  */ PragFlg_NoColumns1|PragFlg_Result0,
  /* ColNames:  */ 0, 0,
  /* iArg:      */ BTREE_USER_VERSION },
#endif
#if !defined(SQLITE_OMIT_FLAG_PRAGMAS)
#if defined(SQLITE_DEBUG)
 {/* zName:     */ "vdbe_addoptrace",
  /* ePragTyp:  */ PragTyp_FLAG,
  /* ePragFlg:  */ PragFlg_Result0|PragFlg_NoColumns1,
  /* ColNames:  */ 0, 0,
  /* iArg:      */ SQLITE_VdbeAddopTrace },
 {/* zName:     */ "vdbe_debug",
  /* ePragTyp:  */ PragTyp_FLAG,
  /* ePragFlg:  */ PragFlg_Result0|PragFlg_NoColumns1,
  /* ColNames:  */ 0, 0,
  /* iArg:      */ SQLITE_SqlTrace|SQLITE_VdbeListing|SQLITE_VdbeTrace },
 {/* zName:     */ "vdbe_eqp",
  /* ePragTyp:  */ PragTyp_FLAG,
  /* ePragFlg:  */ PragFlg_Result0|PragFlg_NoColumns1,
  /* ColNames:  */ 0, 0,
  /* iArg:      */ SQLITE_VdbeEQP },
 {/* zName:     */ "vdbe_listing",
  /* ePragTyp:  */ PragTyp_FLAG,
  /* ePragFlg:  */ PragFlg_Result0|PragFlg_NoColumns1,
  /* ColNames:  */ 0, 0,
  /* iArg:      */ SQLITE_VdbeListing },
 {/* zName:     */ "vdbe_trace",
  /* ePragTyp:  */ PragTyp_FLAG,
  /* ePragFlg:  */ PragFlg_Result0|PragFlg_NoColumns1,
  /* ColNames:  */ 0, 0,
  /* iArg:      */ SQLITE_VdbeTrace },
#endif
#endif
#if !defined(SQLITE_OMIT_WAL)
 {/* zName:     */ "wal_autocheckpoint",
  /* ePragTyp:  */ PragTyp_WAL_AUTOCHECKPOINT,
  /* ePragFlg:  */ 0,
  /* ColNames:  */ 0, 0,
  /* iArg:      */ 0 },
 {/* zName:     */ "wal_checkpoint",
  /* ePragTyp:  */ PragTyp_WAL_CHECKPOINT,
  /* ePragFlg:  */ PragFlg_NeedSchema,
  /* ColNames:  */ 46, 3,
  /* iArg:      */ 0 },
#endif
#if !defined(SQLITE_OMIT_FLAG_PRAGMAS)
 {/* zName:     */ "writable_schema",
  /* ePragTyp:  */ PragTyp_FLAG,
  /* ePragFlg:  */ PragFlg_Result0|PragFlg_NoColumns1,
  /* ColNames:  */ 0, 0,
  /* iArg:      */ SQLITE_WriteSchema },
#endif
};
<<<<<<< HEAD
/* Number of pragmas: 60 on by default, 78 total. */
=======
/* Number of pragmas: 61 on by default, 78 total. */
>>>>>>> 2dd93c88
<|MERGE_RESOLUTION|>--- conflicted
+++ resolved
@@ -660,8 +660,4 @@
   /* iArg:      */ SQLITE_WriteSchema },
 #endif
 };
-<<<<<<< HEAD
-/* Number of pragmas: 60 on by default, 78 total. */
-=======
-/* Number of pragmas: 61 on by default, 78 total. */
->>>>>>> 2dd93c88
+/* Number of pragmas: 61 on by default, 78 total. */