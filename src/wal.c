/*
** 2010 February 1
**
** The author disclaims copyright to this source code.  In place of
** a legal notice, here is a blessing:
**
**    May you do good and not evil.
**    May you find forgiveness for yourself and forgive others.
**    May you share freely, never taking more than you give.
**
*************************************************************************
**
** This file contains the implementation of a write-ahead log (WAL) used in 
** "journal_mode=WAL" mode.
**
** WRITE-AHEAD LOG (WAL) FILE FORMAT
**
** A WAL file consists of a header followed by zero or more "frames".
** Each frame records the revised content of a single page from the
** database file.  All changes to the database are recorded by writing
** frames into the WAL.  Transactions commit when a frame is written that
** contains a commit marker.  A single WAL can and usually does record 
** multiple transactions.  Periodically, the content of the WAL is
** transferred back into the database file in an operation called a
** "checkpoint".
**
** A single WAL file can be used multiple times.  In other words, the
** WAL can fill up with frames and then be checkpointed and then new
** frames can overwrite the old ones.  A WAL always grows from beginning
** toward the end.  Checksums and counters attached to each frame are
** used to determine which frames within the WAL are valid and which
** are leftovers from prior checkpoints.
**
** The WAL header is 32 bytes in size and consists of the following eight
** big-endian 32-bit unsigned integer values:
**
**     0: Magic number.  0x377f0682 or 0x377f0683
**     4: File format version.  Currently 3007000
**     8: Database page size.  Example: 1024
**    12: Checkpoint sequence number
**    16: Salt-1, random integer incremented with each checkpoint
**    20: Salt-2, a different random integer changing with each ckpt
**    24: Checksum-1 (first part of checksum for first 24 bytes of header).
**    28: Checksum-2 (second part of checksum for first 24 bytes of header).
**
** Immediately following the wal-header are zero or more frames. Each
** frame consists of a 24-byte frame-header followed by a <page-size> bytes
** of page data. The frame-header is six big-endian 32-bit unsigned 
** integer values, as follows:
**
**     0: Page number.
**     4: For commit records, the size of the database image in pages 
**        after the commit. For all other records, zero.
**     8: Salt-1 (copied from the header)
**    12: Salt-2 (copied from the header)
**    16: Checksum-1.
**    20: Checksum-2.
**
** A frame is considered valid if and only if the following conditions are
** true:
**
**    (1) The salt-1 and salt-2 values in the frame-header match
**        salt values in the wal-header
**
**    (2) The checksum values in the final 8 bytes of the frame-header
**        exactly match the checksum computed consecutively on the
**        WAL header and the first 8 bytes and the content of all frames
**        up to and including the current frame.
**
** The checksum is computed using 32-bit big-endian integers if the
** magic number in the first 4 bytes of the WAL is 0x377f0683 and it
** is computed using little-endian if the magic number is 0x377f0682.
** The checksum values are always stored in the frame header in a
** big-endian format regardless of which byte order is used to compute
** the checksum.  The checksum is computed by interpreting the input as
** an even number of unsigned 32-bit integers: x[0] through x[N].  The
** algorithm used for the checksum is as follows:
** 
**   for i from 0 to n-1 step 2:
**     s0 += x[i] + s1;
**     s1 += x[i+1] + s0;
**   endfor
**
** Note that s0 and s1 are both weighted checksums using fibonacci weights
** in reverse order (the largest fibonacci weight occurs on the first element
** of the sequence being summed.)  The s1 value spans all 32-bit 
** terms of the sequence whereas s0 omits the final term.
**
** On a checkpoint, the WAL is first VFS.xSync-ed, then valid content of the
** WAL is transferred into the database, then the database is VFS.xSync-ed.
** The VFS.xSync operations serve as write barriers - all writes launched
** before the xSync must complete before any write that launches after the
** xSync begins.
**
** After each checkpoint, the salt-1 value is incremented and the salt-2
** value is randomized.  This prevents old and new frames in the WAL from
** being considered valid at the same time and being checkpointing together
** following a crash.
**
** READER ALGORITHM
**
** To read a page from the database (call it page number P), a reader
** first checks the WAL to see if it contains page P.  If so, then the
** last valid instance of page P that is followed by a commit frame
** or is a commit frame itself becomes the value read.  If the WAL
** contains no copies of page P that are valid and which are a commit
** frame or are followed by a commit frame, then page P is read from
** the database file.
**
** To start a read transaction, the reader records the index of the last
** valid frame in the WAL.  The reader uses this recorded "mxFrame" value
** for all subsequent read operations.  New transactions can be appended
** to the WAL, but as long as the reader uses its original mxFrame value
** and ignores the newly appended content, it will see a consistent snapshot
** of the database from a single point in time.  This technique allows
** multiple concurrent readers to view different versions of the database
** content simultaneously.
**
** The reader algorithm in the previous paragraphs works correctly, but 
** because frames for page P can appear anywhere within the WAL, the
** reader has to scan the entire WAL looking for page P frames.  If the
** WAL is large (multiple megabytes is typical) that scan can be slow,
** and read performance suffers.  To overcome this problem, a separate
** data structure called the wal-index is maintained to expedite the
** search for frames of a particular page.
** 
** WAL-INDEX FORMAT
**
** Conceptually, the wal-index is shared memory, though VFS implementations
** might choose to implement the wal-index using a mmapped file.  Because
** the wal-index is shared memory, SQLite does not support journal_mode=WAL 
** on a network filesystem.  All users of the database must be able to
** share memory.
**
** In the default unix and windows implementation, the wal-index is a mmapped
** file whose name is the database name with a "-shm" suffix added.  For that
** reason, the wal-index is sometimes called the "shm" file.
**
** The wal-index is transient.  After a crash, the wal-index can (and should
** be) reconstructed from the original WAL file.  In fact, the VFS is required
** to either truncate or zero the header of the wal-index when the last
** connection to it closes.  Because the wal-index is transient, it can
** use an architecture-specific format; it does not have to be cross-platform.
** Hence, unlike the database and WAL file formats which store all values
** as big endian, the wal-index can store multi-byte values in the native
** byte order of the host computer.
**
** The purpose of the wal-index is to answer this question quickly:  Given
** a page number P and a maximum frame index M, return the index of the 
** last frame in the wal before frame M for page P in the WAL, or return
** NULL if there are no frames for page P in the WAL prior to M.
**
** The wal-index consists of a header region, followed by an one or
** more index blocks.  
**
** The wal-index header contains the total number of frames within the WAL
** in the mxFrame field.
**
** Each index block except for the first contains information on 
** HASHTABLE_NPAGE frames. The first index block contains information on
** HASHTABLE_NPAGE_ONE frames. The values of HASHTABLE_NPAGE_ONE and 
** HASHTABLE_NPAGE are selected so that together the wal-index header and
** first index block are the same size as all other index blocks in the
** wal-index.
**
** Each index block contains two sections, a page-mapping that contains the
** database page number associated with each wal frame, and a hash-table 
** that allows readers to query an index block for a specific page number.
** The page-mapping is an array of HASHTABLE_NPAGE (or HASHTABLE_NPAGE_ONE
** for the first index block) 32-bit page numbers. The first entry in the 
** first index-block contains the database page number corresponding to the
** first frame in the WAL file. The first entry in the second index block
** in the WAL file corresponds to the (HASHTABLE_NPAGE_ONE+1)th frame in
** the log, and so on.
**
** The last index block in a wal-index usually contains less than the full
** complement of HASHTABLE_NPAGE (or HASHTABLE_NPAGE_ONE) page-numbers,
** depending on the contents of the WAL file. This does not change the
** allocated size of the page-mapping array - the page-mapping array merely
** contains unused entries.
**
** Even without using the hash table, the last frame for page P
** can be found by scanning the page-mapping sections of each index block
** starting with the last index block and moving toward the first, and
** within each index block, starting at the end and moving toward the
** beginning.  The first entry that equals P corresponds to the frame
** holding the content for that page.
**
** The hash table consists of HASHTABLE_NSLOT 16-bit unsigned integers.
** HASHTABLE_NSLOT = 2*HASHTABLE_NPAGE, and there is one entry in the
** hash table for each page number in the mapping section, so the hash 
** table is never more than half full.  The expected number of collisions 
** prior to finding a match is 1.  Each entry of the hash table is an
** 1-based index of an entry in the mapping section of the same
** index block.   Let K be the 1-based index of the largest entry in
** the mapping section.  (For index blocks other than the last, K will
** always be exactly HASHTABLE_NPAGE (4096) and for the last index block
** K will be (mxFrame%HASHTABLE_NPAGE).)  Unused slots of the hash table
** contain a value of 0.
**
** To look for page P in the hash table, first compute a hash iKey on
** P as follows:
**
**      iKey = (P * 383) % HASHTABLE_NSLOT
**
** Then start scanning entries of the hash table, starting with iKey
** (wrapping around to the beginning when the end of the hash table is
** reached) until an unused hash slot is found. Let the first unused slot
** be at index iUnused.  (iUnused might be less than iKey if there was
** wrap-around.) Because the hash table is never more than half full,
** the search is guaranteed to eventually hit an unused entry.  Let 
** iMax be the value between iKey and iUnused, closest to iUnused,
** where aHash[iMax]==P.  If there is no iMax entry (if there exists
** no hash slot such that aHash[i]==p) then page P is not in the
** current index block.  Otherwise the iMax-th mapping entry of the
** current index block corresponds to the last entry that references 
** page P.
**
** A hash search begins with the last index block and moves toward the
** first index block, looking for entries corresponding to page P.  On
** average, only two or three slots in each index block need to be
** examined in order to either find the last entry for page P, or to
** establish that no such entry exists in the block.  Each index block
** holds over 4000 entries.  So two or three index blocks are sufficient
** to cover a typical 10 megabyte WAL file, assuming 1K pages.  8 or 10
** comparisons (on average) suffice to either locate a frame in the
** WAL or to establish that the frame does not exist in the WAL.  This
** is much faster than scanning the entire 10MB WAL.
**
** Note that entries are added in order of increasing K.  Hence, one
** reader might be using some value K0 and a second reader that started
** at a later time (after additional transactions were added to the WAL
** and to the wal-index) might be using a different value K1, where K1>K0.
** Both readers can use the same hash table and mapping section to get
** the correct result.  There may be entries in the hash table with
** K>K0, but to the first reader those entries will appear to be unused
** slots in the hash table and so the first reader will get an answer as
** if no values greater than K0 had ever been inserted into the hash table
** in the first place - which is what reader one wants.  Meanwhile, the
** second reader using K1 will see additional values that were inserted
** later, which is exactly what reader two wants.  
**
** When a rollback occurs, the value of K is decreased. Hash table entries
** that correspond to frames greater than the new K value are removed
** from the hash table at this point.
*/

/*
** WAL2 NOTES
**
** This file also contains the implementation of "wal2" mode - activated
** using "PRAGMA journal_mode = wal2". Wal2 mode is very similar to wal
** mode, except that it uses two wal files instead of one. Under some
** circumstances, wal2 mode provides more concurrency than legacy wal 
** mode.
**
** THE PROBLEM WAL2 SOLVES:
**
** In legacy wal mode, if a writer wishes to write to the database while
** a checkpoint is ongoing, it may append frames to the existing wal file.
** This means that after the checkpoint has finished, the wal file consists
** of a large block of checkpointed frames, followed by a block of
** uncheckpointed frames. In a deployment that features a high volume of
** write traffic, this may mean that the wal file is never completely
** checkpointed. And so grows indefinitely.
**
** An alternative is to use "PRAGMA wal_checkpoint=RESTART" or similar to
** force a complete checkpoint of the wal file. But this must:
**
**   1) Wait on all existing readers to finish,
**   2) Wait on any existing writer, and then block all new writers,
**   3) Do the checkpoint,
**   4) Wait on any new readers that started during steps 2 and 3. Writers
**      are still blocked during this step.
**
** This means that in order to avoid the wal file growing indefinitely 
** in a busy system, writers must periodically pause to allow a checkpoint
** to complete. In a system with long running readers, such pauses may be
** for a non-trivial amount of time.
**
** OVERVIEW OF SOLUTION
**
** Wal2 mode uses two wal files. After writers have grown the first wal 
** file to a pre-configured size, they begin appending transactions to 
** the second wal file. Once all existing readers are reading snapshots
** new enough to include the entire first wal file, a checkpointer can
** checkpoint it.
**
** Meanwhile, writers are writing transactions to the second wal file.
** Once that wal file has grown larger than the pre-configured size, each
** new writer checks if:
**
**    * the first wal file has been checkpointed, and if so, if
**    * there are no readers still reading from the first wal file (once
**      it has been checkpointed, new readers read only from the second
**      wal file).
**
** If both these conditions are true, the writer may switch back to the
** first wal file. Eventually, a checkpointer can checkpoint the second
** wal file, and so on.
**
** The wal file that writers are currently appending to (the one they
** don't have to check the above two criteria before writing to) is called
** the "current" wal file.
**
** The first wal file takes the same name as the wal file in legacy wal
** mode systems - "<db>-wal". The second is named "<db>-wal2".

**
** CHECKPOINTS
**
** The "pre-configured size" mentioned above is the value set by 
** "PRAGMA journal_size_limit". Or, if journal_size_limit is not set, 
** 1000 pages.
**
** There is only a single type of checkpoint in wal2 mode (no "truncate",
** "restart" etc.), and it always checkpoints the entire contents of a single
** wal file. A wal file cannot be checkpointed until after a writer has written
** the first transaction into the other wal file and all readers are reading a
** snapshot that includes at least one transaction from the other wal file.
**
** The wal-hook, if one is registered, is invoked after a write-transaction
** is committed, just as it is in legacy wal mode. The integer parameter
** passed to the wal-hook is the total number of uncheckpointed frames in both
** wal files. Except, the parameter is set to zero if there is no frames 
** that may be checkpointed. This happens in two scenarios:
**
**   1. The "other" wal file (the one that the writer did not just append to)
**      is completely empty, or
**
**   2. The "other" wal file (the one that the writer did not just append to)
**      has already been checkpointed.
**
**
** WAL FILE FORMAT
**
** The file format used for each wal file in wal2 mode is the same as for
** legacy wal mode.  Except, the file format field is set to 3021000 
** instead of 3007000.
**
** WAL-INDEX FORMAT
**
** The wal-index format is also very similar. Even though there are two
** wal files, there is still a single wal-index shared-memory area (*-shm
** file with the default unix or win32 VFS). The wal-index header is the
** same size, with the following exceptions it has the same format:
**
**   * The version field is set to 3021000 instead of 3007000.
**
**   * An unused 32-bit field in the legacy wal-index header is
**     now used to store (a) a single bit indicating which of the
**     two wal files writers should append to and (b) the number
**     of frames in the second wal file (31 bits).
**
** The first hash table in the wal-index contains entries corresponding
** to the first HASHTABLE_NPAGE_ONE frames stored in the first wal file.
** The second hash table in the wal-index contains entries indexing the
** first HASHTABLE_NPAGE frames in the second wal file. The third hash
** table contains the next HASHTABLE_NPAGE frames in the first wal file,
** and so on.
**
** LOCKS
**
** Read-locks are simpler than for legacy wal mode. There are no locking
** slots that contain frame numbers. Instead, there are four distinct
** combinations of read locks a reader may hold:
**
**   WAL_LOCK_PART1:       "part" lock on first wal, none of second.
**   WAL_LOCK_PART1_FULL2: "part" lock on first wal, "full" of second.
**   WAL_LOCK_PART2: no lock on first wal, "part" lock on second.
**   WAL_LOCK_PART2_FULL1: "full" lock on first wal, "part" lock on second.
**
** When a reader reads the wal-index header as part of opening a read
** transaction, it takes a "part" lock on the current wal file. "Part" 
** because the wal file may grow while the read transaction is active, in 
** which case the reader would be reading only part of the wal file. 
** A part lock prevents a checkpointer from checkpointing the wal file 
** on which it is held.
**
** If there is data in the non-current wal file that has not been 
** checkpointed, the reader takes a "full" lock on that wal file. A 
** "full" lock indicates that the reader is using the entire wal file.
** A full lock prevents a writer from overwriting the wal file on which
** it is held, but does not prevent a checkpointer from checkpointing 
** it.
**
** There is still a single WRITER and a single CHECKPOINTER lock. The
** recovery procedure still takes the same exclusive lock on the entire
** range of SQLITE_SHM_NLOCK shm-locks. This works because the read-locks
** above use four of the six read-locking slots used by legacy wal mode.
**
** STARTUP/RECOVERY
**
** The read and write version fields of the database header in a wal2
** database are set to 0x03, instead of 0x02 as in legacy wal mode.
**
** The wal file format used in wal2 mode is the same as the format used
** in legacy wal mode. However, in order to support recovery, there are two
** differences in the way wal file header fields are populated, as follows:
**
**   * When the first wal file is first created, the "nCkpt" field in
**     the wal file header is set to 0. Thereafter, each time the writer
**     switches wal file, it sets the nCkpt field in the new wal file
**     header to ((nCkpt0 + 1) & 0x0F), where nCkpt0 is the value in
**     the previous wal file header. This means that the first wal file
**     always has an even value in the nCkpt field, and the second wal
**     file always has an odd value.
**
**   * When a writer switches wal file, it sets the salt values in the
**     new wal file to a copy of the checksum for the final frame in
**     the previous wal file.
**
** Recovery proceeds as follows:
**
** 1. Each wal file is recovered separately. Except, if the first wal 
**    file does not exist or is zero bytes in size, the second wal file
**    is truncated to zero bytes before it is "recovered".
**
** 2. If both wal files contain valid headers, then the nCkpt fields
**    are compared to see which of the two wal files is older. If the
**    salt keys in the second wal file match the final frame checksum 
**    in the older wal file, then both wal files are used. Otherwise,
**    the newer wal file is ignored.
**
** 3. Or, if only one or neither of the wal files has a valid header, 
**    then only a single or no wal files are recovered into the 
**    reconstructed wal-index.
**
** Refer to header comments for walIndexRecover() for further details.
*/

#ifndef SQLITE_OMIT_WAL

#include "wal.h"

/*
** Trace output macros
*/
#if defined(SQLITE_TEST) && defined(SQLITE_DEBUG)
int sqlite3WalTrace = 0;
# define WALTRACE(X)  if(sqlite3WalTrace) sqlite3DebugPrintf X
#else
# define WALTRACE(X)
#endif

/*
** WAL mode depends on atomic aligned 32-bit loads and stores in a few
** places.  The following macros try to make this explicit.
*/
#if GCC_VESRION>=5004000
# define AtomicLoad(PTR)       __atomic_load_n((PTR),__ATOMIC_RELAXED)
# define AtomicStore(PTR,VAL)  __atomic_store_n((PTR),(VAL),__ATOMIC_RELAXED)
#else
# define AtomicLoad(PTR)       (*(PTR))
# define AtomicStore(PTR,VAL)  (*(PTR) = (VAL))
#endif

/*
** Both the wal-file and the wal-index contain version fields 
** indicating the current version of the system. If a client
** reads the header of a wal file (as part of recovery), or the
** wal-index (as part of opening a read transaction) and (a) the
** header checksum is correct but (b) the version field is not
** recognized, the operation fails with SQLITE_CANTOPEN.
**
** Currently, clients support both version-1 ("journal_mode=wal") and
** version-2 ("journal_mode=wal2"). Legacy clients may support version-1
** only.
*/
#define WAL_VERSION1 3007000      /* For "journal_mode=wal" */
#define WAL_VERSION2 3021000      /* For "journal_mode=wal2" */

/*
** Index numbers for various locking bytes.   WAL_NREADER is the number
** of available reader locks and should be at least 3.  The default
** is SQLITE_SHM_NLOCK==8 and  WAL_NREADER==5.
**
** Technically, the various VFSes are free to implement these locks however
** they see fit.  However, compatibility is encouraged so that VFSes can
** interoperate.  The standard implemention used on both unix and windows
** is for the index number to indicate a byte offset into the
** WalCkptInfo.aLock[] array in the wal-index header.  In other words, all
** locks are on the shm file.  The WALINDEX_LOCK_OFFSET constant (which
** should be 120) is the location in the shm file for the first locking
** byte.
*/
#define WAL_WRITE_LOCK         0
#define WAL_ALL_BUT_WRITE      1
#define WAL_CKPT_LOCK          1
#define WAL_RECOVER_LOCK       2
#define WAL_READ_LOCK(I)       (3+(I))
#define WAL_NREADER            (SQLITE_SHM_NLOCK-3)

/*
** Values that may be stored in Wal.readLock in wal2 mode.
**
** In wal mode, the Wal.readLock member is set to -1 when no read-lock
** is held, or else is the index of the read-mark on which a lock is
** held.
**
** In wal2 mode, a value of -1 still indicates that no read-lock is held.
** And a non-zero value still represents the index of the read-mark on
** which a lock is held. There are two differences:
**
**   1. wal2 mode never uses read-mark 0.
**
**   2. locks on each read-mark have a different interpretation, as 
**      indicated by the symbolic names below.
*/
#define WAL_LOCK_NONE        -1
#define WAL_LOCK_PART1        1
#define WAL_LOCK_PART1_FULL2  2
#define WAL_LOCK_PART2_FULL1  3
#define WAL_LOCK_PART2        4

/* 
** This constant is used in wal2 mode only.
**
** In wal2 mode, when committing a transaction, if the current wal file 
** is sufficiently large and there are no conflicting locks held, the
** writer writes the new transaction into the start of the other wal
** file. Usually, "sufficiently large" is defined by the value configured
** using "PRAGMA journal_size_limit". However, if no such value has been
** configured, sufficiently large defaults to WAL_DEFAULT_WALSIZE frames.
*/
#define WAL_DEFAULT_WALSIZE 1000

/* Object declarations */
typedef struct WalIndexHdr WalIndexHdr;
typedef struct WalIterator WalIterator;
typedef struct WalCkptInfo WalCkptInfo;


/*
** The following object holds a copy of the wal-index header content.
**
** The actual header in the wal-index consists of two copies of this
** object followed by one instance of the WalCkptInfo object.
** For all versions of SQLite through 3.10.0 and probably beyond,
** the locking bytes (WalCkptInfo.aLock) start at offset 120 and
** the total header size is 136 bytes.
**
** The szPage value can be any power of 2 between 512 and 32768, inclusive.
** Or it can be 1 to represent a 65536-byte page.  The latter case was
** added in 3.7.1 when support for 64K pages was added.  
**
** WAL2 mode notes: Member variable mxFrame2 is only used in wal2 mode
** (when iVersion is set to WAL_VERSION2). The lower 31 bits store
** the maximum frame number in file *-wal2. The most significant bit
** is a flag - set if clients are currently appending to *-wal2, clear
** otherwise.
*/
struct WalIndexHdr {
  u32 iVersion;                   /* Wal-index version */
  u32 mxFrame2;                   /* See "WAL2 mode notes" above */
  u32 iChange;                    /* Counter incremented each transaction */
  u8 isInit;                      /* 1 when initialized */
  u8 bigEndCksum;                 /* True if checksums in WAL are big-endian */
  u16 szPage;                     /* Database page size in bytes. 1==64K */
  u32 mxFrame;                    /* Index of last valid frame in each WAL */
  u32 nPage;                      /* Size of database in pages */
  u32 aFrameCksum[2];             /* Checksum of last frame in log */
  u32 aSalt[2];                   /* Two salt values copied from WAL header */
  u32 aCksum[2];                  /* Checksum over all prior fields */
};

/*
** The following macros and functions are get/set methods for the maximum
** frame numbers and current wal file values stored in the WalIndexHdr
** structure. These are helpful because of the unorthodox way in which
** the values are stored in wal2 mode (see above). They are equivalent
** to functions with the following signatures.
**
**   u32  walidxGetMxFrame(WalIndexHdr*, int iWal);          // get mxFrame
**   void walidxSetMxFrame(WalIndexHdr*, int iWal, u32 val); // set mxFrame
**   int  walidxGetFile(WalIndexHdr*)                        // get file
**   void walidxSetFile(WalIndexHdr*, int val);              // set file
*/
#define walidxGetMxFrame(pHdr, iWal) \
  ((iWal) ? ((pHdr)->mxFrame2 & 0x7FFFFFFF) : (pHdr)->mxFrame)

static void walidxSetMxFrame(WalIndexHdr *pHdr, int iWal, u32 mxFrame){
  if( iWal ){
    pHdr->mxFrame2 = (pHdr->mxFrame2 & 0x80000000) | mxFrame;
  }else{
    pHdr->mxFrame = mxFrame;
  }
  assert( walidxGetMxFrame(pHdr, iWal)==mxFrame );
}

#define walidxGetFile(pHdr) ((pHdr)->mxFrame2 >> 31)

#define walidxSetFile(pHdr, iWal) (                                   \
    (pHdr)->mxFrame2 = ((pHdr)->mxFrame2 & 0x7FFFFFFF) | ((iWal)<<31) \
)

/*
** Argument is a pointer to a Wal structure. Return true if the current
** cache of the wal-index header indicates "journal_mode=wal2" mode, or
** false otherwise.
*/
#define isWalMode2(pWal) ((pWal)->hdr.iVersion==WAL_VERSION2)

/*
** A copy of the following object occurs in the wal-index immediately
** following the second copy of the WalIndexHdr.  This object stores
** information used by checkpoint.
**
** nBackfill is the number of frames in the WAL that have been written
** back into the database. (We call the act of moving content from WAL to
** database "backfilling".)  The nBackfill number is never greater than
** WalIndexHdr.mxFrame.  nBackfill can only be increased by threads
** holding the WAL_CKPT_LOCK lock (which includes a recovery thread).
** However, a WAL_WRITE_LOCK thread can move the value of nBackfill from
** mxFrame back to zero when the WAL is reset.
**
** nBackfillAttempted is the largest value of nBackfill that a checkpoint
** has attempted to achieve.  Normally nBackfill==nBackfillAtempted, however
** the nBackfillAttempted is set before any backfilling is done and the
** nBackfill is only set after all backfilling completes.  So if a checkpoint
** crashes, nBackfillAttempted might be larger than nBackfill.  The
** WalIndexHdr.mxFrame must never be less than nBackfillAttempted.
**
** The aLock[] field is a set of bytes used for locking.  These bytes should
** never be read or written.
**
** There is one entry in aReadMark[] for each reader lock.  If a reader
** holds read-lock K, then the value in aReadMark[K] is no greater than
** the mxFrame for that reader.  The value READMARK_NOT_USED (0xffffffff)
** for any aReadMark[] means that entry is unused.  aReadMark[0] is 
** a special case; its value is never used and it exists as a place-holder
** to avoid having to offset aReadMark[] indexs by one.  Readers holding
** WAL_READ_LOCK(0) always ignore the entire WAL and read all content
** directly from the database.
**
** The value of aReadMark[K] may only be changed by a thread that
** is holding an exclusive lock on WAL_READ_LOCK(K).  Thus, the value of
** aReadMark[K] cannot changed while there is a reader is using that mark
** since the reader will be holding a shared lock on WAL_READ_LOCK(K).
**
** The checkpointer may only transfer frames from WAL to database where
** the frame numbers are less than or equal to every aReadMark[] that is
** in use (that is, every aReadMark[j] for which there is a corresponding
** WAL_READ_LOCK(j)).  New readers (usually) pick the aReadMark[] with the
** largest value and will increase an unused aReadMark[] to mxFrame if there
** is not already an aReadMark[] equal to mxFrame.  The exception to the
** previous sentence is when nBackfill equals mxFrame (meaning that everything
** in the WAL has been backfilled into the database) then new readers
** will choose aReadMark[0] which has value 0 and hence such reader will
** get all their all content directly from the database file and ignore 
** the WAL.
**
** Writers normally append new frames to the end of the WAL.  However,
** if nBackfill equals mxFrame (meaning that all WAL content has been
** written back into the database) and if no readers are using the WAL
** (in other words, if there are no WAL_READ_LOCK(i) where i>0) then
** the writer will first "reset" the WAL back to the beginning and start
** writing new content beginning at frame 1.
**
** We assume that 32-bit loads are atomic and so no locks are needed in
** order to read from any aReadMark[] entries.
*/
struct WalCkptInfo {
  u32 nBackfill;                  /* Number of WAL frames backfilled into DB */
  u32 aReadMark[WAL_NREADER];     /* Reader marks */
  u8 aLock[SQLITE_SHM_NLOCK];     /* Reserved space for locks */
  u32 nBackfillAttempted;         /* WAL frames perhaps written, or maybe not */
  u32 notUsed0;                   /* Available for future enhancements */
};
#define READMARK_NOT_USED  0xffffffff


/* A block of WALINDEX_LOCK_RESERVED bytes beginning at
** WALINDEX_LOCK_OFFSET is reserved for locks. Since some systems
** only support mandatory file-locks, we do not read or write data
** from the region of the file on which locks are applied.
*/
#define WALINDEX_LOCK_OFFSET (sizeof(WalIndexHdr)*2+offsetof(WalCkptInfo,aLock))
#define WALINDEX_HDR_SIZE    (sizeof(WalIndexHdr)*2+sizeof(WalCkptInfo))

/* Size of header before each frame in wal */
#define WAL_FRAME_HDRSIZE 24

/* Size of write ahead log header, including checksum. */
#define WAL_HDRSIZE 32

/* WAL magic value. Either this value, or the same value with the least
** significant bit also set (WAL_MAGIC | 0x00000001) is stored in 32-bit
** big-endian format in the first 4 bytes of a WAL file.
**
** If the LSB is set, then the checksums for each frame within the WAL
** file are calculated by treating all data as an array of 32-bit 
** big-endian words. Otherwise, they are calculated by interpreting 
** all data as 32-bit little-endian words.
*/
#define WAL_MAGIC 0x377f0682

/*
** Return the offset of frame iFrame in the write-ahead log file, 
** assuming a database page size of szPage bytes. The offset returned
** is to the start of the write-ahead log frame-header.
*/
#define walFrameOffset(iFrame, szPage) (                               \
  WAL_HDRSIZE + ((iFrame)-1)*(i64)((szPage)+WAL_FRAME_HDRSIZE)         \
)

/*
** An open write-ahead log file is represented by an instance of the
** following object.
*/
struct Wal {
  sqlite3_vfs *pVfs;         /* The VFS used to create pDbFd */
  sqlite3_file *pDbFd;       /* File handle for the database file */
  sqlite3_file *apWalFd[2];  /* File handle for "*-wal" and "*-wal2" */
  u32 iCallback;             /* Value to pass to log callback (or 0) */
  i64 mxWalSize;             /* Truncate WAL to this size upon reset */
  int nWiData;               /* Size of array apWiData */
  int szFirstBlock;          /* Size of first block written to WAL file */
  volatile u32 **apWiData;   /* Pointer to wal-index content in memory */
  u32 szPage;                /* Database page size */
  i16 readLock;              /* Which read lock is being held.  -1 for none */
  u8 syncFlags;              /* Flags to use to sync header writes */
  u8 exclusiveMode;          /* Non-zero if connection is in exclusive mode */
  u8 writeLock;              /* True if in a write transaction */
  u8 ckptLock;               /* True if holding a checkpoint lock */
  u8 readOnly;               /* WAL_RDWR, WAL_RDONLY, or WAL_SHM_RDONLY */
  u8 truncateOnCommit;       /* True to truncate WAL file on commit */
  u8 syncHeader;             /* Fsync the WAL header if true */
  u8 padToSectorBoundary;    /* Pad transactions out to the next sector */
  u8 bShmUnreliable;         /* SHM content is read-only and unreliable */
  WalIndexHdr hdr;           /* Wal-index header for current transaction */
  u32 minFrame;              /* Ignore wal frames before this one */
  u32 iReCksum;              /* On commit, recalculate checksums from here */
  u32 nPriorFrame;           /* For sqlite3WalInfo() */
  const char *zWalName;      /* Name of WAL file */
  char *zWalName2;           /* Name of second WAL file */
  u32 nCkpt;                 /* Checkpoint sequence counter in the wal-header */
#ifdef SQLITE_DEBUG
  u8 lockError;              /* True if a locking error has occurred */
#endif
#ifdef SQLITE_ENABLE_SNAPSHOT
  WalIndexHdr *pSnapshot;    /* Start transaction here if not NULL */
#endif
  int bWal2;                 /* bWal2 flag passed to WalOpen() */
};

/*
** Candidate values for Wal.exclusiveMode.
*/
#define WAL_NORMAL_MODE     0
#define WAL_EXCLUSIVE_MODE  1     
#define WAL_HEAPMEMORY_MODE 2

/*
** Possible values for WAL.readOnly
*/
#define WAL_RDWR        0    /* Normal read/write connection */
#define WAL_RDONLY      1    /* The WAL file is readonly */
#define WAL_SHM_RDONLY  2    /* The SHM file is readonly */

/*
** Each page of the wal-index mapping contains a hash-table made up of
** an array of HASHTABLE_NSLOT elements of the following type.
*/
typedef u16 ht_slot;

/*
** This structure is used to implement an iterator that loops through
** all frames in the WAL in database page order. Where two or more frames
** correspond to the same database page, the iterator visits only the 
** frame most recently written to the WAL (in other words, the frame with
** the largest index).
**
** The internals of this structure are only accessed by:
**
**   walIteratorInit() - Create a new iterator,
**   walIteratorNext() - Step an iterator,
**   walIteratorFree() - Free an iterator.
**
** This functionality is used by the checkpoint code (see walCheckpoint()).
*/
struct WalIterator {
  int iPrior;                     /* Last result returned from the iterator */
  int nSegment;                   /* Number of entries in aSegment[] */
  struct WalSegment {
    int iNext;                    /* Next slot in aIndex[] not yet returned */
    ht_slot *aIndex;              /* i0, i1, i2... such that aPgno[iN] ascend */
    u32 *aPgno;                   /* Array of page numbers. */
    int nEntry;                   /* Nr. of entries in aPgno[] and aIndex[] */
    int iZero;                    /* Frame number associated with aPgno[0] */
  } aSegment[1];                  /* One for every 32KB page in the wal-index */
};

/*
** Define the parameters of the hash tables in the wal-index file. There
** is a hash-table following every HASHTABLE_NPAGE page numbers in the
** wal-index.
**
** Changing any of these constants will alter the wal-index format and
** create incompatibilities.
*/
#define HASHTABLE_NPAGE      4096                 /* Must be power of 2 */
#define HASHTABLE_HASH_1     383                  /* Should be prime */
#define HASHTABLE_NSLOT      (HASHTABLE_NPAGE*2)  /* Must be a power of 2 */

/* 
** The block of page numbers associated with the first hash-table in a
** wal-index is smaller than usual. This is so that there is a complete
** hash-table on each aligned 32KB page of the wal-index.
*/
#define HASHTABLE_NPAGE_ONE  (HASHTABLE_NPAGE - (WALINDEX_HDR_SIZE/sizeof(u32)))

/* The wal-index is divided into pages of WALINDEX_PGSZ bytes each. */
#define WALINDEX_PGSZ   (                                         \
    sizeof(ht_slot)*HASHTABLE_NSLOT + HASHTABLE_NPAGE*sizeof(u32) \
)

/*
** Obtain a pointer to the iPage'th page of the wal-index. The wal-index
** is broken into pages of WALINDEX_PGSZ bytes. Wal-index pages are
** numbered from zero.
**
** If the wal-index is currently smaller the iPage pages then the size
** of the wal-index might be increased, but only if it is safe to do
** so.  It is safe to enlarge the wal-index if pWal->writeLock is true
** or pWal->exclusiveMode==WAL_HEAPMEMORY_MODE.
**
** If this call is successful, *ppPage is set to point to the wal-index
** page and SQLITE_OK is returned. If an error (an OOM or VFS error) occurs,
** then an SQLite error code is returned and *ppPage is set to 0.
*/
static SQLITE_NOINLINE int walIndexPageRealloc(
  Wal *pWal,               /* The WAL context */
  int iPage,               /* The page we seek */
  volatile u32 **ppPage    /* Write the page pointer here */
){
  int rc = SQLITE_OK;

  /* Enlarge the pWal->apWiData[] array if required */
  if( pWal->nWiData<=iPage ){
    int nByte = sizeof(u32*)*(iPage+1);
    volatile u32 **apNew;
    apNew = (volatile u32 **)sqlite3_realloc64((void *)pWal->apWiData, nByte);
    if( !apNew ){
      *ppPage = 0;
      return SQLITE_NOMEM_BKPT;
    }
    memset((void*)&apNew[pWal->nWiData], 0,
           sizeof(u32*)*(iPage+1-pWal->nWiData));
    pWal->apWiData = apNew;
    pWal->nWiData = iPage+1;
  }

  /* Request a pointer to the required page from the VFS */
  assert( pWal->apWiData[iPage]==0 );
  if( pWal->exclusiveMode==WAL_HEAPMEMORY_MODE ){
    pWal->apWiData[iPage] = (u32 volatile *)sqlite3MallocZero(WALINDEX_PGSZ);
    if( !pWal->apWiData[iPage] ) rc = SQLITE_NOMEM_BKPT;
  }else{
    rc = sqlite3OsShmMap(pWal->pDbFd, iPage, WALINDEX_PGSZ, 
        pWal->writeLock, (void volatile **)&pWal->apWiData[iPage]
    );
    assert( pWal->apWiData[iPage]!=0 || rc!=SQLITE_OK || pWal->writeLock==0 );
    testcase( pWal->apWiData[iPage]==0 && rc==SQLITE_OK );
    if( (rc&0xff)==SQLITE_READONLY ){
      pWal->readOnly |= WAL_SHM_RDONLY;
      if( rc==SQLITE_READONLY ){
        rc = SQLITE_OK;
      }
    }
  }

  *ppPage = pWal->apWiData[iPage];
  assert( iPage==0 || *ppPage || rc!=SQLITE_OK );
  return rc;
}
static int walIndexPage(
  Wal *pWal,               /* The WAL context */
  int iPage,               /* The page we seek */
  volatile u32 **ppPage    /* Write the page pointer here */
){
  if( pWal->nWiData<=iPage || (*ppPage = pWal->apWiData[iPage])==0 ){
    return walIndexPageRealloc(pWal, iPage, ppPage);
  }
  return SQLITE_OK;
}

/*
** Return a pointer to the WalCkptInfo structure in the wal-index.
*/
static volatile WalCkptInfo *walCkptInfo(Wal *pWal){
  assert( pWal->nWiData>0 && pWal->apWiData[0] );
  return (volatile WalCkptInfo*)&(pWal->apWiData[0][sizeof(WalIndexHdr)/2]);
}

/*
** Return a pointer to the WalIndexHdr structure in the wal-index.
*/
static volatile WalIndexHdr *walIndexHdr(Wal *pWal){
  assert( pWal->nWiData>0 && pWal->apWiData[0] );
  return (volatile WalIndexHdr*)pWal->apWiData[0];
}

/*
** The argument to this macro must be of type u32. On a little-endian
** architecture, it returns the u32 value that results from interpreting
** the 4 bytes as a big-endian value. On a big-endian architecture, it
** returns the value that would be produced by interpreting the 4 bytes
** of the input value as a little-endian integer.
*/
#define BYTESWAP32(x) ( \
    (((x)&0x000000FF)<<24) + (((x)&0x0000FF00)<<8)  \
  + (((x)&0x00FF0000)>>8)  + (((x)&0xFF000000)>>24) \
)

/*
** Generate or extend an 8 byte checksum based on the data in 
** array aByte[] and the initial values of aIn[0] and aIn[1] (or
** initial values of 0 and 0 if aIn==NULL).
**
** The checksum is written back into aOut[] before returning.
**
** nByte must be a positive multiple of 8.
*/
static void walChecksumBytes(
  int nativeCksum, /* True for native byte-order, false for non-native */
  u8 *a,           /* Content to be checksummed */
  int nByte,       /* Bytes of content in a[].  Must be a multiple of 8. */
  const u32 *aIn,  /* Initial checksum value input */
  u32 *aOut        /* OUT: Final checksum value output */
){
  u32 s1, s2;
  u32 *aData = (u32 *)a;
  u32 *aEnd = (u32 *)&a[nByte];

  if( aIn ){
    s1 = aIn[0];
    s2 = aIn[1];
  }else{
    s1 = s2 = 0;
  }

  assert( nByte>=8 );
  assert( (nByte&0x00000007)==0 );

  if( nativeCksum ){
    do {
      s1 += *aData++ + s2;
      s2 += *aData++ + s1;
    }while( aData<aEnd );
  }else{
    do {
      s1 += BYTESWAP32(aData[0]) + s2;
      s2 += BYTESWAP32(aData[1]) + s1;
      aData += 2;
    }while( aData<aEnd );
  }

  aOut[0] = s1;
  aOut[1] = s2;
}

static void walShmBarrier(Wal *pWal){
  if( pWal->exclusiveMode!=WAL_HEAPMEMORY_MODE ){
    sqlite3OsShmBarrier(pWal->pDbFd);
  }
}

/*
** Write the header information in pWal->hdr into the wal-index.
**
** The checksum on pWal->hdr is updated before it is written.
*/
static void walIndexWriteHdr(Wal *pWal){
  volatile WalIndexHdr *aHdr = walIndexHdr(pWal);
  const int nCksum = offsetof(WalIndexHdr, aCksum);

  assert( pWal->writeLock );
  pWal->hdr.isInit = 1;
  assert( pWal->hdr.iVersion==WAL_VERSION1||pWal->hdr.iVersion==WAL_VERSION2 );
  walChecksumBytes(1, (u8*)&pWal->hdr, nCksum, 0, pWal->hdr.aCksum);
  memcpy((void*)&aHdr[1], (const void*)&pWal->hdr, sizeof(WalIndexHdr));
  walShmBarrier(pWal);
  memcpy((void*)&aHdr[0], (const void*)&pWal->hdr, sizeof(WalIndexHdr));
}

/*
** This function encodes a single frame header and writes it to a buffer
** supplied by the caller. A frame-header is made up of a series of 
** 4-byte big-endian integers, as follows:
**
**     0: Page number.
**     4: For commit records, the size of the database image in pages 
**        after the commit. For all other records, zero.
**     8: Salt-1 (copied from the wal-header)
**    12: Salt-2 (copied from the wal-header)
**    16: Checksum-1.
**    20: Checksum-2.
*/
static void walEncodeFrame(
  Wal *pWal,                      /* The write-ahead log */
  u32 iPage,                      /* Database page number for frame */
  u32 nTruncate,                  /* New db size (or 0 for non-commit frames) */
  u8 *aData,                      /* Pointer to page data */
  u8 *aFrame                      /* OUT: Write encoded frame here */
){
  int nativeCksum;                /* True for native byte-order checksums */
  u32 *aCksum = pWal->hdr.aFrameCksum;
  assert( WAL_FRAME_HDRSIZE==24 );
  sqlite3Put4byte(&aFrame[0], iPage);
  sqlite3Put4byte(&aFrame[4], nTruncate);
  if( pWal->iReCksum==0 ){
    memcpy(&aFrame[8], pWal->hdr.aSalt, 8);

    nativeCksum = (pWal->hdr.bigEndCksum==SQLITE_BIGENDIAN);
    walChecksumBytes(nativeCksum, aFrame, 8, aCksum, aCksum);
    walChecksumBytes(nativeCksum, aData, pWal->szPage, aCksum, aCksum);

    sqlite3Put4byte(&aFrame[16], aCksum[0]);
    sqlite3Put4byte(&aFrame[20], aCksum[1]);
  }else{
    memset(&aFrame[8], 0, 16);
  }
}

/*
** Check to see if the frame with header in aFrame[] and content
** in aData[] is valid.  If it is a valid frame, fill *piPage and
** *pnTruncate and return true.  Return if the frame is not valid.
*/
static int walDecodeFrame(
  Wal *pWal,                      /* The write-ahead log */
  u32 *piPage,                    /* OUT: Database page number for frame */
  u32 *pnTruncate,                /* OUT: New db size (or 0 if not commit) */
  u8 *aData,                      /* Pointer to page data (for checksum) */
  u8 *aFrame                      /* Frame data */
){
  int nativeCksum;                /* True for native byte-order checksums */
  u32 *aCksum = pWal->hdr.aFrameCksum;
  u32 pgno;                       /* Page number of the frame */
  assert( WAL_FRAME_HDRSIZE==24 );

  /* A frame is only valid if the salt values in the frame-header
  ** match the salt values in the wal-header. 
  */
  if( memcmp(&pWal->hdr.aSalt, &aFrame[8], 8)!=0 ){
    return 0;
  }

  /* A frame is only valid if the page number is creater than zero.
  */
  pgno = sqlite3Get4byte(&aFrame[0]);
  if( pgno==0 ){
    return 0;
  }

  /* A frame is only valid if a checksum of the WAL header,
  ** all prior frames, the first 16 bytes of this frame-header, 
  ** and the frame-data matches the checksum in the last 8 
  ** bytes of this frame-header.
  */
  nativeCksum = (pWal->hdr.bigEndCksum==SQLITE_BIGENDIAN);
  walChecksumBytes(nativeCksum, aFrame, 8, aCksum, aCksum);
  walChecksumBytes(nativeCksum, aData, pWal->szPage, aCksum, aCksum);
  if( aCksum[0]!=sqlite3Get4byte(&aFrame[16]) 
   || aCksum[1]!=sqlite3Get4byte(&aFrame[20]) 
  ){
    /* Checksum failed. */
    return 0;
  }

  /* If we reach this point, the frame is valid.  Return the page number
  ** and the new database size.
  */
  *piPage = pgno;
  *pnTruncate = sqlite3Get4byte(&aFrame[4]);
  return 1;
}


#if defined(SQLITE_TEST) && defined(SQLITE_DEBUG)
/*
** Names of locks.  This routine is used to provide debugging output and is not
** a part of an ordinary build.
*/
static const char *walLockName(int lockIdx){
  if( lockIdx==WAL_WRITE_LOCK ){
    return "WRITE-LOCK";
  }else if( lockIdx==WAL_CKPT_LOCK ){
    return "CKPT-LOCK";
  }else if( lockIdx==WAL_RECOVER_LOCK ){
    return "RECOVER-LOCK";
  }else{
    static char zName[15];
    sqlite3_snprintf(sizeof(zName), zName, "READ-LOCK[%d]",
                     lockIdx-WAL_READ_LOCK(0));
    return zName;
  }
}
#endif /*defined(SQLITE_TEST) || defined(SQLITE_DEBUG) */
    

/*
** Set or release locks on the WAL.  Locks are either shared or exclusive.
** A lock cannot be moved directly between shared and exclusive - it must go
** through the concurrent state first.
**
** In locking_mode=EXCLUSIVE, all of these routines become no-ops.
*/
static int walLockShared(Wal *pWal, int lockIdx){
  int rc;
  if( pWal->exclusiveMode ) return SQLITE_OK;
  rc = sqlite3OsShmLock(pWal->pDbFd, lockIdx, 1,
                        SQLITE_SHM_LOCK | SQLITE_SHM_SHARED);
  WALTRACE(("WAL%p: acquire SHARED-%s %s\n", pWal,
            walLockName(lockIdx), rc ? "failed" : "ok"));
  VVA_ONLY( pWal->lockError = (u8)(rc!=SQLITE_OK && rc!=SQLITE_BUSY); )
  return rc;
}
static void walUnlockShared(Wal *pWal, int lockIdx){
  if( pWal->exclusiveMode ) return;
  (void)sqlite3OsShmLock(pWal->pDbFd, lockIdx, 1,
                         SQLITE_SHM_UNLOCK | SQLITE_SHM_SHARED);
  WALTRACE(("WAL%p: release SHARED-%s\n", pWal, walLockName(lockIdx)));
}
static int walLockExclusive(Wal *pWal, int lockIdx, int n){
  int rc;
  if( pWal->exclusiveMode ) return SQLITE_OK;
  rc = sqlite3OsShmLock(pWal->pDbFd, lockIdx, n,
                        SQLITE_SHM_LOCK | SQLITE_SHM_EXCLUSIVE);
  WALTRACE(("WAL%p: acquire EXCLUSIVE-%s cnt=%d %s\n", pWal,
            walLockName(lockIdx), n, rc ? "failed" : "ok"));
  VVA_ONLY( pWal->lockError = (u8)(rc!=SQLITE_OK && rc!=SQLITE_BUSY); )
  return rc;
}
static void walUnlockExclusive(Wal *pWal, int lockIdx, int n){
  if( pWal->exclusiveMode ) return;
  (void)sqlite3OsShmLock(pWal->pDbFd, lockIdx, n,
                         SQLITE_SHM_UNLOCK | SQLITE_SHM_EXCLUSIVE);
  WALTRACE(("WAL%p: release EXCLUSIVE-%s cnt=%d\n", pWal,
             walLockName(lockIdx), n));
}

/*
** Compute a hash on a page number.  The resulting hash value must land
** between 0 and (HASHTABLE_NSLOT-1).  The walHashNext() function advances
** the hash to the next value in the event of a collision.
*/
static int walHash(u32 iPage){
  assert( iPage>0 );
  assert( (HASHTABLE_NSLOT & (HASHTABLE_NSLOT-1))==0 );
  return (iPage*HASHTABLE_HASH_1) & (HASHTABLE_NSLOT-1);
}
static int walNextHash(int iPriorHash){
  return (iPriorHash+1)&(HASHTABLE_NSLOT-1);
}

/*
** An instance of the WalHashLoc object is used to describe the location
** of a page hash table in the wal-index.  This becomes the return value
** from walHashGet().
*/
typedef struct WalHashLoc WalHashLoc;
struct WalHashLoc {
  volatile ht_slot *aHash;  /* Start of the wal-index hash table */
  volatile u32 *aPgno;      /* aPgno[1] is the page of first frame indexed */
  u32 iZero;                /* One less than the frame number of first indexed*/
};

/* 
** Return pointers to the hash table and page number array stored on
** page iHash of the wal-index. The wal-index is broken into 32KB pages
** numbered starting from 0.
**
** Set output variable pLoc->aHash to point to the start of the hash table
** in the wal-index file. Set pLoc->iZero to one less than the frame 
** number of the first frame indexed by this hash table. If a
** slot in the hash table is set to N, it refers to frame number 
** (pLoc->iZero+N) in the log.
**
** Finally, set pLoc->aPgno so that pLoc->aPgno[1] is the page number of the
** first frame indexed by the hash table, frame (pLoc->iZero+1).
*/
static int walHashGet(
  Wal *pWal,                      /* WAL handle */
  int iHash,                      /* Find the iHash'th table */
  WalHashLoc *pLoc                /* OUT: Hash table location */
){
  int rc;                         /* Return code */

  rc = walIndexPage(pWal, iHash, &pLoc->aPgno);
  assert( rc==SQLITE_OK || iHash>0 );

  if( rc==SQLITE_OK ){
    pLoc->aHash = (volatile ht_slot *)&pLoc->aPgno[HASHTABLE_NPAGE];
    if( iHash==0 ){
      pLoc->aPgno = &pLoc->aPgno[WALINDEX_HDR_SIZE/sizeof(u32)];
      pLoc->iZero = 0;
    }else{
      pLoc->iZero = HASHTABLE_NPAGE_ONE + (iHash-1)*HASHTABLE_NPAGE;
    }
    pLoc->aPgno = &pLoc->aPgno[-1];
  }
  return rc;
}

static u32 walExternalEncode(int iWal, u32 iFrame){
  u32 iRet;
  if( iWal ){
    iRet = HASHTABLE_NPAGE_ONE + iFrame;
    iRet += ((iFrame-1) / HASHTABLE_NPAGE) * HASHTABLE_NPAGE;
  }else{
    iRet = iFrame;
    iFrame += HASHTABLE_NPAGE - HASHTABLE_NPAGE_ONE;
    iRet += ((iFrame-1) / HASHTABLE_NPAGE) * HASHTABLE_NPAGE;
  }
  return iRet;
}

/*
** Parameter iExternal is an external frame identifier. This function
** transforms it to a wal file number (0 or 1) and frame number within
** this wal file (reported via output parameter *piRead).
*/
static int walExternalDecode(u32 iExternal, u32 *piRead){
  int iHash = (iExternal+HASHTABLE_NPAGE-HASHTABLE_NPAGE_ONE-1)/HASHTABLE_NPAGE;

  if( 0==(iHash & 0x01) ){
    /* A frame in wal file 0 */
    *piRead = (iExternal <= HASHTABLE_NPAGE_ONE) ? iExternal :
      iExternal - (iHash/2) * HASHTABLE_NPAGE;
    return 0;
  }

  *piRead = iExternal - HASHTABLE_NPAGE_ONE - ((iHash-1)/2) * HASHTABLE_NPAGE;
  return 1;
}

/*
** Return the number of the wal-index page that contains the hash-table
** and page-number array that contain entries corresponding to WAL frame
** iFrame. The wal-index is broken up into 32KB pages. Wal-index pages 
** are numbered starting from 0.
*/
static int walFramePage(u32 iFrame){
  int iHash = (iFrame+HASHTABLE_NPAGE-HASHTABLE_NPAGE_ONE-1) / HASHTABLE_NPAGE;
  assert( (iHash==0 || iFrame>HASHTABLE_NPAGE_ONE)
       && (iHash>=1 || iFrame<=HASHTABLE_NPAGE_ONE)
       && (iHash<=1 || iFrame>(HASHTABLE_NPAGE_ONE+HASHTABLE_NPAGE))
       && (iHash>=2 || iFrame<=HASHTABLE_NPAGE_ONE+HASHTABLE_NPAGE)
       && (iHash<=2 || iFrame>(HASHTABLE_NPAGE_ONE+2*HASHTABLE_NPAGE))
  );
  return iHash;
}

/*
** Return the index of the hash-table corresponding to frame iFrame of wal
** file iWal.
*/
static int walFramePage2(int iWal, u32 iFrame){
  int iRet;
  assert( iWal==0 || iWal==1 );
  assert( iFrame>0 );
  if( iWal==0 ){
    iRet = 2*((iFrame+HASHTABLE_NPAGE-HASHTABLE_NPAGE_ONE-1)/HASHTABLE_NPAGE);
  }else{
    iRet = 1 + 2 * ((iFrame-1) / HASHTABLE_NPAGE);
  }
  return iRet;
}

/*
** Return the page number associated with frame iFrame in this WAL.
*/
static u32 walFramePgno(Wal *pWal, u32 iFrame){
  int iHash = walFramePage(iFrame);
  if( iHash==0 ){
    return pWal->apWiData[0][WALINDEX_HDR_SIZE/sizeof(u32) + iFrame - 1];
  }
  return pWal->apWiData[iHash][(iFrame-1-HASHTABLE_NPAGE_ONE)%HASHTABLE_NPAGE];
}

static u32 walFramePgno2(Wal *pWal, int iWal, u32 iFrame){
  return walFramePgno(pWal, walExternalEncode(iWal, iFrame));
}

/*
** Remove entries from the hash table that point to WAL slots greater
** than pWal->hdr.mxFrame.
**
** This function is called whenever pWal->hdr.mxFrame is decreased due
** to a rollback or savepoint.
**
** At most only the hash table containing pWal->hdr.mxFrame needs to be
** updated.  Any later hash tables will be automatically cleared when
** pWal->hdr.mxFrame advances to the point where those hash tables are
** actually needed.
*/
static void walCleanupHash(Wal *pWal){
  WalHashLoc sLoc;                /* Hash table location */
  int iLimit = 0;                 /* Zero values greater than this */
  int nByte;                      /* Number of bytes to zero in aPgno[] */
  int i;                          /* Used to iterate through aHash[] */
  int iWal = walidxGetFile(&pWal->hdr);
  u32 mxFrame = walidxGetMxFrame(&pWal->hdr, iWal);

  u32 iExternal;
  if( isWalMode2(pWal) ){
    iExternal = walExternalEncode(iWal, mxFrame);
  }else{
    assert( iWal==0 );
    iExternal = mxFrame;
  }

  assert( pWal->writeLock );
  testcase( mxFrame==HASHTABLE_NPAGE_ONE-1 );
  testcase( mxFrame==HASHTABLE_NPAGE_ONE );
  testcase( mxFrame==HASHTABLE_NPAGE_ONE+1 );

  if( mxFrame==0 ) return;

  /* Obtain pointers to the hash-table and page-number array containing 
  ** the entry that corresponds to frame pWal->hdr.mxFrame.  */
  assert( pWal->nWiData>walFramePage(iExternal) );
  assert( pWal->apWiData[walFramePage(iExternal)] );
  walHashGet(pWal, walFramePage(iExternal), &sLoc);

  /* Zero all hash-table entries that correspond to frame numbers greater
  ** than pWal->hdr.mxFrame.
  */
  iLimit = iExternal - sLoc.iZero;
  assert( iLimit>0 );
  for(i=0; i<HASHTABLE_NSLOT; i++){
    if( sLoc.aHash[i]>iLimit ){
      sLoc.aHash[i] = 0;
    }
  }
  
  /* Zero the entries in the aPgno array that correspond to frames with
  ** frame numbers greater than pWal->hdr.mxFrame.  */
  nByte = (int)((char *)sLoc.aHash - (char *)&sLoc.aPgno[iLimit+1]);
  memset((void *)&sLoc.aPgno[iLimit+1], 0, nByte);

#ifdef SQLITE_ENABLE_EXPENSIVE_ASSERT
  /* Verify that the every entry in the mapping region is still reachable
  ** via the hash table even after the cleanup.
  */
  if( iLimit ){
    int j;           /* Loop counter */
    int iKey;        /* Hash key */
    for(j=1; j<=iLimit; j++){
      for(iKey=walHash(sLoc.aPgno[j]);sLoc.aHash[iKey];iKey=walNextHash(iKey)){
        if( sLoc.aHash[iKey]==j ) break;
      }
      assert( sLoc.aHash[iKey]==j );
    }
  }
#endif /* SQLITE_ENABLE_EXPENSIVE_ASSERT */
}

/*
** Set an entry in the wal-index that will map database page number
** pPage into WAL frame iFrame.
*/
static int walIndexAppend(Wal *pWal, int iWal, u32 iFrame, u32 iPage){
  int rc;                         /* Return code */
  WalHashLoc sLoc;                /* Wal-index hash table location */
  u32 iExternal;
  
  if( isWalMode2(pWal) ){
    iExternal = walExternalEncode(iWal, iFrame);
  }else{
    assert( iWal==0 );
    iExternal = iFrame;
  }

  rc = walHashGet(pWal, walFramePage(iExternal), &sLoc);

  /* Assuming the wal-index file was successfully mapped, populate the
  ** page number array and hash table entry.
  */
  if( rc==SQLITE_OK ){
    int iKey;                     /* Hash table key */
    int idx;                      /* Value to write to hash-table slot */
    int nCollide;                 /* Number of hash collisions */

    idx = iExternal - sLoc.iZero;
    assert( idx <= HASHTABLE_NSLOT/2 + 1 );
    
    /* If this is the first entry to be added to this hash-table, zero the
    ** entire hash table and aPgno[] array before proceeding. 
    */
    if( idx==1 ){
      int nByte = (int)((u8 *)&sLoc.aHash[HASHTABLE_NSLOT]
                               - (u8 *)&sLoc.aPgno[1]);
      memset((void*)&sLoc.aPgno[1], 0, nByte);
    }

    /* If the entry in aPgno[] is already set, then the previous writer
    ** must have exited unexpectedly in the middle of a transaction (after
    ** writing one or more dirty pages to the WAL to free up memory). 
    ** Remove the remnants of that writers uncommitted transaction from 
    ** the hash-table before writing any new entries.
    */
    if( sLoc.aPgno[idx] ){
      walCleanupHash(pWal);
      assert( !sLoc.aPgno[idx] );
    }

    /* Write the aPgno[] array entry and the hash-table slot. */
    nCollide = idx;
    for(iKey=walHash(iPage); sLoc.aHash[iKey]; iKey=walNextHash(iKey)){
      if( (nCollide--)==0 ) return SQLITE_CORRUPT_BKPT;
    }
    sLoc.aPgno[idx] = iPage;
    sLoc.aHash[iKey] = (ht_slot)idx;

#ifdef SQLITE_ENABLE_EXPENSIVE_ASSERT
    /* Verify that the number of entries in the hash table exactly equals
    ** the number of entries in the mapping region.
    */
    {
      int i;           /* Loop counter */
      int nEntry = 0;  /* Number of entries in the hash table */
      for(i=0; i<HASHTABLE_NSLOT; i++){ if( sLoc.aHash[i] ) nEntry++; }
      assert( nEntry==idx );
    }

    /* Verify that the every entry in the mapping region is reachable
    ** via the hash table.  This turns out to be a really, really expensive
    ** thing to check, so only do this occasionally - not on every
    ** iteration.
    */
    if( (idx&0x3ff)==0 ){
      int i;           /* Loop counter */
      for(i=1; i<=idx; i++){
        for(iKey=walHash(sLoc.aPgno[i]);
            sLoc.aHash[iKey];
            iKey=walNextHash(iKey)){
          if( sLoc.aHash[iKey]==i ) break;
        }
        assert( sLoc.aHash[iKey]==i );
      }
    }
#endif /* SQLITE_ENABLE_EXPENSIVE_ASSERT */
  }


  return rc;
}

/*
** Recover a single wal file - *-wal if iWal==0, or *-wal2 if iWal==1.
*/
static int walIndexRecoverOne(Wal *pWal, int iWal, u32 *pnCkpt, int *pbZero){
  i64 nSize;                      /* Size of log file */
  u32 aFrameCksum[2] = {0, 0};
  int rc;
  sqlite3_file *pWalFd = pWal->apWalFd[iWal];

  assert( iWal==0 || iWal==1 );

  memset(&pWal->hdr, 0, sizeof(WalIndexHdr));
  sqlite3_randomness(8, pWal->hdr.aSalt);

  rc = sqlite3OsFileSize(pWalFd, &nSize);
  if( rc==SQLITE_OK ){
    if( nSize>WAL_HDRSIZE ){
      u8 aBuf[WAL_HDRSIZE];         /* Buffer to load WAL header into */
      u8 *aFrame = 0;               /* Malloc'd buffer to load entire frame */
      int szFrame;                  /* Number of bytes in buffer aFrame[] */
      u8 *aData;                    /* Pointer to data part of aFrame buffer */
      int iFrame;                   /* Index of last frame read */
      i64 iOffset;                  /* Next offset to read from log file */
      int szPage;                   /* Page size according to the log */
      u32 magic;                    /* Magic value read from WAL header */
      u32 version;                  /* Magic value read from WAL header */
      int isValid;                  /* True if this frame is valid */
  
      /* Read in the WAL header. */
      rc = sqlite3OsRead(pWalFd, aBuf, WAL_HDRSIZE, 0);
      if( rc!=SQLITE_OK ){
        return rc;
      }
  
      /* If the database page size is not a power of two, or is greater than
      ** SQLITE_MAX_PAGE_SIZE, conclude that the WAL file contains no valid 
      ** data. Similarly, if the 'magic' value is invalid, ignore the whole
      ** WAL file.
      */
      magic = sqlite3Get4byte(&aBuf[0]);
      szPage = sqlite3Get4byte(&aBuf[8]);
      if( (magic&0xFFFFFFFE)!=WAL_MAGIC 
       || szPage&(szPage-1) 
       || szPage>SQLITE_MAX_PAGE_SIZE 
       || szPage<512 
      ){
        return SQLITE_OK;
      }
      pWal->hdr.bigEndCksum = (u8)(magic&0x00000001);
      pWal->szPage = szPage;
  
      /* Verify that the WAL header checksum is correct */
      walChecksumBytes(pWal->hdr.bigEndCksum==SQLITE_BIGENDIAN, 
          aBuf, WAL_HDRSIZE-2*4, 0, pWal->hdr.aFrameCksum
      );
      if( pWal->hdr.aFrameCksum[0]!=sqlite3Get4byte(&aBuf[24])
       || pWal->hdr.aFrameCksum[1]!=sqlite3Get4byte(&aBuf[28])
      ){
        return SQLITE_OK;
      }
  
      memcpy(&pWal->hdr.aSalt, &aBuf[16], 8);
      *pnCkpt = sqlite3Get4byte(&aBuf[12]);
  
      /* Verify that the version number on the WAL format is one that
      ** are able to understand */
      version = sqlite3Get4byte(&aBuf[4]);
      if( version!=WAL_VERSION1 && version!=WAL_VERSION2 ){
        return SQLITE_CANTOPEN_BKPT;
      }
      pWal->hdr.iVersion = version;
  
      /* Malloc a buffer to read frames into. */
      szFrame = szPage + WAL_FRAME_HDRSIZE;
      aFrame = (u8 *)sqlite3_malloc64(szFrame);
      if( !aFrame ){
        return SQLITE_NOMEM_BKPT;
      }
      aData = &aFrame[WAL_FRAME_HDRSIZE];
  
      /* Read all frames from the log file. */
      iFrame = 0;
      for(iOffset=WAL_HDRSIZE; (iOffset+szFrame)<=nSize; iOffset+=szFrame){
        u32 pgno;                   /* Database page number for frame */
        u32 nTruncate;              /* dbsize field from frame header */
  
        /* Read and decode the next log frame. */
        iFrame++;
        rc = sqlite3OsRead(pWalFd, aFrame, szFrame, iOffset);
        if( rc!=SQLITE_OK ) break;
        isValid = walDecodeFrame(pWal, &pgno, &nTruncate, aData, aFrame);
        if( !isValid ) break;
        rc = walIndexAppend(pWal, iWal, iFrame, pgno);
        if( rc!=SQLITE_OK ) break;
  
        /* If nTruncate is non-zero, this is a commit record. */
        if( nTruncate ){
          pWal->hdr.mxFrame = iFrame;
          pWal->hdr.nPage = nTruncate;
          pWal->hdr.szPage = (u16)((szPage&0xff00) | (szPage>>16));
          testcase( szPage<=32768 );
          testcase( szPage>=65536 );
          aFrameCksum[0] = pWal->hdr.aFrameCksum[0];
          aFrameCksum[1] = pWal->hdr.aFrameCksum[1];
        }
      }
  
      sqlite3_free(aFrame);
    }else if( pbZero ){
      *pbZero = 1;
    }
  }

  pWal->hdr.aFrameCksum[0] = aFrameCksum[0];
  pWal->hdr.aFrameCksum[1] = aFrameCksum[1];

  return rc;
}

static int walOpenWal2(Wal *pWal){
  int rc = SQLITE_OK;
  if( !isOpen(pWal->apWalFd[1]) ){
    int f = (SQLITE_OPEN_READWRITE|SQLITE_OPEN_CREATE|SQLITE_OPEN_WAL);
    rc = sqlite3OsOpen(pWal->pVfs, pWal->zWalName2, pWal->apWalFd[1], f, &f);
  }
  return rc;
}

static int walTruncateWal2(Wal *pWal){
  int bIs;
  int rc;
  assert( !isOpen(pWal->apWalFd[1]) );
  rc = sqlite3OsAccess(pWal->pVfs, pWal->zWalName2, SQLITE_ACCESS_EXISTS, &bIs);
  if( rc==SQLITE_OK && bIs ){
    rc = walOpenWal2(pWal);
    if( rc==SQLITE_OK ){
      rc = sqlite3OsTruncate(pWal->apWalFd[1], 0);
      sqlite3OsClose(pWal->apWalFd[1]);
    }
  }
  return rc;
}

/*
** Recover the wal-index by reading the write-ahead log file. 
**
** This routine first tries to establish an exclusive lock on the
** wal-index to prevent other threads/processes from doing anything
** with the WAL or wal-index while recovery is running.  The
** WAL_RECOVER_LOCK is also held so that other threads will know
** that this thread is running recovery.  If unable to establish
** the necessary locks, this routine returns SQLITE_BUSY.
*/
static int walIndexRecover(Wal *pWal){
  int rc;                         /* Return Code */
  int iLock;                      /* Lock offset to lock for checkpoint */
  u32 nCkpt1 = 0xFFFFFFFF;
  u32 nCkpt2 = 0xFFFFFFFF;
  int bZero = 0;
  WalIndexHdr hdr;

  /* Obtain an exclusive lock on all byte in the locking range not already
  ** locked by the caller. The caller is guaranteed to have locked the
  ** WAL_WRITE_LOCK byte, and may have also locked the WAL_CKPT_LOCK byte.
  ** If successful, the same bytes that are locked here are concurrent before
  ** this function returns.
  */
  assert( pWal->ckptLock==1 || pWal->ckptLock==0 );
  assert( WAL_ALL_BUT_WRITE==WAL_WRITE_LOCK+1 );
  assert( WAL_CKPT_LOCK==WAL_ALL_BUT_WRITE );
  assert( pWal->writeLock );
  iLock = WAL_ALL_BUT_WRITE + pWal->ckptLock;
  rc = walLockExclusive(pWal, iLock, WAL_READ_LOCK(0)-iLock);
  if( rc==SQLITE_OK ){
    rc = walLockExclusive(pWal, WAL_READ_LOCK(1), WAL_NREADER-1);
    if( rc!=SQLITE_OK ){
      walUnlockExclusive(pWal, iLock, WAL_READ_LOCK(0)-iLock);
    }
  }
  if( rc ){
    return rc;
  }

  WALTRACE(("WAL%p: recovery begin...\n", pWal));

  /* Recover the *-wal file. If a valid version-1 header is recovered
  ** from it, do not open the *-wal2 file. Even if it exists.
  **
  ** Otherwise, if the *-wal2 file exists or if the "wal2" flag was 
  ** specified when sqlite3WalOpen() was called, open and recover
  ** the *-wal2 file. Except, if the *-wal file was zero bytes in size,
  ** truncate the *-wal2 to zero bytes in size.
  **
  ** After this block has run, if the *-wal2 file is open the system
  ** starts up in VERSION2 mode. In this case pWal->hdr contains the 
  ** wal-index header considering only *-wal2. Stack variable hdr
  ** contains the wal-index header considering only *-wal. The hash 
  ** tables are populated for both.  
  **
  ** Or, if the *-wal2 file is not open, start up in VERSION1 mode.
  ** pWal->hdr is already populated.
  */
  rc = walIndexRecoverOne(pWal, 0, &nCkpt1, &bZero);
  assert( pWal->hdr.iVersion==0 
      || pWal->hdr.iVersion==WAL_VERSION1 
      || pWal->hdr.iVersion==WAL_VERSION2 
  );
  if( rc==SQLITE_OK && bZero ){
    rc = walTruncateWal2(pWal);
  }
  if( rc==SQLITE_OK && pWal->hdr.iVersion!=WAL_VERSION1 ){
    int bOpen = 1;
    sqlite3_vfs *pVfs = pWal->pVfs;
    if( pWal->hdr.iVersion==0 && pWal->bWal2==0 ){
      rc = sqlite3OsAccess(pVfs, pWal->zWalName2, SQLITE_ACCESS_EXISTS, &bOpen);
    }
    if( rc==SQLITE_OK && bOpen ){
      rc = walOpenWal2(pWal);
      if( rc==SQLITE_OK ){
        hdr = pWal->hdr;
        rc = walIndexRecoverOne(pWal, 1, &nCkpt2, 0);
      }
    }
  }

  if( rc==SQLITE_OK ){
    volatile WalCkptInfo *pInfo;

    if( isOpen(pWal->apWalFd[1]) ){
      /* The case where *-wal2 may follow *-wal */
      if( nCkpt2<=0x0F && nCkpt2==nCkpt1+1 ){
        if( sqlite3Get4byte((u8*)(&pWal->hdr.aSalt[0]))==hdr.aFrameCksum[0]
         && sqlite3Get4byte((u8*)(&pWal->hdr.aSalt[1]))==hdr.aFrameCksum[1]
        ){
          walidxSetFile(&pWal->hdr, 1);
          walidxSetMxFrame(&pWal->hdr, 1, pWal->hdr.mxFrame);
          walidxSetMxFrame(&pWal->hdr, 0, hdr.mxFrame);
        }else{
          pWal->hdr = hdr;
        }
      }else

      /* When *-wal may follow *-wal2 */
      if( (nCkpt2==0x0F && nCkpt1==0) || (nCkpt2<0x0F && nCkpt2==nCkpt1-1) ){
        if( sqlite3Get4byte((u8*)(&hdr.aSalt[0]))==pWal->hdr.aFrameCksum[0]
         && sqlite3Get4byte((u8*)(&hdr.aSalt[1]))==pWal->hdr.aFrameCksum[1]
        ){
          SWAP(WalIndexHdr, pWal->hdr, hdr);
          walidxSetMxFrame(&pWal->hdr, 1, hdr.mxFrame);
        }else{
          walidxSetFile(&pWal->hdr, 1);
          walidxSetMxFrame(&pWal->hdr, 1, pWal->hdr.mxFrame);
          walidxSetMxFrame(&pWal->hdr, 0, 0);
        }
      }else

      /* Fallback */
      if( nCkpt1<=nCkpt2 ){
        pWal->hdr = hdr;
      }else{
        walidxSetFile(&pWal->hdr, 1);
        walidxSetMxFrame(&pWal->hdr, 1, pWal->hdr.mxFrame);
        walidxSetMxFrame(&pWal->hdr, 0, 0);
      }
      pWal->hdr.iVersion = WAL_VERSION2;
    }else{
      pWal->hdr.iVersion = WAL_VERSION1;
    }

    walIndexWriteHdr(pWal);

    /* Reset the checkpoint-header. This is safe because this thread is 
    ** currently holding locks that exclude all other readers, writers and
    ** checkpointers.  */
    pInfo = walCkptInfo(pWal);
    memset((void*)pInfo, 0, sizeof(WalCkptInfo));
    if( 0==isWalMode2(pWal) ){
      int i;
      pInfo->nBackfillAttempted = pWal->hdr.mxFrame;
      pInfo->aReadMark[0] = 0;
      for(i=1; i<WAL_NREADER; i++) pInfo->aReadMark[i] = READMARK_NOT_USED;
      if( pWal->hdr.mxFrame ) pInfo->aReadMark[1] = pWal->hdr.mxFrame;
    }

    /* If more than one frame was recovered from the log file, report an
    ** event via sqlite3_log(). This is to help with identifying performance
    ** problems caused by applications routinely shutting down without
    ** checkpointing the log file.  */
    if( pWal->hdr.nPage ){
      if( isWalMode2(pWal) ){
        sqlite3_log(SQLITE_NOTICE_RECOVER_WAL,
            "recovered (%d,%d) frames from WAL files %s[2] (wal2 mode)",
            walidxGetMxFrame(&pWal->hdr, 0), walidxGetMxFrame(&pWal->hdr, 1), 
            pWal->zWalName
        );
      }else{
        sqlite3_log(SQLITE_NOTICE_RECOVER_WAL,
            "recovered %d frames from WAL file %s",
            pWal->hdr.mxFrame, pWal->zWalName
        );
      }
    }
  }

  WALTRACE(("WAL%p: recovery %s\n", pWal, rc ? "failed" : "ok"));
  walUnlockExclusive(pWal, iLock, WAL_READ_LOCK(0)-iLock);
  walUnlockExclusive(pWal, WAL_READ_LOCK(1), WAL_NREADER-1);
  return rc;
}

/*
** Close an open wal-index and wal files.
*/
static void walIndexClose(Wal *pWal, int isDelete){
  if( pWal->exclusiveMode==WAL_HEAPMEMORY_MODE || pWal->bShmUnreliable ){
    int i;
    for(i=0; i<pWal->nWiData; i++){
      sqlite3_free((void *)pWal->apWiData[i]);
      pWal->apWiData[i] = 0;
    }
  }
  if( pWal->exclusiveMode!=WAL_HEAPMEMORY_MODE ){
    sqlite3OsShmUnmap(pWal->pDbFd, isDelete);
  }
  sqlite3OsClose(pWal->apWalFd[0]);
  sqlite3OsClose(pWal->apWalFd[1]);
}

/* 
** Open a connection to the WAL file zWalName. The database file must 
** already be opened on connection pDbFd. The buffer that zWalName points
** to must remain valid for the lifetime of the returned Wal* handle.
**
** A SHARED lock should be held on the database file when this function
** is called. The purpose of this SHARED lock is to prevent any other
** client from unlinking the WAL or wal-index file. If another process
** were to do this just after this client opened one of these files, the
** system would be badly broken.
**
** If the log file is successfully opened, SQLITE_OK is returned and 
** *ppWal is set to point to a new WAL handle. If an error occurs,
** an SQLite error code is returned and *ppWal is left unmodified.
*/
int sqlite3WalOpen(
  sqlite3_vfs *pVfs,              /* vfs module to open wal and wal-index */
  sqlite3_file *pDbFd,            /* The open database file */
  const char *zWalName,           /* Name of the WAL file */
  int bNoShm,                     /* True to run in heap-memory mode */
  i64 mxWalSize,                  /* Truncate WAL to this size on reset */
  int bWal2,                      /* True to open in wal2 mode */
  Wal **ppWal                     /* OUT: Allocated Wal handle */
){
  int rc;                         /* Return Code */
  Wal *pRet;                      /* Object to allocate and return */
  int flags;                      /* Flags passed to OsOpen() */
  int nWalName;                   /* Length of zWalName in bytes */
  int nByte;                      /* Bytes of space to allocate */

  assert( zWalName && zWalName[0] );
  assert( pDbFd );

  /* In the amalgamation, the os_unix.c and os_win.c source files come before
  ** this source file.  Verify that the #defines of the locking byte offsets
  ** in os_unix.c and os_win.c agree with the WALINDEX_LOCK_OFFSET value.
  ** For that matter, if the lock offset ever changes from its initial design
  ** value of 120, we need to know that so there is an assert() to check it.
  */
  assert( 120==WALINDEX_LOCK_OFFSET );
  assert( 136==WALINDEX_HDR_SIZE );
#ifdef WIN_SHM_BASE
  assert( WIN_SHM_BASE==WALINDEX_LOCK_OFFSET );
#endif
#ifdef UNIX_SHM_BASE
  assert( UNIX_SHM_BASE==WALINDEX_LOCK_OFFSET );
#endif

  nWalName = sqlite3Strlen30(zWalName);
  nByte = sizeof(Wal) + pVfs->szOsFile*2 + nWalName+2;

  /* Allocate an instance of struct Wal to return. */
  *ppWal = 0;
  pRet = (Wal*)sqlite3MallocZero(nByte);
  if( !pRet ){
    return SQLITE_NOMEM_BKPT;
  }

  pRet->pVfs = pVfs;
  pRet->apWalFd[0] = (sqlite3_file*)((char*)pRet+sizeof(Wal));
  pRet->apWalFd[1] = (sqlite3_file*)((char*)pRet+sizeof(Wal)+pVfs->szOsFile);
  pRet->pDbFd = pDbFd;
  pRet->readLock = WAL_LOCK_NONE;
  pRet->mxWalSize = mxWalSize;
  pRet->zWalName = zWalName;
  pRet->syncHeader = 1;
  pRet->padToSectorBoundary = 1;
  pRet->exclusiveMode = (bNoShm ? WAL_HEAPMEMORY_MODE: WAL_NORMAL_MODE);
  pRet->bWal2 = bWal2;

  pRet->zWalName2 = (char*)pRet + sizeof(Wal) + 2*pVfs->szOsFile;
  memcpy(pRet->zWalName2, zWalName, nWalName);
  pRet->zWalName2[nWalName] = '2';
  pRet->zWalName2[nWalName+1] = '\0';

  /* Open a file handle on the first write-ahead log file. */
  flags = (SQLITE_OPEN_READWRITE|SQLITE_OPEN_CREATE|SQLITE_OPEN_WAL);
  rc = sqlite3OsOpen(pVfs, zWalName, pRet->apWalFd[0], flags, &flags);
  if( rc==SQLITE_OK && flags&SQLITE_OPEN_READONLY ){
    pRet->readOnly = WAL_RDONLY;
  }

  if( rc!=SQLITE_OK ){
    walIndexClose(pRet, 0);
    sqlite3_free(pRet);
  }else{
    int iDC = sqlite3OsDeviceCharacteristics(pDbFd);
    if( iDC & SQLITE_IOCAP_SEQUENTIAL ){ pRet->syncHeader = 0; }
    if( iDC & SQLITE_IOCAP_POWERSAFE_OVERWRITE ){
      pRet->padToSectorBoundary = 0;
    }
    *ppWal = pRet;
    WALTRACE(("WAL%d: opened\n", pRet));
  }
  return rc;
}

/*
** Change the size to which the WAL file is trucated on each reset.
*/
void sqlite3WalLimit(Wal *pWal, i64 iLimit){
  if( pWal ) pWal->mxWalSize = iLimit;
}

/*
** Find the smallest page number out of all pages held in the WAL that
** has not been returned by any prior invocation of this method on the
** same WalIterator object.   Write into *piFrame the frame index where
** that page was last written into the WAL.  Write into *piPage the page
** number.
**
** Return 0 on success.  If there are no pages in the WAL with a page
** number larger than *piPage, then return 1.
*/
static int walIteratorNext(
  WalIterator *p,               /* Iterator */
  u32 *piPage,                  /* OUT: The page number of the next page */
  u32 *piFrame                  /* OUT: Wal frame index of next page */
){
  u32 iMin;                     /* Result pgno must be greater than iMin */
  u32 iRet = 0xFFFFFFFF;        /* 0xffffffff is never a valid page number */
  int i;                        /* For looping through segments */

  iMin = p->iPrior;
  assert( iMin<0xffffffff );
  for(i=p->nSegment-1; i>=0; i--){
    struct WalSegment *pSegment = &p->aSegment[i];
    while( pSegment->iNext<pSegment->nEntry ){
      u32 iPg = pSegment->aPgno[pSegment->aIndex[pSegment->iNext]];
      if( iPg>iMin ){
        if( iPg<iRet ){
          iRet = iPg;
          *piFrame = pSegment->iZero + pSegment->aIndex[pSegment->iNext];
        }
        break;
      }
      pSegment->iNext++;
    }
  }

  *piPage = p->iPrior = iRet;
  return (iRet==0xFFFFFFFF);
}

/*
** This function merges two sorted lists into a single sorted list.
**
** aLeft[] and aRight[] are arrays of indices.  The sort key is
** aContent[aLeft[]] and aContent[aRight[]].  Upon entry, the following
** is guaranteed for all J<K:
**
**        aContent[aLeft[J]] < aContent[aLeft[K]]
**        aContent[aRight[J]] < aContent[aRight[K]]
**
** This routine overwrites aRight[] with a new (probably longer) sequence
** of indices such that the aRight[] contains every index that appears in
** either aLeft[] or the old aRight[] and such that the second condition
** above is still met.
**
** The aContent[aLeft[X]] values will be unique for all X.  And the
** aContent[aRight[X]] values will be unique too.  But there might be
** one or more combinations of X and Y such that
**
**      aLeft[X]!=aRight[Y]  &&  aContent[aLeft[X]] == aContent[aRight[Y]]
**
** When that happens, omit the aLeft[X] and use the aRight[Y] index.
*/
static void walMerge(
  const u32 *aContent,            /* Pages in wal - keys for the sort */
  ht_slot *aLeft,                 /* IN: Left hand input list */
  int nLeft,                      /* IN: Elements in array *paLeft */
  ht_slot **paRight,              /* IN/OUT: Right hand input list */
  int *pnRight,                   /* IN/OUT: Elements in *paRight */
  ht_slot *aTmp                   /* Temporary buffer */
){
  int iLeft = 0;                  /* Current index in aLeft */
  int iRight = 0;                 /* Current index in aRight */
  int iOut = 0;                   /* Current index in output buffer */
  int nRight = *pnRight;
  ht_slot *aRight = *paRight;

  assert( nLeft>0 && nRight>0 );
  while( iRight<nRight || iLeft<nLeft ){
    ht_slot logpage;
    Pgno dbpage;

    if( (iLeft<nLeft) 
     && (iRight>=nRight || aContent[aLeft[iLeft]]<aContent[aRight[iRight]])
    ){
      logpage = aLeft[iLeft++];
    }else{
      logpage = aRight[iRight++];
    }
    dbpage = aContent[logpage];

    aTmp[iOut++] = logpage;
    if( iLeft<nLeft && aContent[aLeft[iLeft]]==dbpage ) iLeft++;

    assert( iLeft>=nLeft || aContent[aLeft[iLeft]]>dbpage );
    assert( iRight>=nRight || aContent[aRight[iRight]]>dbpage );
  }

  *paRight = aLeft;
  *pnRight = iOut;
  memcpy(aLeft, aTmp, sizeof(aTmp[0])*iOut);
}

/*
** Sort the elements in list aList using aContent[] as the sort key.
** Remove elements with duplicate keys, preferring to keep the
** larger aList[] values.
**
** The aList[] entries are indices into aContent[].  The values in
** aList[] are to be sorted so that for all J<K:
**
**      aContent[aList[J]] < aContent[aList[K]]
**
** For any X and Y such that
**
**      aContent[aList[X]] == aContent[aList[Y]]
**
** Keep the larger of the two values aList[X] and aList[Y] and discard
** the smaller.
*/
static void walMergesort(
  const u32 *aContent,            /* Pages in wal */
  ht_slot *aBuffer,               /* Buffer of at least *pnList items to use */
  ht_slot *aList,                 /* IN/OUT: List to sort */
  int *pnList                     /* IN/OUT: Number of elements in aList[] */
){
  struct Sublist {
    int nList;                    /* Number of elements in aList */
    ht_slot *aList;               /* Pointer to sub-list content */
  };

  const int nList = *pnList;      /* Size of input list */
  int nMerge = 0;                 /* Number of elements in list aMerge */
  ht_slot *aMerge = 0;            /* List to be merged */
  int iList;                      /* Index into input list */
  u32 iSub = 0;                   /* Index into aSub array */
  struct Sublist aSub[13];        /* Array of sub-lists */

  memset(aSub, 0, sizeof(aSub));
  assert( nList<=HASHTABLE_NPAGE && nList>0 );
  assert( HASHTABLE_NPAGE==(1<<(ArraySize(aSub)-1)) );

  for(iList=0; iList<nList; iList++){
    nMerge = 1;
    aMerge = &aList[iList];
    for(iSub=0; iList & (1<<iSub); iSub++){
      struct Sublist *p;
      assert( iSub<ArraySize(aSub) );
      p = &aSub[iSub];
      assert( p->aList && p->nList<=(1<<iSub) );
      assert( p->aList==&aList[iList&~((2<<iSub)-1)] );
      walMerge(aContent, p->aList, p->nList, &aMerge, &nMerge, aBuffer);
    }
    aSub[iSub].aList = aMerge;
    aSub[iSub].nList = nMerge;
  }

  for(iSub++; iSub<ArraySize(aSub); iSub++){
    if( nList & (1<<iSub) ){
      struct Sublist *p;
      assert( iSub<ArraySize(aSub) );
      p = &aSub[iSub];
      assert( p->nList<=(1<<iSub) );
      assert( p->aList==&aList[nList&~((2<<iSub)-1)] );
      walMerge(aContent, p->aList, p->nList, &aMerge, &nMerge, aBuffer);
    }
  }
  assert( aMerge==aList );
  *pnList = nMerge;

#ifdef SQLITE_DEBUG
  {
    int i;
    for(i=1; i<*pnList; i++){
      assert( aContent[aList[i]] > aContent[aList[i-1]] );
    }
  }
#endif
}

/* 
** Free an iterator allocated by walIteratorInit().
*/
static void walIteratorFree(WalIterator *p){
  sqlite3_free(p);
}

/*
** Construct a WalInterator object that can be used to loop over all 
** pages in wal file iWal following frame nBackfill in ascending order. Frames
** nBackfill or earlier may be included - excluding them is an optimization
** only. The caller must hold the checkpoint lock.
**
** On success, make *pp point to the newly allocated WalIterator object
** and return SQLITE_OK. Otherwise, return an error code. If this routine
** returns an error, the final value of *pp is undefined.
**
** The calling routine should invoke walIteratorFree() to destroy the
** WalIterator object when it has finished with it.
*/
static int walIteratorInit(
  Wal *pWal, 
  int iWal, 
  u32 nBackfill, 
  WalIterator **pp
){
  WalIterator *p;                 /* Return value */
  int nSegment;                   /* Number of segments to merge */
  u32 iLast;                      /* Last frame in log */
  int nByte;                      /* Number of bytes to allocate */
  int i;                          /* Iterator variable */
  int iLastSeg;                   /* Last hash table to iterate though */
  ht_slot *aTmp;                  /* Temp space used by merge-sort */
  int rc = SQLITE_OK;             /* Return Code */
  int iMode = isWalMode2(pWal) ? 2 : 1;

  assert( isWalMode2(pWal) || iWal==0 );
  assert( 0==isWalMode2(pWal) || nBackfill==0 );

  /* This routine only runs while holding the checkpoint lock. And
  ** it only runs if there is actually content in the log (mxFrame>0).
  */
  iLast = walidxGetMxFrame(&pWal->hdr, iWal);
  assert( pWal->ckptLock && iLast>0 );

  if( iMode==2 ){
    iLastSeg = walFramePage2(iWal, iLast);
  }else{
    iLastSeg = walFramePage(iLast);
  }
  nSegment = 1 + (iLastSeg/iMode);

  /* Allocate space for the WalIterator object. */
  nByte = sizeof(WalIterator) 
        + (nSegment-1)*sizeof(struct WalSegment)
        + iLast*sizeof(ht_slot);
  p = (WalIterator *)sqlite3_malloc64(nByte);
  if( !p ){
    return SQLITE_NOMEM_BKPT;
  }
  memset(p, 0, nByte);
  p->nSegment = nSegment;

  /* Allocate temporary space used by the merge-sort routine. This block
  ** of memory will be freed before this function returns.
  */
  aTmp = (ht_slot *)sqlite3_malloc64(
      sizeof(ht_slot) * (iLast>HASHTABLE_NPAGE?HASHTABLE_NPAGE:iLast)
  );
  if( !aTmp ){
    rc = SQLITE_NOMEM_BKPT;
  }

  i = iMode==2 ? iWal : walFramePage(nBackfill+1);
  for(; rc==SQLITE_OK && i<=iLastSeg; i+=iMode){
    WalHashLoc sLoc;

    rc = walHashGet(pWal, i, &sLoc);
    if( rc==SQLITE_OK ){
      int j;                      /* Counter variable */
      int nEntry;                 /* Number of entries in this segment */
      ht_slot *aIndex;            /* Sorted index for this segment */
      u32 iZero;

      if( iMode==2 ){
        walExternalDecode(sLoc.iZero+1, &iZero);
        iZero--;
        assert( iZero==0 || i>=2 );
      }else{
        iZero = sLoc.iZero;
      }

      sLoc.aPgno++;
      if( i==iLastSeg ){
        nEntry = (int)(iLast - iZero);
      }else{
        nEntry = (int)((u32*)sLoc.aHash - (u32*)sLoc.aPgno);
      }
      aIndex = &((ht_slot *)&p->aSegment[p->nSegment])[iZero];
      iZero++;
  
      for(j=0; j<nEntry; j++){
        aIndex[j] = (ht_slot)j;
      }
      walMergesort((u32*)sLoc.aPgno, aTmp, aIndex, &nEntry);
      p->aSegment[i/iMode].iZero = iZero;
      p->aSegment[i/iMode].nEntry = nEntry;
      p->aSegment[i/iMode].aIndex = aIndex;
      p->aSegment[i/iMode].aPgno = (u32*)sLoc.aPgno;
    }
  }
  sqlite3_free(aTmp);

  if( rc!=SQLITE_OK ){
    walIteratorFree(p);
    p = 0;
  }
  *pp = p;
  return rc;
}

/*
** Attempt to obtain the exclusive WAL lock defined by parameters lockIdx and
** n. If the attempt fails and parameter xBusy is not NULL, then it is a
** busy-handler function. Invoke it and retry the lock until either the
** lock is successfully obtained or the busy-handler returns 0.
*/
static int walBusyLock(
  Wal *pWal,                      /* WAL connection */
  int (*xBusy)(void*),            /* Function to call when busy */
  void *pBusyArg,                 /* Context argument for xBusyHandler */
  int lockIdx,                    /* Offset of first byte to lock */
  int n                           /* Number of bytes to lock */
){
  int rc;
  do {
    rc = walLockExclusive(pWal, lockIdx, n);
  }while( xBusy && rc==SQLITE_BUSY && xBusy(pBusyArg) );
  return rc;
}

/*
** The cache of the wal-index header must be valid to call this function.
** Return the page-size in bytes used by the database.
*/
static int walPagesize(Wal *pWal){
  return (pWal->hdr.szPage&0xfe00) + ((pWal->hdr.szPage&0x0001)<<16);
}

/*
** The following is guaranteed when this function is called:
**
**   a) the WRITER lock is held,
**   b) the entire log file has been checkpointed, and
**   c) any existing readers are reading exclusively from the database
**      file - there are no readers that may attempt to read a frame from
**      the log file.
**
** This function updates the shared-memory structures so that the next
** client to write to the database (which may be this one) does so by
** writing frames into the start of the log file.
**
** The value of parameter salt1 is used as the aSalt[1] value in the 
** new wal-index header. It should be passed a pseudo-random value (i.e. 
** one obtained from sqlite3_randomness()).
*/
static void walRestartHdr(Wal *pWal, u32 salt1){
  volatile WalCkptInfo *pInfo = walCkptInfo(pWal);
  int i;                          /* Loop counter */
  u32 *aSalt = pWal->hdr.aSalt;   /* Big-endian salt values */
  assert( isWalMode2(pWal)==0 );
  pWal->nCkpt++;
  pWal->hdr.mxFrame = 0;
  sqlite3Put4byte((u8*)&aSalt[0], 1 + sqlite3Get4byte((u8*)&aSalt[0]));
  memcpy(&pWal->hdr.aSalt[1], &salt1, 4);
  walIndexWriteHdr(pWal);
  pInfo->nBackfill = 0;
  pInfo->nBackfillAttempted = 0;
  pInfo->aReadMark[1] = 0;
  for(i=2; i<WAL_NREADER; i++) pInfo->aReadMark[i] = READMARK_NOT_USED;
  assert( pInfo->aReadMark[0]==0 );
}

/*
** This function is used in wal2 mode.
**
** This function is called when writer pWal is just about to start 
** writing out frames. Parameter iApp is the current wal file. The "other" wal
** file (wal file !iApp) has been fully checkpointed. This function returns
** SQLITE_OK if there are no readers preventing the writer from switching to
** the other wal file. Or SQLITE_BUSY if there are.
*/
static int wal2RestartOk(Wal *pWal, int iApp){
  /* The other wal file (wal file !iApp) can be overwritten if there
  ** are no readers reading from it - no "full" or "partial" locks.
  ** Technically speaking it is not possible for any reader to hold
  ** a "part" lock, as this would have prevented the file from being
  ** checkpointed. But checking anyway doesn't hurt. The following
  ** is equivalent to:
  **
  **   if( iApp==0 ) eLock = WAL_LOCK_PART1_FULL2;
  **   if( iApp==1 ) eLock = WAL_LOCK_PART1;
  */
  int eLock = 1 + (iApp==0);

  assert( WAL_LOCK_PART1==1 );
  assert( WAL_LOCK_PART1_FULL2==2 );
  assert( WAL_LOCK_PART2_FULL1==3 );
  assert( WAL_LOCK_PART2==4 );

  assert( iApp!=0 || eLock==WAL_LOCK_PART1_FULL2 );
  assert( iApp!=1 || eLock==WAL_LOCK_PART1 );

  return walLockExclusive(pWal, WAL_READ_LOCK(eLock), 3);
}
static void wal2RestartFinished(Wal *pWal, int iApp){
  walUnlockExclusive(pWal, WAL_READ_LOCK(1 + (iApp==0)), 3);
}

/*
** This function is used in wal2 mode.
**
** This function is called when a checkpointer wishes to checkpoint wal
** file iCkpt. It takes the required lock and, if successful, returns
** SQLITE_OK. Otherwise, an SQLite error code (e.g. SQLITE_BUSY). If this
** function returns SQLITE_OK, it is the responsibility of the caller
** to invoke wal2CheckpointFinished() to release the lock.
*/
static int wal2CheckpointOk(Wal *pWal, int iCkpt){
  int eLock = 1 + (iCkpt*2);

  assert( WAL_LOCK_PART1==1 );
  assert( WAL_LOCK_PART1_FULL2==2 );
  assert( WAL_LOCK_PART2_FULL1==3 );
  assert( WAL_LOCK_PART2==4 );

  assert( iCkpt!=0 || eLock==WAL_LOCK_PART1 );
  assert( iCkpt!=1 || eLock==WAL_LOCK_PART2_FULL1 );

  return walLockExclusive(pWal, WAL_READ_LOCK(eLock), 2);
}
static void wal2CheckpointFinished(Wal *pWal, int iCkpt){
  walUnlockExclusive(pWal, WAL_READ_LOCK(1 + (iCkpt*2)), 2);
}

/*
** Copy as much content as we can from the WAL back into the database file
** in response to an sqlite3_wal_checkpoint() request or the equivalent.
**
** The amount of information copies from WAL to database might be limited
** by active readers.  This routine will never overwrite a database page
** that a concurrent reader might be using.
**
** All I/O barrier operations (a.k.a fsyncs) occur in this routine when
** SQLite is in WAL-mode in synchronous=NORMAL.  That means that if 
** checkpoints are always run by a background thread or background 
** process, foreground threads will never block on a lengthy fsync call.
**
** Fsync is called on the WAL before writing content out of the WAL and
** into the database.  This ensures that if the new content is persistent
** in the WAL and can be recovered following a power-loss or hard reset.
**
** Fsync is also called on the database file if (and only if) the entire
** WAL content is copied into the database file.  This second fsync makes
** it safe to delete the WAL since the new content will persist in the
** database file.
**
** This routine uses and updates the nBackfill field of the wal-index header.
** This is the only routine that will increase the value of nBackfill.  
** (A WAL reset or recovery will revert nBackfill to zero, but not increase
** its value.)
**
** The caller must be holding sufficient locks to ensure that no other
** checkpoint is running (in any other thread or process) at the same
** time.
*/
static int walCheckpoint(
  Wal *pWal,                      /* Wal connection */
  sqlite3 *db,                    /* Check for interrupts on this handle */
  int eMode,                      /* One of PASSIVE, FULL or RESTART */
  int (*xBusy)(void*),            /* Function to call when busy */
  void *pBusyArg,                 /* Context argument for xBusyHandler */
  int sync_flags,                 /* Flags for OsSync() (or 0) */
  u8 *zBuf                        /* Temporary buffer to use */
){
  int rc = SQLITE_OK;             /* Return code */
  int szPage;                     /* Database page-size */
  WalIterator *pIter = 0;         /* Wal iterator context */
  u32 iDbpage = 0;                /* Next database page to write */
  u32 iFrame = 0;                 /* Wal frame containing data for iDbpage */
  u32 mxSafeFrame;                /* Max frame that can be backfilled */
  u32 mxPage;                     /* Max database page to write */
  int i;                          /* Loop counter */
  volatile WalCkptInfo *pInfo;    /* The checkpoint status information */
  int bWal2 = isWalMode2(pWal);   /* True for wal2 connections */
  int iCkpt = bWal2 ? !walidxGetFile(&pWal->hdr) : 0;

  mxSafeFrame = walidxGetMxFrame(&pWal->hdr, iCkpt);
  szPage = walPagesize(pWal);
  testcase( szPage<=32768 );
  testcase( szPage>=65536 );
  pInfo = walCkptInfo(pWal);
  if( (bWal2==1 && pInfo->nBackfill==0 && mxSafeFrame) 
   || (bWal2==0 && pInfo->nBackfill<mxSafeFrame)
  ){
    sqlite3_file *pWalFd = pWal->apWalFd[iCkpt];
    mxPage = pWal->hdr.nPage;

    /* If this is a wal2 system, check for a reader holding a lock 
    ** preventing this checkpoint operation. If one is found, return
    ** early.  */
    if( bWal2 ){
      rc = wal2CheckpointOk(pWal, iCkpt);
      if( rc!=SQLITE_OK ) return rc;
    }

    /* EVIDENCE-OF: R-62920-47450 The busy-handler callback is never invoked
    ** in the SQLITE_CHECKPOINT_PASSIVE mode. */
    assert( eMode!=SQLITE_CHECKPOINT_PASSIVE || xBusy==0 );

    /* If this is a wal system (not wal2), compute in mxSafeFrame the index 
    ** of the last frame of the WAL that is safe to write into the database.
    ** Frames beyond mxSafeFrame might overwrite database pages that are in 
    ** use by active readers and thus cannot be backfilled from the WAL.
    */
    if( bWal2==0 ){
      mxSafeFrame = pWal->hdr.mxFrame;
      mxPage = pWal->hdr.nPage;
      for(i=1; i<WAL_NREADER; i++){
        /* Thread-sanitizer reports that the following is an unsafe read,
        ** as some other thread may be in the process of updating the value
        ** of the aReadMark[] slot. The assumption here is that if that is
        ** happening, the other client may only be increasing the value,
        ** not decreasing it. So assuming either that either the "old" or
        ** "new" version of the value is read, and not some arbitrary value
        ** that would never be written by a real client, things are still 
        ** safe.  */
        u32 y = pInfo->aReadMark[i];
        if( mxSafeFrame>y ){
          assert( y<=pWal->hdr.mxFrame );
          rc = walBusyLock(pWal, xBusy, pBusyArg, WAL_READ_LOCK(i), 1);
          if( rc==SQLITE_OK ){
            pInfo->aReadMark[i] = (i==1 ? mxSafeFrame : READMARK_NOT_USED);
            walUnlockExclusive(pWal, WAL_READ_LOCK(i), 1);
          }else if( rc==SQLITE_BUSY ){
            mxSafeFrame = y;
            xBusy = 0;
          }else{
            goto walcheckpoint_out;
          }
        }
      }
    }

    /* Allocate the iterator */
    if( bWal2 || pInfo->nBackfill<mxSafeFrame ){
      assert( bWal2==0 || pInfo->nBackfill==0 );
      rc = walIteratorInit(pWal, iCkpt, pInfo->nBackfill, &pIter);
      assert( rc==SQLITE_OK || pIter==0 );
    }

    if( pIter && (bWal2 
     || (rc = walBusyLock(pWal, xBusy, pBusyArg,WAL_READ_LOCK(0),1))==SQLITE_OK
    )){
      u32 nBackfill = pInfo->nBackfill;

      assert( bWal2==0 || nBackfill==0 );
      pInfo->nBackfillAttempted = mxSafeFrame;

      /* Sync the wal file being checkpointed to disk */
      rc = sqlite3OsSync(pWalFd, CKPT_SYNC_FLAGS(sync_flags));

      /* If the database may grow as a result of this checkpoint, hint
      ** about the eventual size of the db file to the VFS layer.  */
      if( rc==SQLITE_OK ){
        i64 nReq = ((i64)mxPage * szPage);
        i64 nSize;                    /* Current size of database file */
        rc = sqlite3OsFileSize(pWal->pDbFd, &nSize);
        if( rc==SQLITE_OK && nSize<nReq ){
          sqlite3OsFileControlHint(pWal->pDbFd, SQLITE_FCNTL_SIZE_HINT, &nReq);
        }
      }

      /* Iterate through the contents of the WAL, copying data to the db file */
      while( rc==SQLITE_OK && 0==walIteratorNext(pIter, &iDbpage, &iFrame) ){
        i64 iOffset;

        assert( bWal2==1 || walFramePgno(pWal, iFrame)==iDbpage );
        assert( bWal2==0 || walFramePgno2(pWal, iCkpt, iFrame)==iDbpage );

        if( db->u1.isInterrupted ){
          rc = db->mallocFailed ? SQLITE_NOMEM_BKPT : SQLITE_INTERRUPT;
          break;
        }
        if( iFrame<=nBackfill || iFrame>mxSafeFrame || iDbpage>mxPage ){
          assert( bWal2==0 || iDbpage>mxPage );
          continue;
        }
        iOffset = walFrameOffset(iFrame, szPage) + WAL_FRAME_HDRSIZE;
        WALTRACE(("WAL%p: checkpoint frame %d of wal %d to db page %d\n",
              pWal, (int)iFrame, iCkpt, (int)iDbpage
        ));
        /* testcase( IS_BIG_INT(iOffset) ); // requires a 4GiB WAL file */
        rc = sqlite3OsRead(pWalFd, zBuf, szPage, iOffset);
        if( rc!=SQLITE_OK ) break;
        iOffset = (iDbpage-1)*(i64)szPage;
        testcase( IS_BIG_INT(iOffset) );
        rc = sqlite3OsWrite(pWal->pDbFd, zBuf, szPage, iOffset);
        if( rc!=SQLITE_OK ) break;
      }

      /* If work was actually accomplished, truncate the db file, sync the wal
      ** file and set WalCkptInfo.nBackfill to indicate so. */
      if( rc==SQLITE_OK && (bWal2 || mxSafeFrame==walIndexHdr(pWal)->mxFrame) ){
        if( !bWal2 ){
          i64 szDb = pWal->hdr.nPage*(i64)szPage;
          testcase( IS_BIG_INT(szDb) );
          rc = sqlite3OsTruncate(pWal->pDbFd, szDb);
        }
        if( rc==SQLITE_OK ){
          rc = sqlite3OsSync(pWal->pDbFd, CKPT_SYNC_FLAGS(sync_flags));
        }
      }
      if( rc==SQLITE_OK ){
        pInfo->nBackfill = bWal2 ? 1 : mxSafeFrame;
      }

      /* Release the reader lock held while backfilling */
      if( bWal2==0 ){
        walUnlockExclusive(pWal, WAL_READ_LOCK(0), 1);
      }
    }

    if( rc==SQLITE_BUSY ){
      /* Reset the return code so as not to report a checkpoint failure
      ** just because there are active readers.  */
      rc = SQLITE_OK;
    }
    if( bWal2 ) wal2CheckpointFinished(pWal, iCkpt);
  }

  /* If this is an SQLITE_CHECKPOINT_RESTART or TRUNCATE operation, and the
  ** entire wal file has been copied into the database file, then block 
  ** until all readers have finished using the wal file. This ensures that 
  ** the next process to write to the database restarts the wal file.
  */
  if( bWal2==0 && rc==SQLITE_OK && eMode!=SQLITE_CHECKPOINT_PASSIVE ){
    assert( pWal->writeLock );
    if( pInfo->nBackfill<pWal->hdr.mxFrame ){
      rc = SQLITE_BUSY;
    }else if( eMode>=SQLITE_CHECKPOINT_RESTART ){
      u32 salt1;
      sqlite3_randomness(4, &salt1);
      assert( pInfo->nBackfill==pWal->hdr.mxFrame );
      rc = walBusyLock(pWal, xBusy, pBusyArg, WAL_READ_LOCK(1), WAL_NREADER-1);
      if( rc==SQLITE_OK ){
        if( eMode==SQLITE_CHECKPOINT_TRUNCATE ){
          /* IMPLEMENTATION-OF: R-44699-57140 This mode works the same way as
          ** SQLITE_CHECKPOINT_RESTART with the addition that it also
          ** truncates the log file to zero bytes just prior to a
          ** successful return.
          **
          ** In theory, it might be safe to do this without updating the
          ** wal-index header in shared memory, as all subsequent reader or
          ** writer clients should see that the entire log file has been
          ** checkpointed and behave accordingly. This seems unsafe though,
          ** as it would leave the system in a state where the contents of
          ** the wal-index header do not match the contents of the 
          ** file-system. To avoid this, update the wal-index header to
          ** indicate that the log file contains zero valid frames.  */
          walRestartHdr(pWal, salt1);
          rc = sqlite3OsTruncate(pWal->apWalFd[0], 0);
        }
        walUnlockExclusive(pWal, WAL_READ_LOCK(1), WAL_NREADER-1);
      }
    }
  }

 walcheckpoint_out:
  walIteratorFree(pIter);
  return rc;
}

/*
** If the WAL file is currently larger than nMax bytes in size, truncate
** it to exactly nMax bytes. If an error occurs while doing so, ignore it.
*/
static void walLimitSize(Wal *pWal, i64 nMax){
  if( isWalMode2(pWal)==0 ){
    i64 sz;
    int rx;
    sqlite3BeginBenignMalloc();
    rx = sqlite3OsFileSize(pWal->apWalFd[0], &sz);
    if( rx==SQLITE_OK && (sz > nMax ) ){
      rx = sqlite3OsTruncate(pWal->apWalFd[0], nMax);
    }
    sqlite3EndBenignMalloc();
    if( rx ){
      sqlite3_log(rx, "cannot limit WAL size: %s", pWal->zWalName);
    }
  }
}

/*
** Close a connection to a log file.
*/
int sqlite3WalClose(
  Wal *pWal,                      /* Wal to close */
  sqlite3 *db,                    /* For interrupt flag */
  int sync_flags,                 /* Flags to pass to OsSync() (or 0) */
  int nBuf,
  u8 *zBuf                        /* Buffer of at least nBuf bytes */
){
  int rc = SQLITE_OK;
  if( pWal ){
    int isDelete = 0;             /* True to unlink wal and wal-index files */

    /* If an EXCLUSIVE lock can be obtained on the database file (using the
    ** ordinary, rollback-mode locking methods, this guarantees that the
    ** connection associated with this log file is the only connection to
    ** the database. In this case checkpoint the database and unlink both
    ** the wal and wal-index files.
    **
    ** The EXCLUSIVE lock is not released before returning.
    */
    if( zBuf!=0
     && SQLITE_OK==(rc = sqlite3OsLock(pWal->pDbFd, SQLITE_LOCK_EXCLUSIVE))
    ){
      int i;
      if( pWal->exclusiveMode==WAL_NORMAL_MODE ){
        pWal->exclusiveMode = WAL_EXCLUSIVE_MODE;
      }
      for(i=0; rc==SQLITE_OK && i<2; i++){
        rc = sqlite3WalCheckpoint(pWal, db, 
            SQLITE_CHECKPOINT_PASSIVE, 0, 0, sync_flags, nBuf, zBuf, 0, 0
        );
        if( rc==SQLITE_OK ){
          int bPersist = -1;
          sqlite3OsFileControlHint(
              pWal->pDbFd, SQLITE_FCNTL_PERSIST_WAL, &bPersist
          );
          if( bPersist!=1 ){
            /* Try to delete the WAL file if the checkpoint completed and
            ** fsyned (rc==SQLITE_OK) and if we are not in persistent-wal
            ** mode (!bPersist) */
            isDelete = 1;
          }else if( pWal->mxWalSize>=0 ){
            /* Try to truncate the WAL file to zero bytes if the checkpoint
            ** completed and fsynced (rc==SQLITE_OK) and we are in persistent
            ** WAL mode (bPersist) and if the PRAGMA journal_size_limit is a
            ** non-negative value (pWal->mxWalSize>=0).  Note that we truncate
            ** to zero bytes as truncating to the journal_size_limit might
            ** leave a corrupt WAL file on disk. */
            walLimitSize(pWal, 0);
          }
        }

        if( isWalMode2(pWal)==0 ) break;

        walCkptInfo(pWal)->nBackfill = 0;
        walidxSetFile(&pWal->hdr, !walidxGetFile(&pWal->hdr));
        pWal->writeLock = 1;
        walIndexWriteHdr(pWal);
        pWal->writeLock = 0;
      }
    }

    walIndexClose(pWal, isDelete);
    if( isDelete ){
      sqlite3BeginBenignMalloc();
      sqlite3OsDelete(pWal->pVfs, pWal->zWalName, 0);
      sqlite3OsDelete(pWal->pVfs, pWal->zWalName2, 0);
      sqlite3EndBenignMalloc();
    }
    WALTRACE(("WAL%p: closed\n", pWal));
    sqlite3_free((void *)pWal->apWiData);
    sqlite3_free(pWal);
  }
  return rc;
}

/*
** Try to copy the wal-index header from shared-memory into (*pHdr). Return
** zero if successful or non-zero otherwise. If the header is corrupted
** (either because the two copies are inconsistent or because the checksum 
** values are incorrect), the read fails and non-zero is returned.
*/
static int walIndexLoadHdr(Wal *pWal, WalIndexHdr *pHdr){
  u32 aCksum[2];                  /* Checksum on the header content */
  WalIndexHdr h2;                 /* Second copy of the header content */
  WalIndexHdr volatile *aHdr;     /* Header in shared memory */

  /* The first page of the wal-index must be mapped at this point. */
  assert( pWal->nWiData>0 && pWal->apWiData[0] );

  /* Read the header. This might happen concurrently with a write to the
  ** same area of shared memory on a different CPU in a SMP,
  ** meaning it is possible that an inconsistent snapshot is read
  ** from the file. If this happens, return non-zero.
  **
  ** There are two copies of the header at the beginning of the wal-index.
  ** When reading, read [0] first then [1].  Writes are in the reverse order.
  ** Memory barriers are used to prevent the compiler or the hardware from
  ** reordering the reads and writes.
  */
  aHdr = walIndexHdr(pWal);
  memcpy(pHdr, (void *)&aHdr[0], sizeof(h2));
  walShmBarrier(pWal);
  memcpy(&h2, (void *)&aHdr[1], sizeof(h2));

  if( memcmp(&h2, pHdr, sizeof(h2))!=0 ){
    return 1;   /* Dirty read */
  }  
  if( h2.isInit==0 ){
    return 1;   /* Malformed header - probably all zeros */
  }
  walChecksumBytes(1, (u8*)&h2, sizeof(h2)-sizeof(h2.aCksum), 0, aCksum);
  if( aCksum[0]!=h2.aCksum[0] || aCksum[1]!=h2.aCksum[1] ){
    return 1;   /* Checksum does not match */
  }

  return 0;
}

/*
** Try to read the wal-index header.  Return 0 on success and 1 if
** there is a problem.
**
** The wal-index is in shared memory.  Another thread or process might
** be writing the header at the same time this procedure is trying to
** read it, which might result in inconsistency.  A dirty read is detected
** by verifying that both copies of the header are the same and also by
** a checksum on the header.
**
** If and only if the read is consistent and the header is different from
** pWal->hdr, then pWal->hdr is updated to the content of the new header
** and *pChanged is set to 1.
**
** If the checksum cannot be verified return non-zero. If the header
** is read successfully and the checksum verified, return zero.
*/
static int walIndexTryHdr(Wal *pWal, int *pChanged){
  WalIndexHdr h1;                 /* Copy of the header content */

  if( walIndexLoadHdr(pWal, &h1) ){
    return 1;
  }

  if( memcmp(&pWal->hdr, &h1, sizeof(WalIndexHdr)) ){
    *pChanged = 1;
    memcpy(&pWal->hdr, &h1, sizeof(WalIndexHdr));
    pWal->szPage = (pWal->hdr.szPage&0xfe00) + ((pWal->hdr.szPage&0x0001)<<16);
    testcase( pWal->szPage<=32768 );
    testcase( pWal->szPage>=65536 );
  }

  /* The header was successfully read. Return zero. */
  return 0;
}

/*
** This is the value that walTryBeginRead returns when it needs to
** be retried.
*/
#define WAL_RETRY  (-1)

/*
** Read the wal-index header from the wal-index and into pWal->hdr.
** If the wal-header appears to be corrupt, try to reconstruct the
** wal-index from the WAL before returning.
**
** Set *pChanged to 1 if the wal-index header value in pWal->hdr is
** changed by this operation.  If pWal->hdr is unchanged, set *pChanged
** to 0.
**
** If the wal-index header is successfully read, return SQLITE_OK. 
** Otherwise an SQLite error code.
*/
static int walIndexReadHdr(Wal *pWal, int *pChanged){
  int rc;                         /* Return code */
  int badHdr;                     /* True if a header read failed */
  volatile u32 *page0;            /* Chunk of wal-index containing header */

  /* Ensure that page 0 of the wal-index (the page that contains the 
  ** wal-index header) is mapped. Return early if an error occurs here.
  */
  assert( pChanged );
  rc = walIndexPage(pWal, 0, &page0);
  if( rc!=SQLITE_OK ){
    assert( rc!=SQLITE_READONLY ); /* READONLY changed to OK in walIndexPage */
    if( rc==SQLITE_READONLY_CANTINIT ){
      /* The SQLITE_READONLY_CANTINIT return means that the shared-memory
      ** was openable but is not writable, and this thread is unable to
      ** confirm that another write-capable connection has the shared-memory
      ** open, and hence the content of the shared-memory is unreliable,
      ** since the shared-memory might be inconsistent with the WAL file
      ** and there is no writer on hand to fix it. */
      assert( page0==0 );
      assert( pWal->writeLock==0 );
      assert( pWal->readOnly & WAL_SHM_RDONLY );
      pWal->bShmUnreliable = 1;
      pWal->exclusiveMode = WAL_HEAPMEMORY_MODE;
      *pChanged = 1;
    }else{
      return rc; /* Any other non-OK return is just an error */
    }
  }else{
    /* page0 can be NULL if the SHM is zero bytes in size and pWal->writeLock
    ** is zero, which prevents the SHM from growing */
    testcase( page0!=0 );
  }
  assert( page0!=0 || pWal->writeLock==0 );

  /* If the first page of the wal-index has been mapped, try to read the
  ** wal-index header immediately, without holding any lock. This usually
  ** works, but may fail if the wal-index header is corrupt or currently 
  ** being modified by another thread or process.
  */
  badHdr = (page0 ? walIndexTryHdr(pWal, pChanged) : 1);

  /* If the first attempt failed, it might have been due to a race
  ** with a writer.  So get a WRITE lock and try again.
  */
  assert( badHdr==0 || pWal->writeLock==0 );
  if( badHdr ){
    if( pWal->bShmUnreliable==0 && (pWal->readOnly & WAL_SHM_RDONLY) ){
      if( SQLITE_OK==(rc = walLockShared(pWal, WAL_WRITE_LOCK)) ){
        walUnlockShared(pWal, WAL_WRITE_LOCK);
        rc = SQLITE_READONLY_RECOVERY;
      }
    }else if( SQLITE_OK==(rc = walLockExclusive(pWal, WAL_WRITE_LOCK, 1)) ){
      pWal->writeLock = 1;
      if( SQLITE_OK==(rc = walIndexPage(pWal, 0, &page0)) ){
        badHdr = walIndexTryHdr(pWal, pChanged);
        if( badHdr ){
          /* If the wal-index header is still malformed even while holding
          ** a WRITE lock, it can only mean that the header is corrupted and
          ** needs to be reconstructed.  So run recovery to do exactly that.
          */
          rc = walIndexRecover(pWal);
          *pChanged = 1;
        }
      }
      pWal->writeLock = 0;
      walUnlockExclusive(pWal, WAL_WRITE_LOCK, 1);
    }
  }

  /* If the header is read successfully, check the version number to make
  ** sure the wal-index was not constructed with some future format that
  ** this version of SQLite cannot understand.
  */
  if( badHdr==0 
   && pWal->hdr.iVersion!=WAL_VERSION1 && pWal->hdr.iVersion!=WAL_VERSION2
  ){
    rc = SQLITE_CANTOPEN_BKPT;
  }
  if( pWal->bShmUnreliable ){
    if( rc!=SQLITE_OK ){
      walIndexClose(pWal, 0);
      pWal->bShmUnreliable = 0;
      assert( pWal->nWiData>0 && pWal->apWiData[0]==0 );
      /* walIndexRecover() might have returned SHORT_READ if a concurrent
      ** writer truncated the WAL out from under it.  If that happens, it
      ** indicates that a writer has fixed the SHM file for us, so retry */
      if( rc==SQLITE_IOERR_SHORT_READ ) rc = WAL_RETRY;
    }
    pWal->exclusiveMode = WAL_NORMAL_MODE;
  }

  return rc;
}

/*
** Open a transaction in a connection where the shared-memory is read-only
** and where we cannot verify that there is a separate write-capable connection
** on hand to keep the shared-memory up-to-date with the WAL file.
**
** This can happen, for example, when the shared-memory is implemented by
** memory-mapping a *-shm file, where a prior writer has shut down and
** left the *-shm file on disk, and now the present connection is trying
** to use that database but lacks write permission on the *-shm file.
** Other scenarios are also possible, depending on the VFS implementation.
**
** Precondition:
**
**    The *-wal file has been read and an appropriate wal-index has been
**    constructed in pWal->apWiData[] using heap memory instead of shared
**    memory. 
**
** If this function returns SQLITE_OK, then the read transaction has
** been successfully opened. In this case output variable (*pChanged) 
** is set to true before returning if the caller should discard the
** contents of the page cache before proceeding. Or, if it returns 
** WAL_RETRY, then the heap memory wal-index has been discarded and 
** the caller should retry opening the read transaction from the 
** beginning (including attempting to map the *-shm file). 
**
** If an error occurs, an SQLite error code is returned.
*/
static int walBeginShmUnreliable(Wal *pWal, int *pChanged){
  i64 szWal;                      /* Size of wal file on disk in bytes */
  i64 iOffset;                    /* Current offset when reading wal file */
  u8 aBuf[WAL_HDRSIZE];           /* Buffer to load WAL header into */
  u8 *aFrame = 0;                 /* Malloc'd buffer to load entire frame */
  int szFrame;                    /* Number of bytes in buffer aFrame[] */
  u8 *aData;                      /* Pointer to data part of aFrame buffer */
  volatile void *pDummy;          /* Dummy argument for xShmMap */
  int rc;                         /* Return code */
  u32 aSaveCksum[2];              /* Saved copy of pWal->hdr.aFrameCksum */

  assert( pWal->bShmUnreliable );
  assert( pWal->readOnly & WAL_SHM_RDONLY );
  assert( pWal->nWiData>0 && pWal->apWiData[0] );

  /* Take WAL_READ_LOCK(0). This has the effect of preventing any
  ** writers from running a checkpoint, but does not stop them
  ** from running recovery.  */
  rc = walLockShared(pWal, WAL_READ_LOCK(0));
  if( rc!=SQLITE_OK ){
    if( rc==SQLITE_BUSY ) rc = WAL_RETRY;
    goto begin_unreliable_shm_out;
  }
  pWal->readLock = 0;

  /* Check to see if a separate writer has attached to the shared-memory area,
  ** thus making the shared-memory "reliable" again.  Do this by invoking
  ** the xShmMap() routine of the VFS and looking to see if the return
  ** is SQLITE_READONLY instead of SQLITE_READONLY_CANTINIT.
  **
  ** If the shared-memory is now "reliable" return WAL_RETRY, which will
  ** cause the heap-memory WAL-index to be discarded and the actual
  ** shared memory to be used in its place.
  **
  ** This step is important because, even though this connection is holding
  ** the WAL_READ_LOCK(0) which prevents a checkpoint, a writer might
  ** have already checkpointed the WAL file and, while the current
  ** is active, wrap the WAL and start overwriting frames that this
  ** process wants to use.
  **
  ** Once sqlite3OsShmMap() has been called for an sqlite3_file and has
  ** returned any SQLITE_READONLY value, it must return only SQLITE_READONLY
  ** or SQLITE_READONLY_CANTINIT or some error for all subsequent invocations,
  ** even if some external agent does a "chmod" to make the shared-memory
  ** writable by us, until sqlite3OsShmUnmap() has been called.
  ** This is a requirement on the VFS implementation.
  */
  rc = sqlite3OsShmMap(pWal->pDbFd, 0, WALINDEX_PGSZ, 0, &pDummy);
  assert( rc!=SQLITE_OK ); /* SQLITE_OK not possible for read-only connection */
  if( rc!=SQLITE_READONLY_CANTINIT ){
    rc = (rc==SQLITE_READONLY ? WAL_RETRY : rc);
    goto begin_unreliable_shm_out;
  }

  /* We reach this point only if the real shared-memory is still unreliable.
  ** Assume the in-memory WAL-index substitute is correct and load it
  ** into pWal->hdr.
  */
  memcpy(&pWal->hdr, (void*)walIndexHdr(pWal), sizeof(WalIndexHdr));

  /* Make sure some writer hasn't come in and changed the WAL file out
  ** from under us, then disconnected, while we were not looking.
  */
  rc = sqlite3OsFileSize(pWal->apWalFd[0], &szWal);
  if( rc!=SQLITE_OK ){
    goto begin_unreliable_shm_out;
  }
  if( szWal<WAL_HDRSIZE ){
    /* If the wal file is too small to contain a wal-header and the
    ** wal-index header has mxFrame==0, then it must be safe to proceed
    ** reading the database file only. However, the page cache cannot
    ** be trusted, as a read/write connection may have connected, written
    ** the db, run a checkpoint, truncated the wal file and disconnected
    ** since this client's last read transaction.  */
    *pChanged = 1;
    rc = (pWal->hdr.mxFrame==0 ? SQLITE_OK : WAL_RETRY);
    goto begin_unreliable_shm_out;
  }

  /* Check the salt keys at the start of the wal file still match. */
  rc = sqlite3OsRead(pWal->apWalFd[0], aBuf, WAL_HDRSIZE, 0);
  if( rc!=SQLITE_OK ){
    goto begin_unreliable_shm_out;
  }
  if( memcmp(&pWal->hdr.aSalt, &aBuf[16], 8) ){
    /* Some writer has wrapped the WAL file while we were not looking.
    ** Return WAL_RETRY which will cause the in-memory WAL-index to be
    ** rebuilt. */
    rc = WAL_RETRY;
    goto begin_unreliable_shm_out;
  }

  /* Allocate a buffer to read frames into */
  szFrame = pWal->hdr.szPage + WAL_FRAME_HDRSIZE;
  aFrame = (u8 *)sqlite3_malloc64(szFrame);
  if( aFrame==0 ){
    rc = SQLITE_NOMEM_BKPT;
    goto begin_unreliable_shm_out;
  }
  aData = &aFrame[WAL_FRAME_HDRSIZE];

  /* Check to see if a complete transaction has been appended to the
  ** wal file since the heap-memory wal-index was created. If so, the
  ** heap-memory wal-index is discarded and WAL_RETRY returned to
  ** the caller.  */
  aSaveCksum[0] = pWal->hdr.aFrameCksum[0];
  aSaveCksum[1] = pWal->hdr.aFrameCksum[1];
  for(iOffset=walFrameOffset(pWal->hdr.mxFrame+1, pWal->hdr.szPage); 
      iOffset+szFrame<=szWal; 
      iOffset+=szFrame
  ){
    u32 pgno;                   /* Database page number for frame */
    u32 nTruncate;              /* dbsize field from frame header */

    /* Read and decode the next log frame. */
    rc = sqlite3OsRead(pWal->apWalFd[0], aFrame, szFrame, iOffset);
    if( rc!=SQLITE_OK ) break;
    if( !walDecodeFrame(pWal, &pgno, &nTruncate, aData, aFrame) ) break;

    /* If nTruncate is non-zero, then a complete transaction has been
    ** appended to this wal file. Set rc to WAL_RETRY and break out of
    ** the loop.  */
    if( nTruncate ){
      rc = WAL_RETRY;
      break;
    }
  }
  pWal->hdr.aFrameCksum[0] = aSaveCksum[0];
  pWal->hdr.aFrameCksum[1] = aSaveCksum[1];

 begin_unreliable_shm_out:
  sqlite3_free(aFrame);
  if( rc!=SQLITE_OK ){
    int i;
    for(i=0; i<pWal->nWiData; i++){
      sqlite3_free((void*)pWal->apWiData[i]);
      pWal->apWiData[i] = 0;
    }
    pWal->bShmUnreliable = 0;
    sqlite3WalEndReadTransaction(pWal);
    *pChanged = 1;
  }
  return rc;
}

/*
** Attempt to start a read transaction.  This might fail due to a race or
** other transient condition.  When that happens, it returns WAL_RETRY to
** indicate to the caller that it is safe to retry immediately.
**
** On success return SQLITE_OK.  On a permanent failure (such an
** I/O error or an SQLITE_BUSY because another process is running
** recovery) return a positive error code.
**
** The useWal parameter is true to force the use of the WAL and disable
** the case where the WAL is bypassed because it has been completely
** checkpointed.  If useWal==0 then this routine calls walIndexReadHdr() 
** to make a copy of the wal-index header into pWal->hdr.  If the 
** wal-index header has changed, *pChanged is set to 1 (as an indication 
** to the caller that the local page cache is obsolete and needs to be 
** flushed.)  When useWal==1, the wal-index header is assumed to already
** be loaded and the pChanged parameter is unused.
**
** The caller must set the cnt parameter to the number of prior calls to
** this routine during the current read attempt that returned WAL_RETRY.
** This routine will start taking more aggressive measures to clear the
** race conditions after multiple WAL_RETRY returns, and after an excessive
** number of errors will ultimately return SQLITE_PROTOCOL.  The
** SQLITE_PROTOCOL return indicates that some other process has gone rogue
** and is not honoring the locking protocol.  There is a vanishingly small
** chance that SQLITE_PROTOCOL could be returned because of a run of really
** bad luck when there is lots of contention for the wal-index, but that
** possibility is so small that it can be safely neglected, we believe.
**
** On success, this routine obtains a read lock on 
** WAL_READ_LOCK(pWal->readLock).  The pWal->readLock integer is
** in the range 0 <= pWal->readLock < WAL_NREADER.  If pWal->readLock==(-1)
** that means the Wal does not hold any read lock.  The reader must not
** access any database page that is modified by a WAL frame up to and
** including frame number aReadMark[pWal->readLock].  The reader will
** use WAL frames up to and including pWal->hdr.mxFrame if pWal->readLock>0
** Or if pWal->readLock==0, then the reader will ignore the WAL
** completely and get all content directly from the database file.
** If the useWal parameter is 1 then the WAL will never be ignored and
** this routine will always set pWal->readLock>0 on success.
** When the read transaction is completed, the caller must release the
** lock on WAL_READ_LOCK(pWal->readLock) and set pWal->readLock to -1.
**
** This routine uses the nBackfill and aReadMark[] fields of the header
** to select a particular WAL_READ_LOCK() that strives to let the
** checkpoint process do as much work as possible.  This routine might
** update values of the aReadMark[] array in the header, but if it does
** so it takes care to hold an exclusive lock on the corresponding
** WAL_READ_LOCK() while changing values.
*/
static int walTryBeginRead(Wal *pWal, int *pChanged, int useWal, int cnt){
  volatile WalCkptInfo *pInfo;    /* Checkpoint information in wal-index */
  int rc = SQLITE_OK;             /* Return code  */

  assert( pWal->readLock==WAL_LOCK_NONE );     /* Not currently locked */

  /* useWal may only be set for read/write connections */
  assert( (pWal->readOnly & WAL_SHM_RDONLY)==0 || useWal==0 );

  /* Take steps to avoid spinning forever if there is a protocol error.
  **
  ** Circumstances that cause a RETRY should only last for the briefest
  ** instances of time.  No I/O or other system calls are done while the
  ** locks are held, so the locks should not be held for very long. But 
  ** if we are unlucky, another process that is holding a lock might get
  ** paged out or take a page-fault that is time-consuming to resolve, 
  ** during the few nanoseconds that it is holding the lock.  In that case,
  ** it might take longer than normal for the lock to free.
  **
  ** After 5 RETRYs, we begin calling sqlite3OsSleep().  The first few
  ** calls to sqlite3OsSleep() have a delay of 1 microsecond.  Really this
  ** is more of a scheduler yield than an actual delay.  But on the 10th
  ** an subsequent retries, the delays start becoming longer and longer, 
  ** so that on the 100th (and last) RETRY we delay for 323 milliseconds.
  ** The total delay time before giving up is less than 10 seconds.
  */
  if( cnt>5 ){
    int nDelay = 1;                      /* Pause time in microseconds */
    if( cnt>100 ){
      VVA_ONLY( pWal->lockError = 1; )
      return SQLITE_PROTOCOL;
    }
    if( cnt>=10 ) nDelay = (cnt-9)*(cnt-9)*39;
    sqlite3OsSleep(pWal->pVfs, nDelay);
  }

  if( !useWal ){
    assert( rc==SQLITE_OK );
    if( pWal->bShmUnreliable==0 ){
      rc = walIndexReadHdr(pWal, pChanged);
    }
    if( rc==SQLITE_BUSY ){
      /* If there is not a recovery running in another thread or process
      ** then convert BUSY errors to WAL_RETRY.  If recovery is known to
      ** be running, convert BUSY to BUSY_RECOVERY.  There is a race here
      ** which might cause WAL_RETRY to be returned even if BUSY_RECOVERY
      ** would be technically correct.  But the race is benign since with
      ** WAL_RETRY this routine will be called again and will probably be
      ** right on the second iteration.
      */
      if( pWal->apWiData[0]==0 ){
        /* This branch is taken when the xShmMap() method returns SQLITE_BUSY.
        ** We assume this is a transient condition, so return WAL_RETRY. The
        ** xShmMap() implementation used by the default unix and win32 VFS 
        ** modules may return SQLITE_BUSY due to a race condition in the 
        ** code that determines whether or not the shared-memory region 
        ** must be zeroed before the requested page is returned.
        */
        rc = WAL_RETRY;
      }else if( SQLITE_OK==(rc = walLockShared(pWal, WAL_RECOVER_LOCK)) ){
        walUnlockShared(pWal, WAL_RECOVER_LOCK);
        rc = WAL_RETRY;
      }else if( rc==SQLITE_BUSY ){
        rc = SQLITE_BUSY_RECOVERY;
      }
    }
    if( rc!=SQLITE_OK ){
      return rc;
    }
    else if( pWal->bShmUnreliable ){
      return walBeginShmUnreliable(pWal, pChanged);
    }
  }

  assert( pWal->nWiData>0 );
  assert( pWal->apWiData[0]!=0 );
  pInfo = walCkptInfo(pWal);
  if( isWalMode2(pWal) ){
    /* This connection needs a "part" lock on the current wal file and, 
    ** unless pInfo->nBackfill is set to indicate that it has already been
    ** checkpointed, a "full" lock on the other wal file.  */
    int iWal = walidxGetFile(&pWal->hdr);
    int nBackfill = pInfo->nBackfill || walidxGetMxFrame(&pWal->hdr, !iWal)==0;
    int eLock = 1 + (iWal*2) + (nBackfill==iWal);

    assert( nBackfill==0 || nBackfill==1 );
    assert( iWal==0 || iWal==1 );
    assert( iWal!=0 || nBackfill!=1 || eLock==WAL_LOCK_PART1 );
    assert( iWal!=0 || nBackfill!=0 || eLock==WAL_LOCK_PART1_FULL2 );
    assert( iWal!=1 || nBackfill!=1 || eLock==WAL_LOCK_PART2 );
    assert( iWal!=1 || nBackfill!=0 || eLock==WAL_LOCK_PART2_FULL1 );

    rc = walLockShared(pWal, WAL_READ_LOCK(eLock));
    if( rc!=SQLITE_OK ){
      return (rc==SQLITE_BUSY ? WAL_RETRY : rc);
    }
    walShmBarrier(pWal);
    if( memcmp((void *)walIndexHdr(pWal), &pWal->hdr, sizeof(WalIndexHdr)) ){
      walUnlockShared(pWal, WAL_READ_LOCK(eLock));
      return WAL_RETRY;
    }else{
      pWal->readLock = eLock;
    }
    assert( pWal->minFrame==0 && walFramePage(pWal->minFrame)==0 );
  }else{
    u32 mxReadMark;               /* Largest aReadMark[] value */
    int mxI;                      /* Index of largest aReadMark[] value */
    int i;                        /* Loop counter */
    u32 mxFrame;                  /* Wal frame to lock to */
    if( !useWal && pInfo->nBackfill==pWal->hdr.mxFrame
  #ifdef SQLITE_ENABLE_SNAPSHOT
     && (pWal->pSnapshot==0 || pWal->hdr.mxFrame==0)
  #endif
    ){
      /* The WAL has been completely backfilled (or it is empty).
      ** and can be safely ignored.
      */
      rc = walLockShared(pWal, WAL_READ_LOCK(0));
      walShmBarrier(pWal);
      if( rc==SQLITE_OK ){
        if( memcmp((void *)walIndexHdr(pWal), &pWal->hdr,sizeof(WalIndexHdr)) ){
          /* It is not safe to allow the reader to continue here if frames
          ** may have been appended to the log before READ_LOCK(0) was obtained.
          ** When holding READ_LOCK(0), the reader ignores the entire log file,
          ** which implies that the database file contains a trustworthy
          ** snapshot. Since holding READ_LOCK(0) prevents a checkpoint from
          ** happening, this is usually correct.
          **
          ** However, if frames have been appended to the log (or if the log 
          ** is wrapped and written for that matter) before the READ_LOCK(0)
          ** is obtained, that is not necessarily true. A checkpointer may
          ** have started to backfill the appended frames but crashed before
          ** it finished. Leaving a corrupt image in the database file.
          */
          walUnlockShared(pWal, WAL_READ_LOCK(0));
          return WAL_RETRY;
        }
        pWal->readLock = 0;
        return SQLITE_OK;
      }else if( rc!=SQLITE_BUSY ){
        return rc;
      }
    }
  
    /* If we get this far, it means that the reader will want to use
    ** the WAL to get at content from recent commits.  The job now is
    ** to select one of the aReadMark[] entries that is closest to
    ** but not exceeding pWal->hdr.mxFrame and lock that entry.
    */
    mxReadMark = 0;
    mxI = 0;
    mxFrame = pWal->hdr.mxFrame;
  #ifdef SQLITE_ENABLE_SNAPSHOT
    if( pWal->pSnapshot && pWal->pSnapshot->mxFrame<mxFrame ){
      mxFrame = pWal->pSnapshot->mxFrame;
    }
  #endif
    for(i=1; i<WAL_NREADER; i++){
      u32 thisMark = AtomicLoad(pInfo->aReadMark+i);
      if( mxReadMark<=thisMark && thisMark<=mxFrame ){
        assert( thisMark!=READMARK_NOT_USED );
        mxReadMark = thisMark;
        mxI = i;
      }
    }
    if( (pWal->readOnly & WAL_SHM_RDONLY)==0
     && (mxReadMark<mxFrame || mxI==0)
    ){
      for(i=1; i<WAL_NREADER; i++){
        rc = walLockExclusive(pWal, WAL_READ_LOCK(i), 1);
        if( rc==SQLITE_OK ){
          mxReadMark = AtomicStore(pInfo->aReadMark+i,mxFrame);
          mxI = i;
          walUnlockExclusive(pWal, WAL_READ_LOCK(i), 1);
          break;
        }else if( rc!=SQLITE_BUSY ){
          return rc;
        }
      }
    }
    if( mxI==0 ){
      assert( rc==SQLITE_BUSY || (pWal->readOnly & WAL_SHM_RDONLY)!=0 );
      return rc==SQLITE_BUSY ? WAL_RETRY : SQLITE_READONLY_CANTINIT;
    }
  
    rc = walLockShared(pWal, WAL_READ_LOCK(mxI));
    if( rc ){
      return rc==SQLITE_BUSY ? WAL_RETRY : rc;
    }
    /* Now that the read-lock has been obtained, check that neither the
    ** value in the aReadMark[] array or the contents of the wal-index
    ** header have changed.
    **
    ** It is necessary to check that the wal-index header did not change
    ** between the time it was read and when the shared-lock was obtained
    ** on WAL_READ_LOCK(mxI) was obtained to account for the possibility
    ** that the log file may have been wrapped by a writer, or that frames
    ** that occur later in the log than pWal->hdr.mxFrame may have been
    ** copied into the database by a checkpointer. If either of these things
    ** happened, then reading the database with the current value of
    ** pWal->hdr.mxFrame risks reading a corrupted snapshot. So, retry
    ** instead.
    **
    ** Before checking that the live wal-index header has not changed
    ** since it was read, set Wal.minFrame to the first frame in the wal
    ** file that has not yet been checkpointed. This client will not need
    ** to read any frames earlier than minFrame from the wal file - they
    ** can be safely read directly from the database file.
    **
    ** Because a ShmBarrier() call is made between taking the copy of 
    ** nBackfill and checking that the wal-header in shared-memory still
    ** matches the one cached in pWal->hdr, it is guaranteed that the 
    ** checkpointer that set nBackfill was not working with a wal-index
    ** header newer than that cached in pWal->hdr. If it were, that could
    ** cause a problem. The checkpointer could omit to checkpoint
    ** a version of page X that lies before pWal->minFrame (call that version
    ** A) on the basis that there is a newer version (version B) of the same
    ** page later in the wal file. But if version B happens to like past
    ** frame pWal->hdr.mxFrame - then the client would incorrectly assume
    ** that it can read version A from the database file. However, since
    ** we can guarantee that the checkpointer that set nBackfill could not
    ** see any pages past pWal->hdr.mxFrame, this problem does not come up.
    */
    pWal->minFrame = AtomicLoad(&pInfo->nBackfill)+1;
    walShmBarrier(pWal);
    if( AtomicLoad(pInfo->aReadMark+mxI)!=mxReadMark
     || memcmp((void *)walIndexHdr(pWal), &pWal->hdr, sizeof(WalIndexHdr))
    ){
      walUnlockShared(pWal, WAL_READ_LOCK(mxI));
      return WAL_RETRY;
    }else{
      assert( mxReadMark<=pWal->hdr.mxFrame );
      pWal->readLock = (i16)mxI;
    }
  }
  return rc;
}

#ifdef SQLITE_ENABLE_SNAPSHOT
/*
** Attempt to reduce the value of the WalCkptInfo.nBackfillAttempted 
** variable so that older snapshots can be accessed. To do this, loop
** through all wal frames from nBackfillAttempted to (nBackfill+1), 
** comparing their content to the corresponding page with the database
** file, if any. Set nBackfillAttempted to the frame number of the
** first frame for which the wal file content matches the db file.
**
** This is only really safe if the file-system is such that any page 
** writes made by earlier checkpointers were atomic operations, which 
** is not always true. It is also possible that nBackfillAttempted
** may be left set to a value larger than expected, if a wal frame
** contains content that duplicate of an earlier version of the same
** page.
**
** SQLITE_OK is returned if successful, or an SQLite error code if an
** error occurs. It is not an error if nBackfillAttempted cannot be
** decreased at all.
*/
int sqlite3WalSnapshotRecover(Wal *pWal){
  int rc;

  /* Snapshots may not be used with wal2 mode databases. */
  if( isWalMode2(pWal) ) return SQLITE_ERROR;

  assert( pWal->readLock>=0 );
  rc = walLockExclusive(pWal, WAL_CKPT_LOCK, 1);
  if( rc==SQLITE_OK ){
    volatile WalCkptInfo *pInfo = walCkptInfo(pWal);
    int szPage = (int)pWal->szPage;
    i64 szDb;                   /* Size of db file in bytes */

    rc = sqlite3OsFileSize(pWal->pDbFd, &szDb);
    if( rc==SQLITE_OK ){
      void *pBuf1 = sqlite3_malloc(szPage);
      void *pBuf2 = sqlite3_malloc(szPage);
      if( pBuf1==0 || pBuf2==0 ){
        rc = SQLITE_NOMEM;
      }else{
        u32 i = pInfo->nBackfillAttempted;
        for(i=pInfo->nBackfillAttempted; i>pInfo->nBackfill; i--){
          WalHashLoc sLoc;          /* Hash table location */
          u32 pgno;                 /* Page number in db file */
          i64 iDbOff;               /* Offset of db file entry */
          i64 iWalOff;              /* Offset of wal file entry */

          rc = walHashGet(pWal, walFramePage(i), &sLoc);
          if( rc!=SQLITE_OK ) break;
          pgno = sLoc.aPgno[i-sLoc.iZero];
          iDbOff = (i64)(pgno-1) * szPage;

          if( iDbOff+szPage<=szDb ){
            iWalOff = walFrameOffset(i, szPage) + WAL_FRAME_HDRSIZE;
            rc = sqlite3OsRead(pWal->apWalFd[0], pBuf1, szPage, iWalOff);

            if( rc==SQLITE_OK ){
              rc = sqlite3OsRead(pWal->pDbFd, pBuf2, szPage, iDbOff);
            }

            if( rc!=SQLITE_OK || 0==memcmp(pBuf1, pBuf2, szPage) ){
              break;
            }
          }

          pInfo->nBackfillAttempted = i-1;
        }
      }

      sqlite3_free(pBuf1);
      sqlite3_free(pBuf2);
    }
    walUnlockExclusive(pWal, WAL_CKPT_LOCK, 1);
  }

  return rc;
}
#endif /* SQLITE_ENABLE_SNAPSHOT */

/*
** Begin a read transaction on the database.
**
** This routine used to be called sqlite3OpenSnapshot() and with good reason:
** it takes a snapshot of the state of the WAL and wal-index for the current
** instant in time.  The current thread will continue to use this snapshot.
** Other threads might append new content to the WAL and wal-index but
** that extra content is ignored by the current thread.
**
** If the database contents have changes since the previous read
** transaction, then *pChanged is set to 1 before returning.  The
** Pager layer will use this to know that its cache is stale and
** needs to be flushed.
*/
int sqlite3WalBeginReadTransaction(Wal *pWal, int *pChanged){
  int rc;                         /* Return code */
  int cnt = 0;                    /* Number of TryBeginRead attempts */

#ifdef SQLITE_ENABLE_SNAPSHOT
  int bChanged = 0;
  WalIndexHdr *pSnapshot = pWal->pSnapshot;
  if( pSnapshot && isWalMode2(pWal) ) return SQLITE_ERROR;
  if( pSnapshot && memcmp(pSnapshot, &pWal->hdr, sizeof(WalIndexHdr))!=0 ){
    bChanged = 1;
  }
#endif

  do{
    rc = walTryBeginRead(pWal, pChanged, 0, ++cnt);
  }while( rc==WAL_RETRY );
  testcase( (rc&0xff)==SQLITE_BUSY );
  testcase( (rc&0xff)==SQLITE_IOERR );
  testcase( rc==SQLITE_PROTOCOL );
  testcase( rc==SQLITE_OK );
  
  if( rc==SQLITE_OK && pWal->hdr.iVersion==WAL_VERSION2 ){
    rc = walOpenWal2(pWal);
  }

  pWal->nPriorFrame = pWal->hdr.mxFrame;
#ifdef SQLITE_ENABLE_SNAPSHOT
  if( rc==SQLITE_OK ){
    if( pSnapshot && memcmp(pSnapshot, &pWal->hdr, sizeof(WalIndexHdr))!=0 ){
      /* At this point the client has a lock on an aReadMark[] slot holding
      ** a value equal to or smaller than pSnapshot->mxFrame, but pWal->hdr
      ** is populated with the wal-index header corresponding to the head
      ** of the wal file. Verify that pSnapshot is still valid before
      ** continuing.  Reasons why pSnapshot might no longer be valid:
      **
      **    (1)  The WAL file has been reset since the snapshot was taken.
      **         In this case, the salt will have changed.
      **
      **    (2)  A checkpoint as been attempted that wrote frames past
      **         pSnapshot->mxFrame into the database file.  Note that the
      **         checkpoint need not have completed for this to cause problems.
      */
      volatile WalCkptInfo *pInfo = walCkptInfo(pWal);

      assert( pWal->readLock>0 || pWal->hdr.mxFrame==0 );
      assert( pInfo->aReadMark[pWal->readLock]<=pSnapshot->mxFrame );

      /* It is possible that there is a checkpointer thread running 
      ** concurrent with this code. If this is the case, it may be that the
      ** checkpointer has already determined that it will checkpoint 
      ** snapshot X, where X is later in the wal file than pSnapshot, but 
      ** has not yet set the pInfo->nBackfillAttempted variable to indicate 
      ** its intent. To avoid the race condition this leads to, ensure that
      ** there is no checkpointer process by taking a shared CKPT lock 
      ** before checking pInfo->nBackfillAttempted.  
      **
      ** TODO: Does the aReadMark[] lock prevent a checkpointer from doing
      **       this already?
      */
      rc = walLockShared(pWal, WAL_CKPT_LOCK);

      if( rc==SQLITE_OK ){
        /* Check that the wal file has not been wrapped. Assuming that it has
        ** not, also check that no checkpointer has attempted to checkpoint any
        ** frames beyond pSnapshot->mxFrame. If either of these conditions are
        ** true, return SQLITE_ERROR_SNAPSHOT. Otherwise, overwrite pWal->hdr
        ** with *pSnapshot and set *pChanged as appropriate for opening the
        ** snapshot.  */
        if( !memcmp(pSnapshot->aSalt, pWal->hdr.aSalt, sizeof(pWal->hdr.aSalt))
         && pSnapshot->mxFrame>=pInfo->nBackfillAttempted
        ){
          assert( pWal->readLock>0 );
          memcpy(&pWal->hdr, pSnapshot, sizeof(WalIndexHdr));
          *pChanged = bChanged;
        }else{
          rc = SQLITE_ERROR_SNAPSHOT;
        }

        /* Release the shared CKPT lock obtained above. */
        walUnlockShared(pWal, WAL_CKPT_LOCK);
        pWal->minFrame = 1;
      }


      if( rc!=SQLITE_OK ){
        sqlite3WalEndReadTransaction(pWal);
      }
    }
  }
#endif
  return rc;
}

/*
** Finish with a read transaction.  All this does is release the
** read-lock.
*/
void sqlite3WalEndReadTransaction(Wal *pWal){
  sqlite3WalEndWriteTransaction(pWal);
  if( pWal->readLock!=WAL_LOCK_NONE ){
    walUnlockShared(pWal, WAL_READ_LOCK(pWal->readLock));
    pWal->readLock = WAL_LOCK_NONE;
  }
}

/* Search hash table iHash for an entry matching page number
** pgno. Each call to this function searches a single hash table
** (each hash table indexes up to HASHTABLE_NPAGE frames).
**
** This code might run concurrently to the code in walIndexAppend()
** that adds entries to the wal-index (and possibly to this hash 
** table). This means the value just read from the hash 
** slot (aHash[iKey]) may have been added before or after the 
** current read transaction was opened. Values added after the
** read transaction was opened may have been written incorrectly -
** i.e. these slots may contain garbage data. However, we assume
** that any slots written before the current read transaction was
** opened remain unmodified.
**
** For the reasons above, the if(...) condition featured in the inner
** loop of the following block is more stringent that would be required 
** if we had exclusive access to the hash-table:
**
**   (aPgno[iFrame]==pgno): 
**     This condition filters out normal hash-table collisions.
**
**   (iFrame<=iLast): 
**     This condition filters out entries that were added to the hash
**     table after the current read-transaction had started.
*/
static int walSearchHash(
  Wal *pWal, 
  u32 iLast,
  int iHash, 
  Pgno pgno, 
  u32 *piRead
){
  WalHashLoc sLoc;                /* Hash table location */
  int iKey;                       /* Hash slot index */
  int nCollide;                   /* Number of hash collisions remaining */
  int rc;                         /* Error code */

  rc = walHashGet(pWal, iHash, &sLoc);
  if( rc!=SQLITE_OK ){
    return rc;
  }
  nCollide = HASHTABLE_NSLOT;
  for(iKey=walHash(pgno); sLoc.aHash[iKey]; iKey=walNextHash(iKey)){
    u32 iFrame = sLoc.aHash[iKey] + sLoc.iZero;
    if( iFrame<=iLast 
     && iFrame>=pWal->minFrame 
     && sLoc.aPgno[sLoc.aHash[iKey]]==pgno 
    ){
      assert( iFrame>*piRead || CORRUPT_DB );
      *piRead = iFrame;
    }
    if( (nCollide--)==0 ){
      return SQLITE_CORRUPT_BKPT;
    }
  }

  return SQLITE_OK;
}

static int walSearchWal(
  Wal *pWal, 
  int iWal, 
  Pgno pgno, 
  u32 *piRead
){
  int rc = SQLITE_OK;
  int bWal2 = isWalMode2(pWal);
  u32 iLast = walidxGetMxFrame(&pWal->hdr, iWal);
  if( iLast ){
    int iHash;
    int iMinHash = walFramePage(pWal->minFrame);
    u32 iExternal = bWal2 ? walExternalEncode(iWal, iLast) : iLast;
    assert( bWal2==0 || pWal->minFrame==0 );
    for(iHash=walFramePage(iExternal); 
        iHash>=iMinHash && *piRead==0; 
        iHash-=(1+bWal2)
    ){
      rc = walSearchHash(pWal, iExternal, iHash, pgno, piRead);
      if( rc!=SQLITE_OK ) break;
    }
  }
  return rc;
}

/*
** Search the wal file for page pgno. If found, set *piRead to the frame that
** contains the page. Otherwise, if pgno is not in the wal file, set *piRead
** to zero.
**
** Return SQLITE_OK if successful, or an error code if an error occurs. If an
** error does occur, the final value of *piRead is undefined.
*/
int sqlite3WalFindFrame(
  Wal *pWal,                      /* WAL handle */
  Pgno pgno,                      /* Database page number to read data for */
  u32 *piRead                     /* OUT: Frame number (or zero) */
){
  int bWal2 = isWalMode2(pWal);
  int iApp = walidxGetFile(&pWal->hdr);
  int rc = SQLITE_OK;
  u32 iRead = 0;                  /* If !=0, WAL frame to return data from */

  /* This routine is only be called from within a read transaction. Or,
  ** sometimes, as part of a rollback that occurs after an error reaquiring
  ** a read-lock in walRestartLog().  */
  assert( pWal->readLock!=WAL_LOCK_NONE || pWal->writeLock );

  /* If this is a regular wal system, then iApp must be set to 0 (there is
  ** only one wal file, after all). Or, if this is a wal2 system and the
  ** write-lock is not held, the client must have a partial-wal lock on wal 
  ** file iApp. This is not always true if the write-lock is held and this
  ** function is being called after WalLockForCommit() as part of committing
  ** a CONCURRENT transaction.  */
#ifdef SQLITE_DEBUG
  if( bWal2 ){
    if( pWal->writeLock==0 ){
      int l = pWal->readLock;
      assert( iApp==1 || l==WAL_LOCK_PART1 || l==WAL_LOCK_PART1_FULL2 );
      assert( iApp==0 || l==WAL_LOCK_PART2 || l==WAL_LOCK_PART2_FULL1 );
    }
  }else{
    assert( iApp==0 );
  }
#endif

  /* Return early if read-lock 0 is held. */
  if( (pWal->readLock==0 && pWal->bShmUnreliable==0) ){
    assert( !bWal2 );
    *piRead = 0;
    return SQLITE_OK;
  }

<<<<<<< HEAD
  /* Search the wal file that the client holds a partial lock on first. */
  rc = walSearchWal(pWal, iApp, pgno, &iRead);

  /* If the requested page was not found, no error has occured, and 
  ** the client holds a full-wal lock on the other wal file, search it
  ** too.  */
  if( rc==SQLITE_OK && bWal2 && iRead==0 && (
        pWal->readLock==WAL_LOCK_PART1_FULL2 
     || pWal->readLock==WAL_LOCK_PART2_FULL1
#ifndef SQLITE_OMIT_CONCURRENT
     || (pWal->readLock==WAL_LOCK_PART1 && iApp==1)
     || (pWal->readLock==WAL_LOCK_PART2 && iApp==0)
#endif
  )){
    rc = walSearchWal(pWal, !iApp, pgno, &iRead);
=======
  /* Each iteration of the following for() loop searches one
  ** hash table (each hash table indexes up to HASHTABLE_NPAGE frames).
  **
  ** This code might run concurrently to the code in walIndexAppend()
  ** that adds entries to the wal-index (and possibly to this hash 
  ** table). This means the value just read from the hash 
  ** slot (aHash[iKey]) may have been added before or after the 
  ** current read transaction was opened. Values added after the
  ** read transaction was opened may have been written incorrectly -
  ** i.e. these slots may contain garbage data. However, we assume
  ** that any slots written before the current read transaction was
  ** opened remain unmodified.
  **
  ** For the reasons above, the if(...) condition featured in the inner
  ** loop of the following block is more stringent that would be required 
  ** if we had exclusive access to the hash-table:
  **
  **   (aPgno[iFrame]==pgno): 
  **     This condition filters out normal hash-table collisions.
  **
  **   (iFrame<=iLast): 
  **     This condition filters out entries that were added to the hash
  **     table after the current read-transaction had started.
  */
  iMinHash = walFramePage(pWal->minFrame);
  for(iHash=walFramePage(iLast); iHash>=iMinHash; iHash--){
    WalHashLoc sLoc;              /* Hash table location */
    int iKey;                     /* Hash slot index */
    int nCollide;                 /* Number of hash collisions remaining */
    int rc;                       /* Error code */

    rc = walHashGet(pWal, iHash, &sLoc);
    if( rc!=SQLITE_OK ){
      return rc;
    }
    nCollide = HASHTABLE_NSLOT;
    for(iKey=walHash(pgno); sLoc.aHash[iKey]; iKey=walNextHash(iKey)){
      u32 iFrame = sLoc.aHash[iKey] + sLoc.iZero;
      if( iFrame<=iLast && iFrame>=pWal->minFrame
       && sLoc.aPgno[sLoc.aHash[iKey]]==pgno ){
        assert( iFrame>iRead || CORRUPT_DB );
        iRead = iFrame;
      }
      if( (nCollide--)==0 ){
        return SQLITE_CORRUPT_BKPT;
      }
    }
    if( iRead ) break;
>>>>>>> ff9e9b27
  }

#if defined(SQLITE_TEST) && defined(SQLITE_DEBUG)
  if( iRead ){ 
    u32 iFrame;
    int iWal = walExternalDecode(iRead, &iFrame);
    WALTRACE(("WAL%p: page %d @ frame %d wal %d\n",pWal,(int)pgno,iFrame,iWal));
  }else{
    WALTRACE(("WAL%p: page %d not found\n", pWal, (int)pgno));
  }
#endif

#ifdef SQLITE_ENABLE_EXPENSIVE_ASSERT
  /* If expensive assert() statements are available, do a linear search
  ** of the wal-index file content. Make sure the results agree with the
  ** result obtained using the hash indexes above.  
  **
  ** TODO: This is broken for wal2.
  */
  if( rc==SQLITE_OK ){
    u32 iRead2 = 0;
    u32 iTest;
    assert( pWal->bShmUnreliable || pWal->minFrame>0 );
    for(iTest=iLast; iTest>=pWal->minFrame && iTest>0; iTest--){
      if( walFramePgno(pWal, iTest)==pgno ){
        iRead2 = iTest;
        break;
      }
    }
    assert( iRead==iRead2 );
  }
#endif

  *piRead = iRead;
  return SQLITE_OK;
}

/*
** Read the contents of frame iRead from the wal file into buffer pOut
** (which is nOut bytes in size). Return SQLITE_OK if successful, or an
** error code otherwise.
*/
int sqlite3WalReadFrame(
  Wal *pWal,                      /* WAL handle */
  u32 iExternal,                  /* Frame to read */
  int nOut,                       /* Size of buffer pOut in bytes */
  u8 *pOut                        /* Buffer to write page data to */
){
  int sz;
  int iWal = 0;
  u32 iRead;
  i64 iOffset;

  /* Figure out the page size */
  sz = pWal->hdr.szPage;
  sz = (sz&0xfe00) + ((sz&0x0001)<<16);
  testcase( sz<=32768 );
  testcase( sz>=65536 );

  if( isWalMode2(pWal) ){
    /* Figure out which of the two wal files, and the frame within, that 
    ** iExternal refers to.  */
    iWal = walExternalDecode(iExternal, &iRead);
  }else{
    iRead = iExternal;
  }

  WALTRACE(("WAL%p: reading frame %d wal %d\n", pWal, iRead, iWal));
  iOffset = walFrameOffset(iRead, sz) + WAL_FRAME_HDRSIZE;
  /* testcase( IS_BIG_INT(iOffset) ); // requires a 4GiB WAL */
  return sqlite3OsRead(pWal->apWalFd[iWal], pOut, (nOut>sz?sz:nOut), iOffset);
}

/* 
** Return the size of the database in pages (or zero, if unknown).
*/
Pgno sqlite3WalDbsize(Wal *pWal){
  if( pWal && ALWAYS(pWal->readLock!=WAL_LOCK_NONE) ){
    return pWal->hdr.nPage;
  }
  return 0;
}

/*
** Take the WRITER lock on the WAL file. Return SQLITE_OK if successful,
** or an SQLite error code otherwise. This routine does not invoke any
** busy-handler callbacks, that is done at a higher level.
*/
static int walWriteLock(Wal *pWal){
  int rc;

  /* Cannot start a write transaction without first holding a read lock */
  assert( pWal->readLock>=0 );
  assert( pWal->writeLock==0 );
  assert( pWal->iReCksum==0 );

  /* If this is a read-only connection, obtaining a write-lock is not
  ** possible. In this case return SQLITE_READONLY. Otherwise, attempt
  ** to grab the WRITER lock. Set Wal.writeLock to true and return
  ** SQLITE_OK if successful, or leave Wal.writeLock clear and return 
  ** an SQLite error code (possibly SQLITE_BUSY) otherwise. */
  if( pWal->readOnly ){
    rc = SQLITE_READONLY;
  }else{
    rc = walLockExclusive(pWal, WAL_WRITE_LOCK, 1);
    if( rc==SQLITE_OK ){
      pWal->writeLock = 1;
    }
  }

  return rc;
}

/* 
** This function starts a write transaction on the WAL.
**
** A read transaction must have already been started by a prior call
** to sqlite3WalBeginReadTransaction().
**
** If another thread or process has written into the database since
** the read transaction was started, then it is not possible for this
** thread to write as doing so would cause a fork.  So this routine
** returns SQLITE_BUSY in that case and no write transaction is started.
**
** There can only be a single writer active at a time.
*/
int sqlite3WalBeginWriteTransaction(Wal *pWal){
  int rc = walWriteLock(pWal);
  if( rc==SQLITE_OK ){
    /* If another connection has written to the database file since the
    ** time the read transaction on this connection was started, then
    ** the write is disallowed. Release the WRITER lock and return
    ** SQLITE_BUSY_SNAPSHOT in this case.  */
    if( memcmp(&pWal->hdr, (void *)walIndexHdr(pWal), sizeof(WalIndexHdr))!=0 ){
      walUnlockExclusive(pWal, WAL_WRITE_LOCK, 1);
      pWal->writeLock = 0;
      rc = SQLITE_BUSY_SNAPSHOT;
    }
  }
  return rc;
}

/*
** This function is called by a writer that has a read-lock on aReadmark[0]
** (pWal->readLock==0). This function relinquishes that lock and takes a
** lock on a different aReadmark[] slot. 
**
** SQLITE_OK is returned if successful, or an SQLite error code otherwise.
*/
static int walUpgradeReadlock(Wal *pWal){
  int cnt;
  int rc;
  assert( pWal->writeLock && pWal->readLock==0 );
<<<<<<< HEAD
  assert( isWalMode2(pWal)==0 );
=======
>>>>>>> ff9e9b27
  walUnlockShared(pWal, WAL_READ_LOCK(0));
  pWal->readLock = -1;
  cnt = 0;
  do{
    int notUsed;
    rc = walTryBeginRead(pWal, &notUsed, 1, ++cnt);
  }while( rc==WAL_RETRY );
  assert( (rc&0xff)!=SQLITE_BUSY ); /* BUSY not possible when useWal==1 */
  testcase( (rc&0xff)==SQLITE_IOERR );
  testcase( rc==SQLITE_PROTOCOL );
  testcase( rc==SQLITE_OK );
  return rc;
}


#ifndef SQLITE_OMIT_CONCURRENT
/* 
** This function is only ever called when committing a "BEGIN CONCURRENT"
** transaction. It may be assumed that no frames have been written to
** the wal file. The second parameter is a pointer to the in-memory 
** representation of page 1 of the database (which may or may not be
** dirty). The third is a bitvec with a bit set for each page in the
** database file that was read by the current concurrent transaction.
**
** This function performs three tasks:
**
**   1) It obtains the WRITER lock on the wal file,
**
**   2) It checks that there are no conflicts between the current
**      transaction and any transactions committed to the wal file since
**      it was opened, and
**
**   3) It ejects any non-dirty pages from the page-cache that have been
**      written by another client since the CONCURRENT transaction was started
**      (so as to avoid ending up with an inconsistent cache after the
**      current transaction is committed).
**
** If no error occurs and the caller may proceed with committing the 
** transaction, SQLITE_OK is returned. SQLITE_BUSY is returned if the WRITER
** lock cannot be obtained. Or, if the WRITER lock can be obtained but there
** are conflicts with a committed transaction, SQLITE_BUSY_SNAPSHOT. Finally,
** if an error (i.e. an OOM condition or IO error), an SQLite error code
** is returned.
*/
int sqlite3WalLockForCommit(
  Wal *pWal, 
  PgHdr *pPage1, 
  Bitvec *pAllRead, 
  Pgno *piConflict
){
  Pager *pPager = pPage1->pPager;
  int rc = walWriteLock(pWal);

  /* If the database has been modified since this transaction was started,
  ** check if it is still possible to commit. The transaction can be 
  ** committed if:
  **
  **   a) None of the pages in pList have been modified since the 
  **      transaction opened, and
  **
  **   b) The database schema cookie has not been modified since the
  **      transaction was started.
  */
  if( rc==SQLITE_OK ){
    WalIndexHdr head;

    if( walIndexLoadHdr(pWal, &head) ){
      /* This branch is taken if the wal-index header is corrupted. This 
      ** occurs if some other writer has crashed while committing a 
      ** transaction to this database since the current concurrent transaction
      ** was opened.  */
      rc = SQLITE_BUSY_SNAPSHOT;
    }else if( memcmp(&pWal->hdr, (void*)&head, sizeof(WalIndexHdr))!=0 ){
<<<<<<< HEAD
      int bWal2 = isWalMode2(pWal);
      int iHash;
      int nLoop = 1+(bWal2 && walidxGetFile(&head)!=walidxGetFile(&pWal->hdr));
      int iLoop;
      

      assert( nLoop==1 || nLoop==2 );
      for(iLoop=0; rc==SQLITE_OK && iLoop<nLoop; iLoop++){
        u32 iFirst;               /* First (external) wal frame to check */
        u32 iLastHash;            /* Last hash to check this loop */
        u32 mxFrame;              /* Last (external) wal frame to check */

        if( bWal2==0 ){
          assert( iLoop==0 );
          /* Special case for wal mode. If this concurrent transaction was
          ** opened after the entire wal file had been checkpointed, and
          ** another connection has since wrapped the wal file, then we wish to
          ** iterate through every frame in the new wal file - not just those
          ** that follow the current value of pWal->hdr.mxFrame (which will be
          ** set to the size of the old, now overwritten, wal file). This
          ** doesn't come up in wal2 mode, as in wal2 mode the client always
          ** has a PART lock on one of the wal files, preventing it from being
          ** checkpointed or overwritten. */
          iFirst = pWal->hdr.mxFrame+1;
          if( memcmp(pWal->hdr.aSalt, (u32*)head.aSalt, sizeof(u32)*2) ){
            assert( pWal->readLock==0 );
            iFirst = 1;
          }
          mxFrame = head.mxFrame;
        }else{
          int iA = walidxGetFile(&pWal->hdr);
          if( iLoop==0 ){
            iFirst = walExternalEncode(iA, 1+walidxGetMxFrame(&pWal->hdr, iA));
            mxFrame = walExternalEncode(iA, walidxGetMxFrame(&head, iA));
          }else{
            iFirst = walExternalEncode(!iA, 1);
            mxFrame = walExternalEncode(!iA, walidxGetMxFrame(&head, !iA));
          }
        }
        iLastHash = walFramePage(mxFrame);

        for(iHash=walFramePage(iFirst); iHash<=iLastHash; iHash += (1+bWal2)){
          WalHashLoc sLoc;

          rc = walHashGet(pWal, iHash, &sLoc);
          if( rc==SQLITE_OK ){
            u32 i, iMin, iMax;
            assert( mxFrame>=sLoc.iZero );
            iMin = (sLoc.iZero >= iFirst) ? 1 : (iFirst - sLoc.iZero);
            iMax = (iHash==0) ? HASHTABLE_NPAGE_ONE : HASHTABLE_NPAGE;
            if( iMax>(mxFrame-sLoc.iZero) ) iMax = (mxFrame-sLoc.iZero);
            for(i=iMin; rc==SQLITE_OK && i<=iMax; i++){
              PgHdr *pPg;
              if( sLoc.aPgno[i]==1 ){
                /* Check that the schema cookie has not been modified. If
                ** it has not, the commit can proceed. */
                u8 aNew[4];
                u8 *aOld = &((u8*)pPage1->pData)[40];
                int sz;
                i64 iOff;
                u32 iFrame = sLoc.iZero + i;
                int iWal = 0;
                if( bWal2 ){
                  iWal = walExternalDecode(iFrame, &iFrame);
                }
                sz = pWal->hdr.szPage;
                sz = (sz&0xfe00) + ((sz&0x0001)<<16);
                iOff = walFrameOffset(iFrame, sz) + WAL_FRAME_HDRSIZE + 40;
                rc = sqlite3OsRead(pWal->apWalFd[iWal],aNew,sizeof(aNew),iOff);
                if( rc==SQLITE_OK && memcmp(aOld, aNew, sizeof(aNew)) ){
                  rc = SQLITE_BUSY_SNAPSHOT;
                }
              }else if( sqlite3BitvecTestNotNull(pAllRead, sLoc.aPgno[i]) ){
                *piConflict = sLoc.aPgno[i];
                rc = SQLITE_BUSY_SNAPSHOT;
              }else if( (pPg = sqlite3PagerLookup(pPager, sLoc.aPgno[i])) ){
                /* Page aPgno[i], which is present in the pager cache, has been
                ** modified since the current CONCURRENT transaction was
                ** started.  However it was not read by the current
                ** transaction, so is not a conflict. There are two
                ** possibilities: (a) the page was allocated at the of the file
                ** by the current transaction or (b) was present in the cache
                ** at the start of the transaction.
                **
                ** For case (a), do nothing. This page will be moved within the
                ** database file by the commit code to avoid the conflict. The
                ** call to PagerUnref() is to release the reference grabbed by
                ** the sqlite3PagerLookup() above.  
                **
                ** In case (b), drop the page from the cache - otherwise
                ** following the snapshot upgrade the cache would be
                ** inconsistent with the database as stored on disk. */
                if( sqlite3PagerIswriteable(pPg) ){
                  sqlite3PagerUnref(pPg);
                }else{
                  sqlite3PcacheDrop(pPg);
                }
              }
            }
          }
          if( rc!=SQLITE_OK ) break;
        }
=======
      int iHash;
      int iLastHash = walFramePage(head.mxFrame);
      u32 iFirst = pWal->hdr.mxFrame+1;     /* First wal frame to check */
      if( memcmp(pWal->hdr.aSalt, (u32*)head.aSalt, sizeof(u32)*2) ){
        assert( pWal->readLock==0 );
        iFirst = 1;
      }
      for(iHash=walFramePage(iFirst); iHash<=iLastHash; iHash++){
        WalHashLoc sLoc;

        rc = walHashGet(pWal, iHash, &sLoc);
        if( rc==SQLITE_OK ){
          u32 i, iMin, iMax;
          assert( head.mxFrame>=sLoc.iZero );
          iMin = (sLoc.iZero >= iFirst) ? 1 : (iFirst - sLoc.iZero);
          iMax = (iHash==0) ? HASHTABLE_NPAGE_ONE : HASHTABLE_NPAGE;
          if( iMax>(head.mxFrame-sLoc.iZero) ) iMax = (head.mxFrame-sLoc.iZero);
          for(i=iMin; rc==SQLITE_OK && i<=iMax; i++){
            PgHdr *pPg;
            if( sLoc.aPgno[i]==1 ){
              /* Check that the schema cookie has not been modified. If
              ** it has not, the commit can proceed. */
              u8 aNew[4];
              u8 *aOld = &((u8*)pPage1->pData)[40];
              int sz;
              i64 iOffset;
              sz = pWal->hdr.szPage;
              sz = (sz&0xfe00) + ((sz&0x0001)<<16);
              iOffset = walFrameOffset(i+sLoc.iZero, sz) + WAL_FRAME_HDRSIZE+40;
              rc = sqlite3OsRead(pWal->pWalFd, aNew, sizeof(aNew), iOffset);
              if( rc==SQLITE_OK && memcmp(aOld, aNew, sizeof(aNew)) ){
                rc = SQLITE_BUSY_SNAPSHOT;
              }
            }else if( sqlite3BitvecTestNotNull(pAllRead, sLoc.aPgno[i]) ){
              *piConflict = sLoc.aPgno[i];
              rc = SQLITE_BUSY_SNAPSHOT;
            }else if( (pPg = sqlite3PagerLookup(pPager, sLoc.aPgno[i])) ){
              /* Page aPgno[i], which is present in the pager cache, has been
              ** modified since the current CONCURRENT transaction was started.
              ** However it was not read by the current transaction, so is not
              ** a conflict. There are two possibilities: (a) the page was
              ** allocated at the of the file by the current transaction or 
              ** (b) was present in the cache at the start of the transaction.
              **
              ** For case (a), do nothing. This page will be moved within the
              ** database file by the commit code to avoid the conflict. The
              ** call to PagerUnref() is to release the reference grabbed by
              ** the sqlite3PagerLookup() above.  
              **
              ** In case (b), drop the page from the cache - otherwise
              ** following the snapshot upgrade the cache would be inconsistent
              ** with the database as stored on disk. */
              if( sqlite3PagerIswriteable(pPg) ){
                sqlite3PagerUnref(pPg);
              }else{
                sqlite3PcacheDrop(pPg);
              }
            }
          }
        }
        if( rc!=SQLITE_OK ) break;
>>>>>>> ff9e9b27
      }
    }
  }

  pWal->nPriorFrame = pWal->hdr.mxFrame;
<<<<<<< HEAD
  return rc;
}

/* !defined(SQLITE_OMIT_CONCURRENT)
**
** This function is called as part of committing an CONCURRENT transaction.
** It is assumed that sqlite3WalLockForCommit() has already been successfully
** called and so (a) the WRITER lock is held and (b) it is known that the
** wal-index-header stored in shared memory is not corrupt.
**
** Before returning, this function upgrades the client so that it is 
** operating on the database snapshot currently at the head of the wal file
** (even if the CONCURRENT transaction ran against an older snapshot).
**
** SQLITE_OK is returned if successful, or an SQLite error code otherwise.
*/
int sqlite3WalUpgradeSnapshot(Wal *pWal){
  int rc = SQLITE_OK;
  assert( pWal->writeLock );
  memcpy(&pWal->hdr, (void*)walIndexHdr(pWal), sizeof(WalIndexHdr));

  /* If this client has its read-lock on slot aReadmark[0] and the entire
  ** wal has not been checkpointed, switch it to a different slot. Otherwise
  ** any reads performed between now and committing the transaction will
  ** read from the old snapshot - not the one just upgraded to.  */
  if( pWal->readLock==0 && pWal->hdr.mxFrame!=walCkptInfo(pWal)->nBackfill ){
    assert( isWalMode2(pWal)==0 );
    rc = walUpgradeReadlock(pWal);
  }
=======
>>>>>>> ff9e9b27
  return rc;
}
#endif   /* SQLITE_OMIT_CONCURRENT */

/* !defined(SQLITE_OMIT_CONCURRENT)
**
** This function is called as part of committing an CONCURRENT transaction.
** It is assumed that sqlite3WalLockForCommit() has already been successfully
** called and so (a) the WRITER lock is held and (b) it is known that the
** wal-index-header stored in shared memory is not corrupt.
**
** Before returning, this function upgrades the client so that it is 
** operating on the database snapshot currently at the head of the wal file
** (even if the CONCURRENT transaction ran against an older snapshot).
**
** SQLITE_OK is returned if successful, or an SQLite error code otherwise.
*/
int sqlite3WalUpgradeSnapshot(Wal *pWal){
  int rc = SQLITE_OK;
  assert( pWal->writeLock );
  memcpy(&pWal->hdr, (void*)walIndexHdr(pWal), sizeof(WalIndexHdr));

  /* If this client has its read-lock on slot aReadmark[0] and the entire
  ** wal has not been checkpointed, switch it to a different slot. Otherwise
  ** any reads performed between now and committing the transaction will
  ** read from the old snapshot - not the one just upgraded to.  */
  if( pWal->readLock==0 && pWal->hdr.mxFrame!=walCkptInfo(pWal)->nBackfill ){
    rc = walUpgradeReadlock(pWal);
  }
  return rc;
}
#endif   /* SQLITE_OMIT_CONCURRENT */

/*
** End a write transaction.  The commit has already been done.  This
** routine merely releases the lock.
*/
int sqlite3WalEndWriteTransaction(Wal *pWal){
  if( pWal->writeLock ){
    walUnlockExclusive(pWal, WAL_WRITE_LOCK, 1);
    pWal->writeLock = 0;
    pWal->iReCksum = 0;
    pWal->truncateOnCommit = 0;
  }
  return SQLITE_OK;
}

/*
** If any data has been written (but not committed) to the log file, this
** function moves the write-pointer back to the start of the transaction.
**
** Additionally, the callback function is invoked for each frame written
** to the WAL since the start of the transaction. If the callback returns
** other than SQLITE_OK, it is not invoked again and the error code is
** returned to the caller.
**
** Otherwise, if the callback function does not return an error, this
** function returns SQLITE_OK.
*/
int sqlite3WalUndo(
  Wal *pWal, 
  int (*xUndo)(void *, Pgno), 
  void *pUndoCtx,
  int bConcurrent                 /* True if this is a CONCURRENT transaction */
){
  int rc = SQLITE_OK;
  if( pWal->writeLock ){
<<<<<<< HEAD
    int iWal = walidxGetFile(&pWal->hdr);
    Pgno iMax = walidxGetMxFrame(&pWal->hdr, iWal);
    Pgno iNew;
=======
    Pgno iMax = pWal->hdr.mxFrame;
>>>>>>> ff9e9b27
    Pgno iFrame;

    assert( isWalMode2(pWal) || iWal==0 );

    /* Restore the clients cache of the wal-index header to the state it
    ** was in before the client began writing to the database. 
    */
    memcpy(&pWal->hdr, (void *)walIndexHdr(pWal), sizeof(WalIndexHdr));
<<<<<<< HEAD
    iNew = walidxGetMxFrame(&pWal->hdr, walidxGetFile(&pWal->hdr));

    /* BEGIN CONCURRENT transactions are different, as the header just
    ** memcpy()d into pWal->hdr may not be the same as the current header 
    ** when the transaction was started. Instead, pWal->hdr now contains
    ** the header written by the most recent successful COMMIT. Because
    ** Wal.writeLock is set, if this is a BEGIN CONCURRENT transaction,
    ** the rollback must be taking place because an error occurred during
    ** a COMMIT.
    **
    ** The code below is still valid. All frames between (iNew+1) and iMax 
    ** must have been written by this transaction before the error occurred.
    ** The exception is in wal2 mode - if the current wal file at the time
    ** of the last COMMIT is not wal file iWal, then the error must have
    ** occurred in WalLockForCommit(), before any pages were written
    ** to the database file. In this case return early.  */
#ifndef SQLITE_OMIT_CONCURRENT
    if( walidxGetFile(&pWal->hdr)!=iWal ){
      assert( isWalMode2(pWal) );
      return SQLITE_OK;
    }
#endif
    assert( walidxGetFile(&pWal->hdr)==iWal );
=======
#ifndef SQLITE_OMIT_CONCURRENT
    if( bConcurrent ){
      pWal->hdr.aCksum[0]++;
    }
#else
    UNUSED_PARAMETER(bConcurrent);
#endif
>>>>>>> ff9e9b27

    for(iFrame=iNew+1; ALWAYS(rc==SQLITE_OK) && iFrame<=iMax; iFrame++){
      /* This call cannot fail. Unless the page for which the page number
      ** is passed as the second argument is (a) in the cache and 
      ** (b) has an outstanding reference, then xUndo is either a no-op
      ** (if (a) is false) or simply expels the page from the cache (if (b)
      ** is false).
      **
      ** If the upper layer is doing a rollback, it is guaranteed that there
      ** are no outstanding references to any page other than page 1. And
      ** page 1 is never written to the log until the transaction is
      ** committed. As a result, the call to xUndo may not fail.
      */
      Pgno pgno;
      if( isWalMode2(pWal) ){
        pgno = walFramePgno2(pWal, iWal, iFrame);
      }else{
        pgno = walFramePgno(pWal, iFrame);
      }
      assert( pgno!=1 );
      rc = xUndo(pUndoCtx, pgno);
    }
    if( iMax!=iNew ) walCleanupHash(pWal);
  }
  return rc;
}

/* 
** Argument aWalData must point to an array of WAL_SAVEPOINT_NDATA u32 
** values. This function populates the array with values required to 
** "rollback" the write position of the WAL handle back to the current 
** point in the event of a savepoint rollback (via WalSavepointUndo()).
*/
void sqlite3WalSavepoint(Wal *pWal, u32 *aWalData){
<<<<<<< HEAD
  int iWal = walidxGetFile(&pWal->hdr);
  assert( isWalMode2(pWal) || iWal==0 );
  aWalData[0] = walidxGetMxFrame(&pWal->hdr, iWal);
=======
  aWalData[0] = pWal->hdr.mxFrame;
>>>>>>> ff9e9b27
  aWalData[1] = pWal->hdr.aFrameCksum[0];
  aWalData[2] = pWal->hdr.aFrameCksum[1];
  aWalData[3] = isWalMode2(pWal) ? iWal : pWal->nCkpt;
}

/* 
** Move the write position of the WAL back to the point identified by
** the values in the aWalData[] array. aWalData must point to an array
** of WAL_SAVEPOINT_NDATA u32 values that has been previously populated
** by a call to WalSavepoint().
*/
int sqlite3WalSavepointUndo(Wal *pWal, u32 *aWalData){
  int rc = SQLITE_OK;
  int iWal = walidxGetFile(&pWal->hdr);
  int iCmp = isWalMode2(pWal) ? iWal : pWal->nCkpt;

  assert( pWal->writeLock || aWalData[0]==pWal->hdr.mxFrame );
<<<<<<< HEAD
  assert( isWalMode2(pWal) || iWal==0 );
  assert( aWalData[3]!=iCmp || aWalData[0]<=walidxGetMxFrame(&pWal->hdr,iWal) );
=======
  assert( aWalData[3]!=pWal->nCkpt || aWalData[0]<=pWal->hdr.mxFrame );
>>>>>>> ff9e9b27

  if( aWalData[3]!=iCmp ){
    /* This savepoint was opened immediately after the write-transaction
    ** was started. Right after that, the writer decided to wrap around
    ** to the start of the log. Update the savepoint values to match.
    */
    aWalData[0] = 0;
    aWalData[3] = iCmp;
  }

  if( aWalData[0]<walidxGetMxFrame(&pWal->hdr, iWal) ){
    walidxSetMxFrame(&pWal->hdr, iWal, aWalData[0]);
    pWal->hdr.aFrameCksum[0] = aWalData[1];
    pWal->hdr.aFrameCksum[1] = aWalData[2];
    walCleanupHash(pWal);
  }

  return rc;
}

/*
** This function is called just before writing a set of frames to the log
** file (see sqlite3WalFrames()). It checks to see if, instead of appending
** to the current log file, it is possible and desirable to switch to the
** other log file and write the new transaction to the start of it.
** If so, the wal-index header is updated accordingly - both in heap memory
** and in the *-shm file.
**
** SQLITE_OK is returned if no error is encountered (regardless of whether
** or not the wal-index header is modified). An SQLite error code is returned
** if an error occurs.
*/
static int walRestartLog(Wal *pWal){
  int rc = SQLITE_OK;

  if( isWalMode2(pWal) ){
    int iApp = walidxGetFile(&pWal->hdr);
    int nWalSize = WAL_DEFAULT_WALSIZE;
    if( pWal->mxWalSize>0 ){
      nWalSize = (pWal->mxWalSize-WAL_HDRSIZE+pWal->szPage+WAL_FRAME_HDRSIZE-1) 
        / (pWal->szPage+WAL_FRAME_HDRSIZE);
      nWalSize = MAX(nWalSize, 1);
    }

    if( walidxGetMxFrame(&pWal->hdr, iApp)>=nWalSize ){
      volatile WalCkptInfo *pInfo = walCkptInfo(pWal);
      u32 mxFrame = walidxGetMxFrame(&pWal->hdr, !iApp);
      if( mxFrame==0 || pInfo->nBackfill ){
        rc = wal2RestartOk(pWal, iApp);
        if( rc==SQLITE_OK ){
          int iNew = !iApp;
          pWal->nCkpt++;
          walidxSetFile(&pWal->hdr, iNew);
          walidxSetMxFrame(&pWal->hdr, iNew, 0);
          sqlite3Put4byte((u8*)&pWal->hdr.aSalt[0], pWal->hdr.aFrameCksum[0]);
          sqlite3Put4byte((u8*)&pWal->hdr.aSalt[1], pWal->hdr.aFrameCksum[1]);
          walIndexWriteHdr(pWal);
          pInfo->nBackfill = 0;
          wal2RestartFinished(pWal, iApp);
          walUnlockShared(pWal, WAL_READ_LOCK(pWal->readLock));
          pWal->readLock = iNew ? WAL_LOCK_PART2_FULL1 : WAL_LOCK_PART1_FULL2;
          rc = walLockShared(pWal, WAL_READ_LOCK(pWal->readLock));
        }else if( rc==SQLITE_BUSY ){
          rc = SQLITE_OK;
        }
      }
    }
  }else if( pWal->readLock==0 ){
    volatile WalCkptInfo *pInfo = walCkptInfo(pWal);
    assert( pInfo->nBackfill==pWal->hdr.mxFrame );
    if( pInfo->nBackfill>0 ){
      u32 salt1;
      sqlite3_randomness(4, &salt1);
      rc = walLockExclusive(pWal, WAL_READ_LOCK(1), WAL_NREADER-1);
      if( rc==SQLITE_OK ){
        /* If all readers are using WAL_READ_LOCK(0) (in other words if no
        ** readers are currently using the WAL), then the transactions
        ** frames will overwrite the start of the existing log. Update the
        ** wal-index header to reflect this.
        **
        ** In theory it would be Ok to update the cache of the header only
        ** at this point. But updating the actual wal-index header is also
        ** safe and means there is no special case for sqlite3WalUndo()
        ** to handle if this transaction is rolled back.  */
        walRestartHdr(pWal, salt1);
        walUnlockExclusive(pWal, WAL_READ_LOCK(1), WAL_NREADER-1);
        pWal->nPriorFrame = 0;
      }else if( rc!=SQLITE_BUSY ){
        return rc;
      }
    }

    /* Regardless of whether or not the wal file was restarted, change the
    ** read-lock held by this client to a slot other than aReadmark[0]. 
    ** Clients with a lock on aReadmark[0] read from the database file 
    ** only - never from the wal file. This means that if a writer holding
    ** a lock on aReadmark[0] were to commit a transaction but not close the
    ** read-transaction, subsequent read operations would read directly from
    ** the database file - ignoring the new pages just appended
    ** to the wal file. */
    rc = walUpgradeReadlock(pWal);
  }

  return rc;
}

/*
** Information about the current state of the WAL file and where
** the next fsync should occur - passed from sqlite3WalFrames() into
** walWriteToLog().
*/
typedef struct WalWriter {
  Wal *pWal;                   /* The complete WAL information */
  sqlite3_file *pFd;           /* The WAL file to which we write */
  sqlite3_int64 iSyncPoint;    /* Fsync at this offset */
  int syncFlags;               /* Flags for the fsync */
  int szPage;                  /* Size of one page */
} WalWriter;

/*
** Write iAmt bytes of content into the WAL file beginning at iOffset.
** Do a sync when crossing the p->iSyncPoint boundary.
**
** In other words, if iSyncPoint is in between iOffset and iOffset+iAmt,
** first write the part before iSyncPoint, then sync, then write the
** rest.
*/
static int walWriteToLog(
  WalWriter *p,              /* WAL to write to */
  void *pContent,            /* Content to be written */
  int iAmt,                  /* Number of bytes to write */
  sqlite3_int64 iOffset      /* Start writing at this offset */
){
  int rc;
  if( iOffset<p->iSyncPoint && iOffset+iAmt>=p->iSyncPoint ){
    int iFirstAmt = (int)(p->iSyncPoint - iOffset);
    rc = sqlite3OsWrite(p->pFd, pContent, iFirstAmt, iOffset);
    if( rc ) return rc;
    iOffset += iFirstAmt;
    iAmt -= iFirstAmt;
    pContent = (void*)(iFirstAmt + (char*)pContent);
    assert( WAL_SYNC_FLAGS(p->syncFlags)!=0 );
    rc = sqlite3OsSync(p->pFd, WAL_SYNC_FLAGS(p->syncFlags));
    if( iAmt==0 || rc ) return rc;
  }
  rc = sqlite3OsWrite(p->pFd, pContent, iAmt, iOffset);
  return rc;
}

/*
** Write out a single frame of the WAL
*/
static int walWriteOneFrame(
  WalWriter *p,               /* Where to write the frame */
  PgHdr *pPage,               /* The page of the frame to be written */
  int nTruncate,              /* The commit flag.  Usually 0.  >0 for commit */
  sqlite3_int64 iOffset       /* Byte offset at which to write */
){
  int rc;                         /* Result code from subfunctions */
  void *pData;                    /* Data actually written */
  u8 aFrame[WAL_FRAME_HDRSIZE];   /* Buffer to assemble frame-header in */

#if defined(SQLITE_TEST) && defined(SQLITE_DEBUG)
  { 
    int iWal = walidxGetFile(&p->pWal->hdr);
    int iFrame = 1 + (iOffset / (WAL_FRAME_HDRSIZE + p->pWal->szPage));
    assert( p->pWal->apWalFd[iWal]==p->pFd );
    WALTRACE(("WAL%p: page %d written to frame %d of wal %d\n",
          p->pWal, (int)pPage->pgno, iFrame, iWal
    ));
  }
#endif

#if defined(SQLITE_HAS_CODEC)
  if( (pData = sqlite3PagerCodec(pPage))==0 ) return SQLITE_NOMEM_BKPT;
#else
  pData = pPage->pData;
#endif
  walEncodeFrame(p->pWal, pPage->pgno, nTruncate, pData, aFrame);
  rc = walWriteToLog(p, aFrame, sizeof(aFrame), iOffset);
  if( rc ) return rc;
  /* Write the page data */
  rc = walWriteToLog(p, pData, p->szPage, iOffset+sizeof(aFrame));
  return rc;
}

/*
** This function is called as part of committing a transaction within which
** one or more frames have been overwritten. It updates the checksums for
** all frames written to the wal file by the current transaction starting
** with the earliest to have been overwritten.
**
** SQLITE_OK is returned if successful, or an SQLite error code otherwise.
*/
static int walRewriteChecksums(Wal *pWal, u32 iLast){
  int rc = SQLITE_OK;             /* Return code */
  const int szPage = pWal->szPage;/* Database page size */
  u8 *aBuf;                       /* Buffer to load data from wal file into */
  u8 aFrame[WAL_FRAME_HDRSIZE];   /* Buffer to assemble frame-headers in */
  u32 iRead;                      /* Next frame to read from wal file */
  i64 iCksumOff;
  sqlite3_file *pWalFd = pWal->apWalFd[walidxGetFile(&pWal->hdr)];

  aBuf = sqlite3_malloc(szPage + WAL_FRAME_HDRSIZE);
  if( aBuf==0 ) return SQLITE_NOMEM_BKPT;

  /* Find the checksum values to use as input for the recalculating the
  ** first checksum. If the first frame is frame 1 (implying that the current
  ** transaction restarted the wal file), these values must be read from the
  ** wal-file header. Otherwise, read them from the frame header of the
  ** previous frame.  */
  assert( pWal->iReCksum>0 );
  if( pWal->iReCksum==1 ){
    iCksumOff = 24;
  }else{
    iCksumOff = walFrameOffset(pWal->iReCksum-1, szPage) + 16;
  }
  rc = sqlite3OsRead(pWalFd, aBuf, sizeof(u32)*2, iCksumOff);
  pWal->hdr.aFrameCksum[0] = sqlite3Get4byte(aBuf);
  pWal->hdr.aFrameCksum[1] = sqlite3Get4byte(&aBuf[sizeof(u32)]);

  iRead = pWal->iReCksum;
  pWal->iReCksum = 0;
  for(; rc==SQLITE_OK && iRead<=iLast; iRead++){
    i64 iOff = walFrameOffset(iRead, szPage);
    rc = sqlite3OsRead(pWalFd, aBuf, szPage+WAL_FRAME_HDRSIZE, iOff);
    if( rc==SQLITE_OK ){
      u32 iPgno, nDbSize;
      iPgno = sqlite3Get4byte(aBuf);
      nDbSize = sqlite3Get4byte(&aBuf[4]);

      walEncodeFrame(pWal, iPgno, nDbSize, &aBuf[WAL_FRAME_HDRSIZE], aFrame);
      rc = sqlite3OsWrite(pWalFd, aFrame, sizeof(aFrame), iOff);
    }
  }

  sqlite3_free(aBuf);
  return rc;
}

/* 
** Write a set of frames to the log. The caller must hold the write-lock
** on the log file (obtained using sqlite3WalBeginWriteTransaction()).
*/
int sqlite3WalFrames(
  Wal *pWal,                      /* Wal handle to write to */
  int szPage,                     /* Database page-size in bytes */
  PgHdr *pList,                   /* List of dirty pages to write */
  Pgno nTruncate,                 /* Database size after this commit */
  int isCommit,                   /* True if this is a commit */
  int sync_flags                  /* Flags to pass to OsSync() (or 0) */
){
  int rc;                         /* Used to catch return codes */
  u32 iFrame;                     /* Next frame address */
  PgHdr *p;                       /* Iterator to run through pList with. */
  PgHdr *pLast = 0;               /* Last frame in list */
  int nExtra = 0;                 /* Number of extra copies of last page */
  int szFrame;                    /* The size of a single frame */
  i64 iOffset;                    /* Next byte to write in WAL file */
  WalWriter w;                    /* The writer */
  u32 iFirst = 0;                 /* First frame that may be overwritten */
  WalIndexHdr *pLive;             /* Pointer to shared header */
  int iApp;
  int bWal2 = isWalMode2(pWal);

  assert( pList );
  assert( pWal->writeLock );

  /* If this frame set completes a transaction, then nTruncate>0.  If
  ** nTruncate==0 then this frame set does not complete the transaction. */
  assert( (isCommit!=0)==(nTruncate!=0) );

  pLive = (WalIndexHdr*)walIndexHdr(pWal);
  if( memcmp(&pWal->hdr, (void *)pLive, sizeof(WalIndexHdr))!=0 ){
    /* if( isWalMode2(pWal)==0 ) */
    iFirst = walidxGetMxFrame(pLive, walidxGetFile(pLive))+1;
  }

  /* See if it is possible to write these frames into the start of the
  ** log file, instead of appending to it at pWal->hdr.mxFrame.
  */
  else if( SQLITE_OK!=(rc = walRestartLog(pWal)) ){
    return rc;
  }

  /* If this is the first frame written into the log, write the WAL
  ** header to the start of the WAL file. See comments at the top of
  ** this source file for a description of the WAL header format.
  */
  iApp = walidxGetFile(&pWal->hdr);
  iFrame = walidxGetMxFrame(&pWal->hdr, iApp);
  assert( iApp==0 || bWal2 );

#if defined(SQLITE_TEST) && defined(SQLITE_DEBUG)
  { int cnt; for(cnt=0, p=pList; p; p=p->pDirty, cnt++){}
    WALTRACE(("WAL%p: frame write begin. %d frames. iWal=%d. mxFrame=%d. %s\n",
              pWal, cnt, iApp, iFrame, isCommit ? "Commit" : "Spill"));
  }
#endif

  if( iFrame==0 ){
    u32 iCkpt = 0;
    u8 aWalHdr[WAL_HDRSIZE];      /* Buffer to assemble wal-header in */
    u32 aCksum[2];                /* Checksum for wal-header */

    sqlite3Put4byte(&aWalHdr[0], (WAL_MAGIC | SQLITE_BIGENDIAN));
    sqlite3Put4byte(&aWalHdr[4], pWal->hdr.iVersion);
    sqlite3Put4byte(&aWalHdr[8], szPage);
    if( bWal2 ){
      if( walidxGetMxFrame(&pWal->hdr, !iApp)>0 ){
        u8 aPrev[4];
        rc = sqlite3OsRead(pWal->apWalFd[!iApp], aPrev, 4, 12);
        if( rc!=SQLITE_OK ){
          return rc;
        }
        iCkpt = (sqlite3Get4byte(aPrev) + 1) & 0x0F;
      }
    }else{
      iCkpt = pWal->nCkpt;
    }
    sqlite3Put4byte(&aWalHdr[12], iCkpt);
    memcpy(&aWalHdr[16], pWal->hdr.aSalt, 8);
    walChecksumBytes(1, aWalHdr, WAL_HDRSIZE-2*4, 0, aCksum);
    sqlite3Put4byte(&aWalHdr[24], aCksum[0]);
    sqlite3Put4byte(&aWalHdr[28], aCksum[1]);

    pWal->szPage = szPage;
    pWal->hdr.bigEndCksum = SQLITE_BIGENDIAN;
    pWal->hdr.aFrameCksum[0] = aCksum[0];
    pWal->hdr.aFrameCksum[1] = aCksum[1];
    pWal->truncateOnCommit = 1;

    rc = sqlite3OsWrite(pWal->apWalFd[iApp], aWalHdr, sizeof(aWalHdr), 0);
    WALTRACE(("WAL%p: wal-header write %s\n", pWal, rc ? "failed" : "ok"));
    if( rc!=SQLITE_OK ){
      return rc;
    }

    /* Sync the header (unless SQLITE_IOCAP_SEQUENTIAL is true or unless
    ** all syncing is turned off by PRAGMA synchronous=OFF).  Otherwise
    ** an out-of-order write following a WAL restart could result in
    ** database corruption.  See the ticket:
    **
    **     https://sqlite.org/src/info/ff5be73dee
    */
    if( pWal->syncHeader ){
      rc = sqlite3OsSync(pWal->apWalFd[iApp], CKPT_SYNC_FLAGS(sync_flags));
      if( rc ) return rc;
    }
  }
  assert( (int)pWal->szPage==szPage );

  /* Setup information needed to write frames into the WAL */
  w.pWal = pWal;
  w.pFd = pWal->apWalFd[iApp];
  w.iSyncPoint = 0;
  w.syncFlags = sync_flags;
  w.szPage = szPage;
  iOffset = walFrameOffset(iFrame+1, szPage);
  szFrame = szPage + WAL_FRAME_HDRSIZE;

  /* Write all frames into the log file exactly once */
  for(p=pList; p; p=p->pDirty){
    int nDbSize;   /* 0 normally.  Positive == commit flag */

    /* Check if this page has already been written into the wal file by
    ** the current transaction. If so, overwrite the existing frame and
    ** set Wal.writeLock to WAL_WRITELOCK_RECKSUM - indicating that 
    ** checksums must be recomputed when the transaction is committed.  */
    if( iFirst && (p->pDirty || isCommit==0) ){
      u32 iWrite = 0;
      VVA_ONLY(rc =) walSearchWal(pWal, iApp, p->pgno, &iWrite);
      assert( rc==SQLITE_OK || iWrite==0 );
      if( iWrite && bWal2 ){
        walExternalDecode(iWrite, &iWrite);
      }
      if( iWrite>=iFirst ){
        i64 iOff = walFrameOffset(iWrite, szPage) + WAL_FRAME_HDRSIZE;
        void *pData;
        if( pWal->iReCksum==0 || iWrite<pWal->iReCksum ){
          pWal->iReCksum = iWrite;
        }
#if defined(SQLITE_HAS_CODEC)
        if( (pData = sqlite3PagerCodec(p))==0 ) return SQLITE_NOMEM;
#else
        pData = p->pData;
#endif
        rc = sqlite3OsWrite(pWal->apWalFd[iApp], pData, szPage, iOff);
        if( rc ) return rc;
        p->flags &= ~PGHDR_WAL_APPEND;
        continue;
      }
    }

    iFrame++;
    assert( iOffset==walFrameOffset(iFrame, szPage) );
    nDbSize = (isCommit && p->pDirty==0) ? nTruncate : 0;
    rc = walWriteOneFrame(&w, p, nDbSize, iOffset);
    if( rc ) return rc;
    pLast = p;
    iOffset += szFrame;
    p->flags |= PGHDR_WAL_APPEND;
  }


  /* Recalculate checksums within the wal file if required. */
  if( isCommit && pWal->iReCksum ){
    rc = walRewriteChecksums(pWal, iFrame);
    if( rc ) return rc;
  }

  /* If this is the end of a transaction, then we might need to pad
  ** the transaction and/or sync the WAL file.
  **
  ** Padding and syncing only occur if this set of frames complete a
  ** transaction and if PRAGMA synchronous=FULL.  If synchronous==NORMAL
  ** or synchronous==OFF, then no padding or syncing are needed.
  **
  ** If SQLITE_IOCAP_POWERSAFE_OVERWRITE is defined, then padding is not
  ** needed and only the sync is done.  If padding is needed, then the
  ** final frame is repeated (with its commit mark) until the next sector
  ** boundary is crossed.  Only the part of the WAL prior to the last
  ** sector boundary is synced; the part of the last frame that extends
  ** past the sector boundary is written after the sync.
  */
  if( isCommit && WAL_SYNC_FLAGS(sync_flags)!=0 ){
    int bSync = 1;
    if( pWal->padToSectorBoundary ){
      int sectorSize = sqlite3SectorSize(w.pFd);
      w.iSyncPoint = ((iOffset+sectorSize-1)/sectorSize)*sectorSize;
      bSync = (w.iSyncPoint==iOffset);
      testcase( bSync );
      while( iOffset<w.iSyncPoint ){
        rc = walWriteOneFrame(&w, pLast, nTruncate, iOffset);
        if( rc ) return rc;
        iOffset += szFrame;
        nExtra++;
      }
    }
    if( bSync ){
      assert( rc==SQLITE_OK );
      rc = sqlite3OsSync(w.pFd, WAL_SYNC_FLAGS(sync_flags));
    }
  }

  /* If this frame set completes the first transaction in the WAL and
  ** if PRAGMA journal_size_limit is set, then truncate the WAL to the
  ** journal size limit, if possible.
  */
  if( isCommit && pWal->truncateOnCommit && pWal->mxWalSize>=0 ){
    i64 sz = pWal->mxWalSize;
    if( walFrameOffset(iFrame+nExtra+1, szPage)>pWal->mxWalSize ){
      sz = walFrameOffset(iFrame+nExtra+1, szPage);
    }
    walLimitSize(pWal, sz);
    pWal->truncateOnCommit = 0;
  }

  /* Append data to the wal-index. It is not necessary to lock the 
  ** wal-index to do this as the SQLITE_SHM_WRITE lock held on the wal-index
  ** guarantees that there are no other writers, and no data that may
  ** be in use by existing readers is being overwritten.
  */
  iFrame = walidxGetMxFrame(&pWal->hdr, iApp);
  for(p=pList; p && rc==SQLITE_OK; p=p->pDirty){
    if( (p->flags & PGHDR_WAL_APPEND)==0 ) continue;
    iFrame++;
    rc = walIndexAppend(pWal, iApp, iFrame, p->pgno);
  }
  while( rc==SQLITE_OK && nExtra>0 ){
    iFrame++;
    nExtra--;
    rc = walIndexAppend(pWal, iApp, iFrame, pLast->pgno);
  }

  if( rc==SQLITE_OK ){
    /* Update the private copy of the header. */
    pWal->hdr.szPage = (u16)((szPage&0xff00) | (szPage>>16));
    testcase( szPage<=32768 );
    testcase( szPage>=65536 );
    walidxSetMxFrame(&pWal->hdr, iApp, iFrame);
    if( isCommit ){
      pWal->hdr.iChange++;
      pWal->hdr.nPage = nTruncate;
    }
    /* If this is a commit, update the wal-index header too. */
    if( isCommit ){
      walIndexWriteHdr(pWal);
      if( bWal2 ){
        int iOther = !walidxGetFile(&pWal->hdr);
        if( walidxGetMxFrame(&pWal->hdr, iOther) 
            && !walCkptInfo(pWal)->nBackfill 
        ){
          pWal->iCallback = walidxGetMxFrame(&pWal->hdr, 0);
          pWal->iCallback += walidxGetMxFrame(&pWal->hdr, 1);
        }
      }else{
        pWal->iCallback = iFrame;
      }
    }
  }

  WALTRACE(("WAL%p: frame write %s\n", pWal, rc ? "failed" : "ok"));
  return rc;
}

/* 
** This routine is called to implement sqlite3_wal_checkpoint() and
** related interfaces.
**
** Obtain a CHECKPOINT lock and then backfill as much information as
** we can from WAL into the database.
**
** If parameter xBusy is not NULL, it is a pointer to a busy-handler
** callback. In this case this function runs a blocking checkpoint.
*/
int sqlite3WalCheckpoint(
  Wal *pWal,                      /* Wal connection */
  sqlite3 *db,                    /* Check this handle's interrupt flag */
  int eMode,                      /* PASSIVE, FULL, RESTART, or TRUNCATE */
  int (*xBusy)(void*),            /* Function to call when busy */
  void *pBusyArg,                 /* Context argument for xBusyHandler */
  int sync_flags,                 /* Flags to sync db file with (or 0) */
  int nBuf,                       /* Size of temporary buffer */
  u8 *zBuf,                       /* Temporary buffer to use */
  int *pnLog,                     /* OUT: Number of frames in WAL */
  int *pnCkpt                     /* OUT: Number of backfilled frames in WAL */
){
  int rc;                         /* Return code */
  int isChanged = 0;              /* True if a new wal-index header is loaded */
  int eMode2 = eMode;             /* Mode to pass to walCheckpoint() */
  int (*xBusy2)(void*) = xBusy;   /* Busy handler for eMode2 */

  assert( pWal->ckptLock==0 );
  assert( pWal->writeLock==0 );

  /* EVIDENCE-OF: R-62920-47450 The busy-handler callback is never invoked
  ** in the SQLITE_CHECKPOINT_PASSIVE mode. */
  assert( eMode!=SQLITE_CHECKPOINT_PASSIVE || xBusy==0 );

  if( pWal->readOnly ) return SQLITE_READONLY;
  WALTRACE(("WAL%p: checkpoint begins\n", pWal));

  /* IMPLEMENTATION-OF: R-62028-47212 All calls obtain an exclusive 
  ** "checkpoint" lock on the database file. */
  rc = walLockExclusive(pWal, WAL_CKPT_LOCK, 1);
  if( rc ){
    /* EVIDENCE-OF: R-10421-19736 If any other process is running a
    ** checkpoint operation at the same time, the lock cannot be obtained and
    ** SQLITE_BUSY is returned.
    ** EVIDENCE-OF: R-53820-33897 Even if there is a busy-handler configured,
    ** it will not be invoked in this case.
    */
    testcase( rc==SQLITE_BUSY );
    testcase( xBusy!=0 );
    return rc;
  }
  pWal->ckptLock = 1;

  /* IMPLEMENTATION-OF: R-59782-36818 The SQLITE_CHECKPOINT_FULL, RESTART and
  ** TRUNCATE modes also obtain the exclusive "writer" lock on the database
  ** file.
  **
  ** EVIDENCE-OF: R-60642-04082 If the writer lock cannot be obtained
  ** immediately, and a busy-handler is configured, it is invoked and the
  ** writer lock retried until either the busy-handler returns 0 or the
  ** lock is successfully obtained.
  */
  if( eMode!=SQLITE_CHECKPOINT_PASSIVE ){
    rc = walBusyLock(pWal, xBusy, pBusyArg, WAL_WRITE_LOCK, 1);
    if( rc==SQLITE_OK ){
      pWal->writeLock = 1;
    }else if( rc==SQLITE_BUSY ){
      eMode2 = SQLITE_CHECKPOINT_PASSIVE;
      xBusy2 = 0;
      rc = SQLITE_OK;
    }
  }

  /* Read the wal-index header. */
  if( rc==SQLITE_OK ){
    rc = walIndexReadHdr(pWal, &isChanged);
    if( isChanged && pWal->pDbFd->pMethods->iVersion>=3 ){
      sqlite3OsUnfetch(pWal->pDbFd, 0, 0);
    }
  }

  /* Copy data from the log to the database file. */
  if( rc==SQLITE_OK ){
<<<<<<< HEAD
    if( (walPagesize(pWal)!=nBuf) 
     && ((pWal->hdr.mxFrame2 & 0x7FFFFFFF) || pWal->hdr.mxFrame)
    ){
=======
    if( pWal->hdr.mxFrame && walPagesize(pWal)!=nBuf ){
>>>>>>> ff9e9b27
      rc = SQLITE_CORRUPT_BKPT;
    }else{
      rc = walCheckpoint(pWal, db, eMode2, xBusy2, pBusyArg, sync_flags, zBuf);
    }

    /* If no error occurred, set the output variables. */
    if( rc==SQLITE_OK || rc==SQLITE_BUSY ){
      if( pnLog ){
        *pnLog = walidxGetMxFrame(&pWal->hdr,0)+walidxGetMxFrame(&pWal->hdr,1);
      }
      if( pnCkpt ){
        if( isWalMode2(pWal) ){
          if( (int)(walCkptInfo(pWal)->nBackfill) ){
            *pnCkpt = walidxGetMxFrame(&pWal->hdr, !walidxGetFile(&pWal->hdr));
          }else{
            *pnCkpt = 0;
          }
        }else{
          *pnCkpt = walCkptInfo(pWal)->nBackfill;
        }
      }
    }
  }

  if( isChanged ){
    /* If a new wal-index header was loaded before the checkpoint was 
    ** performed, then the pager-cache associated with pWal is now
    ** out of date. So zero the cached wal-index header to ensure that
    ** next time the pager opens a snapshot on this database it knows that
    ** the cache needs to be reset.
    */
    memset(&pWal->hdr, 0, sizeof(WalIndexHdr));
  }

  /* Release the locks. */
  sqlite3WalEndWriteTransaction(pWal);
  walUnlockExclusive(pWal, WAL_CKPT_LOCK, 1);
  pWal->ckptLock = 0;
  WALTRACE(("WAL%p: checkpoint %s\n", pWal, rc ? "failed" : "ok"));
  return (rc==SQLITE_OK && eMode!=eMode2 ? SQLITE_BUSY : rc);
}

/* Return the value to pass to a sqlite3_wal_hook callback, the
** number of frames in the WAL at the point of the last commit since
** sqlite3WalCallback() was called.  If no commits have occurred since
** the last call, then return 0.
*/
int sqlite3WalCallback(Wal *pWal){
  u32 ret = 0;
  if( pWal ){
    ret = pWal->iCallback;
    pWal->iCallback = 0;
  }
  return (int)ret;
}

/*
** This function is called to change the WAL subsystem into or out
** of locking_mode=EXCLUSIVE.
**
** If op is zero, then attempt to change from locking_mode=EXCLUSIVE
** into locking_mode=NORMAL.  This means that we must acquire a lock
** on the pWal->readLock byte.  If the WAL is already in locking_mode=NORMAL
** or if the acquisition of the lock fails, then return 0.  If the
** transition out of exclusive-mode is successful, return 1.  This
** operation must occur while the pager is still holding the exclusive
** lock on the main database file.
**
** If op is one, then change from locking_mode=NORMAL into 
** locking_mode=EXCLUSIVE.  This means that the pWal->readLock must
** be released.  Return 1 if the transition is made and 0 if the
** WAL is already in exclusive-locking mode - meaning that this
** routine is a no-op.  The pager must already hold the exclusive lock
** on the main database file before invoking this operation.
**
** If op is negative, then do a dry-run of the op==1 case but do
** not actually change anything. The pager uses this to see if it
** should acquire the database exclusive lock prior to invoking
** the op==1 case.
*/
int sqlite3WalExclusiveMode(Wal *pWal, int op){
  int rc;

  assert( pWal->writeLock==0 );
  assert( pWal->exclusiveMode!=WAL_HEAPMEMORY_MODE || op==-1 );

  /* pWal->readLock is usually set, but might be -1 if there was a 
  ** prior error while attempting to acquire are read-lock. This cannot 
  ** happen if the connection is actually in exclusive mode (as no xShmLock
  ** locks are taken in this case). Nor should the pager attempt to
  ** upgrade to exclusive-mode following such an error.
  */
  assert( pWal->readLock!=WAL_LOCK_NONE || pWal->lockError );
  assert( pWal->readLock!=WAL_LOCK_NONE || (op<=0 && pWal->exclusiveMode==0) );

  if( op==0 ){
    if( pWal->exclusiveMode ){
      pWal->exclusiveMode = WAL_NORMAL_MODE;
      rc = walLockShared(pWal, WAL_READ_LOCK(pWal->readLock));
      if( rc!=SQLITE_OK ){
        pWal->exclusiveMode = WAL_EXCLUSIVE_MODE;
      }
      rc = pWal->exclusiveMode==WAL_NORMAL_MODE;
    }else{
      /* Already in locking_mode=NORMAL */
      rc = 0;
    }
  }else if( op>0 ){
    assert( pWal->exclusiveMode==WAL_NORMAL_MODE );
    assert( pWal->readLock>=0 );
    walUnlockShared(pWal, WAL_READ_LOCK(pWal->readLock));
    pWal->exclusiveMode = WAL_EXCLUSIVE_MODE;
    rc = 1;
  }else{
    rc = pWal->exclusiveMode==WAL_NORMAL_MODE;
  }
  return rc;
}

/* 
** Return true if the argument is non-NULL and the WAL module is using
** heap-memory for the wal-index. Otherwise, if the argument is NULL or the
** WAL module is using shared-memory, return false. 
*/
int sqlite3WalHeapMemory(Wal *pWal){
  return (pWal && pWal->exclusiveMode==WAL_HEAPMEMORY_MODE );
}

#ifdef SQLITE_ENABLE_SNAPSHOT
/* Create a snapshot object.  The content of a snapshot is opaque to
** every other subsystem, so the WAL module can put whatever it needs
** in the object.
*/
int sqlite3WalSnapshotGet(Wal *pWal, sqlite3_snapshot **ppSnapshot){
  int rc = SQLITE_OK;
  WalIndexHdr *pRet;
  static const u32 aZero[4] = { 0, 0, 0, 0 };

  /* Snapshots may not be used with wal2 mode databases. */
  if( isWalMode2(pWal) ) return SQLITE_ERROR;

  assert( pWal->readLock>=0 && pWal->writeLock==0 );

  if( memcmp(&pWal->hdr.aFrameCksum[0],aZero,8)==0 ){
    *ppSnapshot = 0;
    return SQLITE_ERROR;
  }
  pRet = (WalIndexHdr*)sqlite3_malloc(sizeof(WalIndexHdr));
  if( pRet==0 ){
    rc = SQLITE_NOMEM_BKPT;
  }else{
    memcpy(pRet, &pWal->hdr, sizeof(WalIndexHdr));
    *ppSnapshot = (sqlite3_snapshot*)pRet;
  }

  return rc;
}

/* Try to open on pSnapshot when the next read-transaction starts
*/
void sqlite3WalSnapshotOpen(Wal *pWal, sqlite3_snapshot *pSnapshot){
  pWal->pSnapshot = (WalIndexHdr*)pSnapshot;
}

/* 
** Return a +ve value if snapshot p1 is newer than p2. A -ve value if
** p1 is older than p2 and zero if p1 and p2 are the same snapshot.
*/
int sqlite3_snapshot_cmp(sqlite3_snapshot *p1, sqlite3_snapshot *p2){
  WalIndexHdr *pHdr1 = (WalIndexHdr*)p1;
  WalIndexHdr *pHdr2 = (WalIndexHdr*)p2;

  /* aSalt[0] is a copy of the value stored in the wal file header. It
  ** is incremented each time the wal file is restarted.  */
  if( pHdr1->aSalt[0]<pHdr2->aSalt[0] ) return -1;
  if( pHdr1->aSalt[0]>pHdr2->aSalt[0] ) return +1;
  if( pHdr1->mxFrame<pHdr2->mxFrame ) return -1;
  if( pHdr1->mxFrame>pHdr2->mxFrame ) return +1;
  return 0;
}

/*
** The caller currently has a read transaction open on the database.
** This function takes a SHARED lock on the CHECKPOINTER slot and then
** checks if the snapshot passed as the second argument is still 
** available. If so, SQLITE_OK is returned.
**
** If the snapshot is not available, SQLITE_ERROR is returned. Or, if
** the CHECKPOINTER lock cannot be obtained, SQLITE_BUSY. If any error
** occurs (any value other than SQLITE_OK is returned), the CHECKPOINTER
** lock is released before returning.
*/
int sqlite3WalSnapshotCheck(Wal *pWal, sqlite3_snapshot *pSnapshot){
  int rc;

  /* Snapshots may not be used with wal2 mode databases. */
  if( isWalMode2(pWal) ) return SQLITE_ERROR;

  rc = walLockShared(pWal, WAL_CKPT_LOCK);
  if( rc==SQLITE_OK ){
    WalIndexHdr *pNew = (WalIndexHdr*)pSnapshot;
    if( memcmp(pNew->aSalt, pWal->hdr.aSalt, sizeof(pWal->hdr.aSalt))
     || pNew->mxFrame<walCkptInfo(pWal)->nBackfillAttempted
    ){
      rc = SQLITE_ERROR_SNAPSHOT;
      walUnlockShared(pWal, WAL_CKPT_LOCK);
    }
  }
  return rc;
}

/*
** Release a lock obtained by an earlier successful call to
** sqlite3WalSnapshotCheck().
*/
void sqlite3WalSnapshotUnlock(Wal *pWal){
  assert( pWal );
  walUnlockShared(pWal, WAL_CKPT_LOCK);
}


#endif /* SQLITE_ENABLE_SNAPSHOT */

#ifdef SQLITE_ENABLE_ZIPVFS
/*
** If the argument is not NULL, it points to a Wal object that holds a
** read-lock. This function returns the database page-size if it is known,
** or zero if it is not (or if pWal is NULL).
*/
int sqlite3WalFramesize(Wal *pWal){
  assert( pWal==0 || pWal->readLock>=0 );
  return (pWal ? pWal->szPage : 0);
}
#endif

/* Return the sqlite3_file object for the WAL file
*/
sqlite3_file *sqlite3WalFile(Wal *pWal){
  return pWal->apWalFd[0];
}

/* 
** Return the values required by sqlite3_wal_info().
*/
int sqlite3WalInfo(Wal *pWal, u32 *pnPrior, u32 *pnFrame){
  int rc = SQLITE_OK;
  if( pWal ){
    *pnFrame = pWal->hdr.mxFrame;
    *pnPrior = pWal->nPriorFrame;
  }
  return rc;
}

/* 
** Return the journal mode used by this Wal object.
*/
int sqlite3WalJournalMode(Wal *pWal){
  assert( pWal );
  return (isWalMode2(pWal) ? PAGER_JOURNALMODE_WAL2 : PAGER_JOURNALMODE_WAL);
}

/* 
** Return the values required by sqlite3_wal_info().
*/
int sqlite3WalInfo(Wal *pWal, u32 *pnPrior, u32 *pnFrame){
  int rc = SQLITE_OK;
  if( pWal ){
    *pnFrame = pWal->hdr.mxFrame;
    *pnPrior = pWal->nPriorFrame;
  }
  return rc;
}

#endif /* #ifndef SQLITE_OMIT_WAL */<|MERGE_RESOLUTION|>--- conflicted
+++ resolved
@@ -3624,7 +3624,6 @@
     return SQLITE_OK;
   }
 
-<<<<<<< HEAD
   /* Search the wal file that the client holds a partial lock on first. */
   rc = walSearchWal(pWal, iApp, pgno, &iRead);
 
@@ -3640,56 +3639,6 @@
 #endif
   )){
     rc = walSearchWal(pWal, !iApp, pgno, &iRead);
-=======
-  /* Each iteration of the following for() loop searches one
-  ** hash table (each hash table indexes up to HASHTABLE_NPAGE frames).
-  **
-  ** This code might run concurrently to the code in walIndexAppend()
-  ** that adds entries to the wal-index (and possibly to this hash 
-  ** table). This means the value just read from the hash 
-  ** slot (aHash[iKey]) may have been added before or after the 
-  ** current read transaction was opened. Values added after the
-  ** read transaction was opened may have been written incorrectly -
-  ** i.e. these slots may contain garbage data. However, we assume
-  ** that any slots written before the current read transaction was
-  ** opened remain unmodified.
-  **
-  ** For the reasons above, the if(...) condition featured in the inner
-  ** loop of the following block is more stringent that would be required 
-  ** if we had exclusive access to the hash-table:
-  **
-  **   (aPgno[iFrame]==pgno): 
-  **     This condition filters out normal hash-table collisions.
-  **
-  **   (iFrame<=iLast): 
-  **     This condition filters out entries that were added to the hash
-  **     table after the current read-transaction had started.
-  */
-  iMinHash = walFramePage(pWal->minFrame);
-  for(iHash=walFramePage(iLast); iHash>=iMinHash; iHash--){
-    WalHashLoc sLoc;              /* Hash table location */
-    int iKey;                     /* Hash slot index */
-    int nCollide;                 /* Number of hash collisions remaining */
-    int rc;                       /* Error code */
-
-    rc = walHashGet(pWal, iHash, &sLoc);
-    if( rc!=SQLITE_OK ){
-      return rc;
-    }
-    nCollide = HASHTABLE_NSLOT;
-    for(iKey=walHash(pgno); sLoc.aHash[iKey]; iKey=walNextHash(iKey)){
-      u32 iFrame = sLoc.aHash[iKey] + sLoc.iZero;
-      if( iFrame<=iLast && iFrame>=pWal->minFrame
-       && sLoc.aPgno[sLoc.aHash[iKey]]==pgno ){
-        assert( iFrame>iRead || CORRUPT_DB );
-        iRead = iFrame;
-      }
-      if( (nCollide--)==0 ){
-        return SQLITE_CORRUPT_BKPT;
-      }
-    }
-    if( iRead ) break;
->>>>>>> ff9e9b27
   }
 
 #if defined(SQLITE_TEST) && defined(SQLITE_DEBUG)
@@ -3843,10 +3792,7 @@
   int cnt;
   int rc;
   assert( pWal->writeLock && pWal->readLock==0 );
-<<<<<<< HEAD
   assert( isWalMode2(pWal)==0 );
-=======
->>>>>>> ff9e9b27
   walUnlockShared(pWal, WAL_READ_LOCK(0));
   pWal->readLock = -1;
   cnt = 0;
@@ -3920,7 +3866,6 @@
       ** was opened.  */
       rc = SQLITE_BUSY_SNAPSHOT;
     }else if( memcmp(&pWal->hdr, (void*)&head, sizeof(WalIndexHdr))!=0 ){
-<<<<<<< HEAD
       int bWal2 = isWalMode2(pWal);
       int iHash;
       int nLoop = 1+(bWal2 && walidxGetFile(&head)!=walidxGetFile(&pWal->hdr));
@@ -4023,75 +3968,11 @@
           }
           if( rc!=SQLITE_OK ) break;
         }
-=======
-      int iHash;
-      int iLastHash = walFramePage(head.mxFrame);
-      u32 iFirst = pWal->hdr.mxFrame+1;     /* First wal frame to check */
-      if( memcmp(pWal->hdr.aSalt, (u32*)head.aSalt, sizeof(u32)*2) ){
-        assert( pWal->readLock==0 );
-        iFirst = 1;
       }
-      for(iHash=walFramePage(iFirst); iHash<=iLastHash; iHash++){
-        WalHashLoc sLoc;
-
-        rc = walHashGet(pWal, iHash, &sLoc);
-        if( rc==SQLITE_OK ){
-          u32 i, iMin, iMax;
-          assert( head.mxFrame>=sLoc.iZero );
-          iMin = (sLoc.iZero >= iFirst) ? 1 : (iFirst - sLoc.iZero);
-          iMax = (iHash==0) ? HASHTABLE_NPAGE_ONE : HASHTABLE_NPAGE;
-          if( iMax>(head.mxFrame-sLoc.iZero) ) iMax = (head.mxFrame-sLoc.iZero);
-          for(i=iMin; rc==SQLITE_OK && i<=iMax; i++){
-            PgHdr *pPg;
-            if( sLoc.aPgno[i]==1 ){
-              /* Check that the schema cookie has not been modified. If
-              ** it has not, the commit can proceed. */
-              u8 aNew[4];
-              u8 *aOld = &((u8*)pPage1->pData)[40];
-              int sz;
-              i64 iOffset;
-              sz = pWal->hdr.szPage;
-              sz = (sz&0xfe00) + ((sz&0x0001)<<16);
-              iOffset = walFrameOffset(i+sLoc.iZero, sz) + WAL_FRAME_HDRSIZE+40;
-              rc = sqlite3OsRead(pWal->pWalFd, aNew, sizeof(aNew), iOffset);
-              if( rc==SQLITE_OK && memcmp(aOld, aNew, sizeof(aNew)) ){
-                rc = SQLITE_BUSY_SNAPSHOT;
-              }
-            }else if( sqlite3BitvecTestNotNull(pAllRead, sLoc.aPgno[i]) ){
-              *piConflict = sLoc.aPgno[i];
-              rc = SQLITE_BUSY_SNAPSHOT;
-            }else if( (pPg = sqlite3PagerLookup(pPager, sLoc.aPgno[i])) ){
-              /* Page aPgno[i], which is present in the pager cache, has been
-              ** modified since the current CONCURRENT transaction was started.
-              ** However it was not read by the current transaction, so is not
-              ** a conflict. There are two possibilities: (a) the page was
-              ** allocated at the of the file by the current transaction or 
-              ** (b) was present in the cache at the start of the transaction.
-              **
-              ** For case (a), do nothing. This page will be moved within the
-              ** database file by the commit code to avoid the conflict. The
-              ** call to PagerUnref() is to release the reference grabbed by
-              ** the sqlite3PagerLookup() above.  
-              **
-              ** In case (b), drop the page from the cache - otherwise
-              ** following the snapshot upgrade the cache would be inconsistent
-              ** with the database as stored on disk. */
-              if( sqlite3PagerIswriteable(pPg) ){
-                sqlite3PagerUnref(pPg);
-              }else{
-                sqlite3PcacheDrop(pPg);
-              }
-            }
-          }
-        }
-        if( rc!=SQLITE_OK ) break;
->>>>>>> ff9e9b27
-      }
     }
   }
 
   pWal->nPriorFrame = pWal->hdr.mxFrame;
-<<<<<<< HEAD
   return rc;
 }
 
@@ -4119,37 +4000,6 @@
   ** read from the old snapshot - not the one just upgraded to.  */
   if( pWal->readLock==0 && pWal->hdr.mxFrame!=walCkptInfo(pWal)->nBackfill ){
     assert( isWalMode2(pWal)==0 );
-    rc = walUpgradeReadlock(pWal);
-  }
-=======
->>>>>>> ff9e9b27
-  return rc;
-}
-#endif   /* SQLITE_OMIT_CONCURRENT */
-
-/* !defined(SQLITE_OMIT_CONCURRENT)
-**
-** This function is called as part of committing an CONCURRENT transaction.
-** It is assumed that sqlite3WalLockForCommit() has already been successfully
-** called and so (a) the WRITER lock is held and (b) it is known that the
-** wal-index-header stored in shared memory is not corrupt.
-**
-** Before returning, this function upgrades the client so that it is 
-** operating on the database snapshot currently at the head of the wal file
-** (even if the CONCURRENT transaction ran against an older snapshot).
-**
-** SQLITE_OK is returned if successful, or an SQLite error code otherwise.
-*/
-int sqlite3WalUpgradeSnapshot(Wal *pWal){
-  int rc = SQLITE_OK;
-  assert( pWal->writeLock );
-  memcpy(&pWal->hdr, (void*)walIndexHdr(pWal), sizeof(WalIndexHdr));
-
-  /* If this client has its read-lock on slot aReadmark[0] and the entire
-  ** wal has not been checkpointed, switch it to a different slot. Otherwise
-  ** any reads performed between now and committing the transaction will
-  ** read from the old snapshot - not the one just upgraded to.  */
-  if( pWal->readLock==0 && pWal->hdr.mxFrame!=walCkptInfo(pWal)->nBackfill ){
     rc = walUpgradeReadlock(pWal);
   }
   return rc;
@@ -4190,13 +4040,9 @@
 ){
   int rc = SQLITE_OK;
   if( pWal->writeLock ){
-<<<<<<< HEAD
     int iWal = walidxGetFile(&pWal->hdr);
     Pgno iMax = walidxGetMxFrame(&pWal->hdr, iWal);
     Pgno iNew;
-=======
-    Pgno iMax = pWal->hdr.mxFrame;
->>>>>>> ff9e9b27
     Pgno iFrame;
 
     assert( isWalMode2(pWal) || iWal==0 );
@@ -4205,7 +4051,6 @@
     ** was in before the client began writing to the database. 
     */
     memcpy(&pWal->hdr, (void *)walIndexHdr(pWal), sizeof(WalIndexHdr));
-<<<<<<< HEAD
     iNew = walidxGetMxFrame(&pWal->hdr, walidxGetFile(&pWal->hdr));
 
     /* BEGIN CONCURRENT transactions are different, as the header just
@@ -4223,21 +4068,15 @@
     ** occurred in WalLockForCommit(), before any pages were written
     ** to the database file. In this case return early.  */
 #ifndef SQLITE_OMIT_CONCURRENT
+    if( bConcurrent ){
+      pWal->hdr.aCksum[0]++;
+    }
     if( walidxGetFile(&pWal->hdr)!=iWal ){
-      assert( isWalMode2(pWal) );
+      assert( bConcurrent && isWalMode2(pWal) );
       return SQLITE_OK;
     }
 #endif
     assert( walidxGetFile(&pWal->hdr)==iWal );
-=======
-#ifndef SQLITE_OMIT_CONCURRENT
-    if( bConcurrent ){
-      pWal->hdr.aCksum[0]++;
-    }
-#else
-    UNUSED_PARAMETER(bConcurrent);
-#endif
->>>>>>> ff9e9b27
 
     for(iFrame=iNew+1; ALWAYS(rc==SQLITE_OK) && iFrame<=iMax; iFrame++){
       /* This call cannot fail. Unless the page for which the page number
@@ -4272,13 +4111,9 @@
 ** point in the event of a savepoint rollback (via WalSavepointUndo()).
 */
 void sqlite3WalSavepoint(Wal *pWal, u32 *aWalData){
-<<<<<<< HEAD
   int iWal = walidxGetFile(&pWal->hdr);
   assert( isWalMode2(pWal) || iWal==0 );
   aWalData[0] = walidxGetMxFrame(&pWal->hdr, iWal);
-=======
-  aWalData[0] = pWal->hdr.mxFrame;
->>>>>>> ff9e9b27
   aWalData[1] = pWal->hdr.aFrameCksum[0];
   aWalData[2] = pWal->hdr.aFrameCksum[1];
   aWalData[3] = isWalMode2(pWal) ? iWal : pWal->nCkpt;
@@ -4296,12 +4131,8 @@
   int iCmp = isWalMode2(pWal) ? iWal : pWal->nCkpt;
 
   assert( pWal->writeLock || aWalData[0]==pWal->hdr.mxFrame );
-<<<<<<< HEAD
   assert( isWalMode2(pWal) || iWal==0 );
   assert( aWalData[3]!=iCmp || aWalData[0]<=walidxGetMxFrame(&pWal->hdr,iWal) );
-=======
-  assert( aWalData[3]!=pWal->nCkpt || aWalData[0]<=pWal->hdr.mxFrame );
->>>>>>> ff9e9b27
 
   if( aWalData[3]!=iCmp ){
     /* This savepoint was opened immediately after the write-transaction
@@ -4891,13 +4722,9 @@
 
   /* Copy data from the log to the database file. */
   if( rc==SQLITE_OK ){
-<<<<<<< HEAD
     if( (walPagesize(pWal)!=nBuf) 
      && ((pWal->hdr.mxFrame2 & 0x7FFFFFFF) || pWal->hdr.mxFrame)
     ){
-=======
-    if( pWal->hdr.mxFrame && walPagesize(pWal)!=nBuf ){
->>>>>>> ff9e9b27
       rc = SQLITE_CORRUPT_BKPT;
     }else{
       rc = walCheckpoint(pWal, db, eMode2, xBusy2, pBusyArg, sync_flags, zBuf);
@@ -5159,16 +4986,4 @@
   return (isWalMode2(pWal) ? PAGER_JOURNALMODE_WAL2 : PAGER_JOURNALMODE_WAL);
 }
 
-/* 
-** Return the values required by sqlite3_wal_info().
-*/
-int sqlite3WalInfo(Wal *pWal, u32 *pnPrior, u32 *pnFrame){
-  int rc = SQLITE_OK;
-  if( pWal ){
-    *pnFrame = pWal->hdr.mxFrame;
-    *pnPrior = pWal->nPriorFrame;
-  }
-  return rc;
-}
-
 #endif /* #ifndef SQLITE_OMIT_WAL */