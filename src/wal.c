--- conflicted
+++ resolved
@@ -2331,24 +2331,9 @@
   }
   memset(p, 0, nByte);
   p->nSegment = nSegment;
-<<<<<<< HEAD
-
-  /* Allocate temporary space used by the merge-sort routine. This block
-  ** of memory will be freed before this function returns.
-  */
-  aTmp = (ht_slot *)sqlite3_malloc64(
-      sizeof(ht_slot) * (iLast>HASHTABLE_NPAGE?HASHTABLE_NPAGE:iLast)
-  );
-  if( !aTmp ){
-    rc = SQLITE_NOMEM_BKPT;
-  }
-
+  aTmp = (ht_slot*)&(((u8*)p)[nByte]);
   i = iMode==2 ? iWal : walFramePage(nBackfill+1);
   for(; rc==SQLITE_OK && i<=iLastSeg; i+=iMode){
-=======
-  aTmp = (ht_slot*)&(((u8*)p)[nByte]);
-  for(i=walFramePage(nBackfill+1); rc==SQLITE_OK && i<nSegment; i++){
->>>>>>> 479cfd5a
     WalHashLoc sLoc;
 
     rc = walHashGet(pWal, i, &sLoc);
