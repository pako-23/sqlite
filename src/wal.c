--- conflicted
+++ resolved
@@ -879,6 +879,7 @@
     sizeof(ht_slot)*HASHTABLE_NSLOT + HASHTABLE_NPAGE*sizeof(u32) \
 )
 
+
 /*
 ** Structured Exception Handling (SEH) is a Windows-specific technique
 ** for catching exceptions raised while accessing memory-mapped files.
@@ -971,7 +972,6 @@
 # define SEH_INJECT_FAULT assert( pWal->nSehTry>0 );
 # define SEH_FREE_ON_ERROR(X,Y)
 #endif /* ifdef SQLITE_USE_SEH */
-
 
 /*
 ** Obtain a pointer to the iPage'th page of the wal-index. The wal-index
@@ -1066,7 +1066,6 @@
 */
 static volatile WalIndexHdr *walIndexHdr(Wal *pWal){
   assert( pWal->nWiData>0 && pWal->apWiData[0] );
-  SEH_INJECT_FAULT;
   return (volatile WalIndexHdr*)pWal->apWiData[0];
 }
 
@@ -1756,6 +1755,7 @@
       /* Malloc a buffer to read frames into. */
       szFrame = szPage + WAL_FRAME_HDRSIZE;
       aFrame = (u8 *)sqlite3_malloc64(szFrame + WALINDEX_PGSZ);
+      SEH_FREE_ON_ERROR(0, aFrame);
       if( !aFrame ){
         return SQLITE_NOMEM_BKPT;
       }
@@ -1847,9 +1847,11 @@
           }
         }
 #endif
+        SEH_INJECT_FAULT;
         if( iFrame<=iLast ) break;
       }
   
+      SEH_FREE_ON_ERROR(aFrame, 0);
       sqlite3_free(aFrame);
     }else if( pbZero ){
       *pbZero = 1;
@@ -1965,7 +1967,6 @@
   if( rc==SQLITE_OK ){
     volatile WalCkptInfo *pInfo;
 
-<<<<<<< HEAD
     if( isOpen(pWal->apWalFd[1]) ){
       /* The case where *-wal2 may follow *-wal */
       if( nCkpt2<=0x0F && nCkpt2==nCkpt1+1 ){
@@ -1978,54 +1979,6 @@
           walidxSetMxFrame(&pWal->hdr, 0, hdr.mxFrame);
         }else{
           pWal->hdr = hdr;
-=======
-    /* Malloc a buffer to read frames into. */
-    szFrame = szPage + WAL_FRAME_HDRSIZE;
-    aFrame = (u8 *)sqlite3_malloc64(szFrame + WALINDEX_PGSZ);
-    SEH_FREE_ON_ERROR(0, aFrame);
-    if( !aFrame ){
-      rc = SQLITE_NOMEM_BKPT;
-      goto recovery_error;
-    }
-    aData = &aFrame[WAL_FRAME_HDRSIZE];
-    aPrivate = (u32*)&aData[szPage];
-
-    /* Read all frames from the log file. */
-    iLastFrame = (nSize - WAL_HDRSIZE) / szFrame;
-    for(iPg=0; iPg<=(u32)walFramePage(iLastFrame); iPg++){
-      u32 *aShare;
-      u32 iFrame;                 /* Index of last frame read */
-      u32 iLast = MIN(iLastFrame, HASHTABLE_NPAGE_ONE+iPg*HASHTABLE_NPAGE);
-      u32 iFirst = 1 + (iPg==0?0:HASHTABLE_NPAGE_ONE+(iPg-1)*HASHTABLE_NPAGE);
-      u32 nHdr, nHdr32;
-      rc = walIndexPage(pWal, iPg, (volatile u32**)&aShare);
-      assert( aShare!=0 || rc!=SQLITE_OK );
-      if( aShare==0 ) break;
-      pWal->apWiData[iPg] = aPrivate;
-
-      for(iFrame=iFirst; iFrame<=iLast; iFrame++){
-        i64 iOffset = walFrameOffset(iFrame, szPage);
-        u32 pgno;                 /* Database page number for frame */
-        u32 nTruncate;            /* dbsize field from frame header */
-
-        /* Read and decode the next log frame. */
-        rc = sqlite3OsRead(pWal->pWalFd, aFrame, szFrame, iOffset);
-        if( rc!=SQLITE_OK ) break;
-        isValid = walDecodeFrame(pWal, &pgno, &nTruncate, aData, aFrame);
-        if( !isValid ) break;
-        rc = walIndexAppend(pWal, iFrame, pgno);
-        if( NEVER(rc!=SQLITE_OK) ) break;
-
-        /* If nTruncate is non-zero, this is a commit record. */
-        if( nTruncate ){
-          pWal->hdr.mxFrame = iFrame;
-          pWal->hdr.nPage = nTruncate;
-          pWal->hdr.szPage = (u16)((szPage&0xff00) | (szPage>>16));
-          testcase( szPage<=32768 );
-          testcase( szPage>=65536 );
-          aFrameCksum[0] = pWal->hdr.aFrameCksum[0];
-          aFrameCksum[1] = pWal->hdr.aFrameCksum[1];
->>>>>>> 2a28cff2
         }
       }else
 
@@ -2052,29 +2005,11 @@
         walidxSetMxFrame(&pWal->hdr, 1, pWal->hdr.mxFrame);
         walidxSetMxFrame(&pWal->hdr, 0, 0);
       }
-<<<<<<< HEAD
       pWal->hdr.iVersion = WAL_VERSION2;
     }else{
       pWal->hdr.iVersion = WAL_VERSION1;
     }
 
-=======
-#endif
-      SEH_INJECT_FAULT;
-      if( iFrame<=iLast ) break;
-    }
-
-    SEH_FREE_ON_ERROR(aFrame, 0);
-    sqlite3_free(aFrame);
-  }
-
-finished:
-  if( rc==SQLITE_OK ){
-    volatile WalCkptInfo *pInfo;
-    int i;
-    pWal->hdr.aFrameCksum[0] = aFrameCksum[0];
-    pWal->hdr.aFrameCksum[1] = aFrameCksum[1];
->>>>>>> 2a28cff2
     walIndexWriteHdr(pWal);
 
     /* Reset the checkpoint-header. This is safe because this thread is
@@ -2099,13 +2034,6 @@
         }else if( rc!=SQLITE_BUSY ){
           break;
         }
-<<<<<<< HEAD
-=======
-        SEH_INJECT_FAULT;
-        walUnlockExclusive(pWal, WAL_READ_LOCK(i), 1);
-      }else if( rc!=SQLITE_BUSY ){
-        goto recovery_error;
->>>>>>> 2a28cff2
       }
     }
 
@@ -2524,13 +2452,9 @@
   memset(p, 0, nByte);
   p->nSegment = nSegment;
   aTmp = (ht_slot*)&(((u8*)p)[nByte]);
-<<<<<<< HEAD
+  SEH_FREE_ON_ERROR(0, p);
   i = iMode==2 ? iWal : walFramePage(nBackfill+1);
   for(; rc==SQLITE_OK && i<=iLastSeg; i+=iMode){
-=======
-  SEH_FREE_ON_ERROR(0, p);
-  for(i=walFramePage(nBackfill+1); rc==SQLITE_OK && i<nSegment; i++){
->>>>>>> 2a28cff2
     WalHashLoc sLoc;
 
     rc = walHashGet(pWal, i, &sLoc);
@@ -2868,18 +2792,17 @@
     ** Frames beyond mxSafeFrame might overwrite database pages that are in 
     ** use by active readers and thus cannot be backfilled from the WAL.
     */
-<<<<<<< HEAD
     if( bWal2==0 ){
       mxSafeFrame = pWal->hdr.mxFrame;
       mxPage = pWal->hdr.nPage;
       for(i=1; i<WAL_NREADER; i++){
-        u32 y = AtomicLoad(pInfo->aReadMark+i);
+        u32 y = AtomicLoad(pInfo->aReadMark+i); SEH_INJECT_FAULT;
         if( mxSafeFrame>y ){
           assert( y<=pWal->hdr.mxFrame );
           rc = walBusyLock(pWal, xBusy, pBusyArg, WAL_READ_LOCK(i), 1);
           if( rc==SQLITE_OK ){
             u32 iMark = (i==1 ? mxSafeFrame : READMARK_NOT_USED);
-            AtomicStore(pInfo->aReadMark+i, iMark);
+            AtomicStore(pInfo->aReadMark+i, iMark); SEH_INJECT_FAULT;
             walUnlockExclusive(pWal, WAL_READ_LOCK(i), 1);
           }else if( rc==SQLITE_BUSY ){
             mxSafeFrame = y;
@@ -2887,24 +2810,6 @@
           }else{
             goto walcheckpoint_out;
           }
-=======
-    mxSafeFrame = pWal->hdr.mxFrame;
-    mxPage = pWal->hdr.nPage;
-    for(i=1; i<WAL_NREADER; i++){
-      u32 y = AtomicLoad(pInfo->aReadMark+i); SEH_INJECT_FAULT;
-      if( mxSafeFrame>y ){
-        assert( y<=pWal->hdr.mxFrame );
-        rc = walBusyLock(pWal, xBusy, pBusyArg, WAL_READ_LOCK(i), 1);
-        if( rc==SQLITE_OK ){
-          u32 iMark = (i==1 ? mxSafeFrame : READMARK_NOT_USED);
-          AtomicStore(pInfo->aReadMark+i, iMark); SEH_INJECT_FAULT;
-          walUnlockExclusive(pWal, WAL_READ_LOCK(i), 1);
-        }else if( rc==SQLITE_BUSY ){
-          mxSafeFrame = y;
-          xBusy = 0;
-        }else{
-          goto walcheckpoint_out;
->>>>>>> 2a28cff2
         }
       }
     }
@@ -2920,13 +2825,9 @@
      || (rc = walBusyLock(pWal, xBusy, pBusyArg,WAL_READ_LOCK(0),1))==SQLITE_OK
     )){
       u32 nBackfill = pInfo->nBackfill;
-<<<<<<< HEAD
 
       assert( bWal2==0 || nBackfill==0 );
-      pInfo->nBackfillAttempted = mxSafeFrame;
-=======
       pInfo->nBackfillAttempted = mxSafeFrame; SEH_INJECT_FAULT;
->>>>>>> 2a28cff2
 
       /* Sync the wal file being checkpointed to disk */
       rc = sqlite3OsSync(pWalFd, CKPT_SYNC_FLAGS(sync_flags));
@@ -2956,15 +2857,11 @@
       /* Iterate through the contents of the WAL, copying data to the db file */
       while( rc==SQLITE_OK && 0==walIteratorNext(pIter, &iDbpage, &iFrame) ){
         i64 iOffset;
-<<<<<<< HEAD
 
         assert( bWal2==1 || walFramePgno(pWal, iFrame)==iDbpage );
         assert( bWal2==0 || walFramePgno2(pWal, iCkpt, iFrame)==iDbpage );
 
-=======
-        assert( walFramePgno(pWal, iFrame)==iDbpage );
         SEH_INJECT_FAULT;
->>>>>>> 2a28cff2
         if( AtomicLoad(&db->u1.isInterrupted) ){
           rc = db->mallocFailed ? SQLITE_NOMEM_BKPT : SQLITE_INTERRUPT;
           break;
@@ -2996,15 +2893,12 @@
           rc = sqlite3OsTruncate(pWal->pDbFd, szDb);
         }
         if( rc==SQLITE_OK ){
-<<<<<<< HEAD
           rc = sqlite3OsSync(pWal->pDbFd, CKPT_SYNC_FLAGS(sync_flags));
-=======
-          AtomicStore(&pInfo->nBackfill, mxSafeFrame); SEH_INJECT_FAULT;
->>>>>>> 2a28cff2
         }
       }
       if( rc==SQLITE_OK ){
         AtomicStore(&pInfo->nBackfill, (bWal2 ? 1 : mxSafeFrame));
+        SEH_INJECT_FAULT;
       }
 
       /* Release the reader lock held while backfilling */
@@ -3179,9 +3073,9 @@
   int rc = SQLITE_OK;
   if( pWal ){
     int isDelete = 0;             /* True to unlink wal and wal-index files */
+
+    assert( walAssertLockmask(pWal) );
     pWal->bClosing = 1;
-
-    assert( walAssertLockmask(pWal) );
 
     /* If an EXCLUSIVE lock can be obtained on the database file (using the
     ** ordinary, rollback-mode locking methods, this guarantees that the
@@ -3225,12 +3119,14 @@
 
         if( isWalMode2(pWal)==0 ) break;
 
-        walCkptInfo(pWal)->nBackfill = 0;
-        walidxSetFile(&pWal->hdr, !walidxGetFile(&pWal->hdr));
-        pWal->writeLock = 1;
-        walIndexWriteHdr(pWal);
-        pWal->writeLock = 0;
-
+        SEH_TRY {
+          walCkptInfo(pWal)->nBackfill = 0;
+          walidxSetFile(&pWal->hdr, !walidxGetFile(&pWal->hdr));
+          pWal->writeLock = 1;
+          walIndexWriteHdr(pWal);
+          pWal->writeLock = 0;
+        } 
+        SEH_EXCEPT( rc = SQLITE_IOERR_IN_PAGE; )
       }
     }
 
@@ -3735,7 +3631,7 @@
   assert( pWal->nWiData>0 );
   assert( pWal->apWiData[0]!=0 );
   pInfo = walCkptInfo(pWal);
-<<<<<<< HEAD
+  SEH_INJECT_FAULT;
   if( isWalMode2(pWal) ){
     /* This connection needs a "part" lock on the current wal file and, 
     ** unless pInfo->nBackfill is set to indicate that it has already been
@@ -3755,18 +3651,6 @@
     if( rc!=SQLITE_OK ){
       return (rc==SQLITE_BUSY ? WAL_RETRY : rc);
     }
-=======
-  SEH_INJECT_FAULT;
-  if( !useWal && AtomicLoad(&pInfo->nBackfill)==pWal->hdr.mxFrame
-#ifdef SQLITE_ENABLE_SNAPSHOT
-   && (pWal->pSnapshot==0 || pWal->hdr.mxFrame==0)
-#endif
-  ){
-    /* The WAL has been completely backfilled (or it is empty).
-    ** and can be safely ignored.
-    */
-    rc = walLockShared(pWal, WAL_READ_LOCK(0));
->>>>>>> 2a28cff2
     walShmBarrier(pWal);
     if( memcmp((void *)walIndexHdr(pWal), &pWal->hdr, sizeof(WalIndexHdr)) ){
       walUnlockShared(pWal, WAL_READ_LOCK(eLock));
@@ -3814,7 +3698,6 @@
         return rc;
       }
     }
-<<<<<<< HEAD
   
     /* If we get this far, it means that the reader will want to use
     ** the WAL to get at content from recent commits.  The job now is
@@ -3827,33 +3710,10 @@
   #ifdef SQLITE_ENABLE_SNAPSHOT
     if( pWal->pSnapshot && pWal->pSnapshot->mxFrame<mxFrame ){
       mxFrame = pWal->pSnapshot->mxFrame;
-=======
-  }
-
-  /* If we get this far, it means that the reader will want to use
-  ** the WAL to get at content from recent commits.  The job now is
-  ** to select one of the aReadMark[] entries that is closest to
-  ** but not exceeding pWal->hdr.mxFrame and lock that entry.
-  */
-  mxReadMark = 0;
-  mxI = 0;
-  mxFrame = pWal->hdr.mxFrame;
-#ifdef SQLITE_ENABLE_SNAPSHOT
-  if( pWal->pSnapshot && pWal->pSnapshot->mxFrame<mxFrame ){
-    mxFrame = pWal->pSnapshot->mxFrame;
-  }
-#endif
-  for(i=1; i<WAL_NREADER; i++){
-    u32 thisMark = AtomicLoad(pInfo->aReadMark+i); SEH_INJECT_FAULT;
-    if( mxReadMark<=thisMark && thisMark<=mxFrame ){
-      assert( thisMark!=READMARK_NOT_USED );
-      mxReadMark = thisMark;
-      mxI = i;
->>>>>>> 2a28cff2
     }
   #endif
     for(i=1; i<WAL_NREADER; i++){
-      u32 thisMark = AtomicLoad(pInfo->aReadMark+i);
+      u32 thisMark = AtomicLoad(pInfo->aReadMark+i); SEH_INJECT_FAULT;
       if( mxReadMark<=thisMark && thisMark<=mxFrame ){
         assert( thisMark!=READMARK_NOT_USED );
         mxReadMark = thisMark;
@@ -3919,7 +3779,7 @@
     ** we can guarantee that the checkpointer that set nBackfill could not
     ** see any pages past pWal->hdr.mxFrame, this problem does not come up.
     */
-    pWal->minFrame = AtomicLoad(&pInfo->nBackfill)+1;
+    pWal->minFrame = AtomicLoad(&pInfo->nBackfill)+1; SEH_INJECT_FAULT;
     walShmBarrier(pWal);
     if( AtomicLoad(pInfo->aReadMark+mxI)!=mxReadMark
      || memcmp((void *)walIndexHdr(pWal), &pWal->hdr, sizeof(WalIndexHdr))
@@ -3931,57 +3791,6 @@
       pWal->readLock = (i16)mxI;
     }
 
-<<<<<<< HEAD
-=======
-  rc = walLockShared(pWal, WAL_READ_LOCK(mxI));
-  if( rc ){
-    return rc==SQLITE_BUSY ? WAL_RETRY : rc;
-  }
-  /* Now that the read-lock has been obtained, check that neither the
-  ** value in the aReadMark[] array or the contents of the wal-index
-  ** header have changed.
-  **
-  ** It is necessary to check that the wal-index header did not change
-  ** between the time it was read and when the shared-lock was obtained
-  ** on WAL_READ_LOCK(mxI) was obtained to account for the possibility
-  ** that the log file may have been wrapped by a writer, or that frames
-  ** that occur later in the log than pWal->hdr.mxFrame may have been
-  ** copied into the database by a checkpointer. If either of these things
-  ** happened, then reading the database with the current value of
-  ** pWal->hdr.mxFrame risks reading a corrupted snapshot. So, retry
-  ** instead.
-  **
-  ** Before checking that the live wal-index header has not changed
-  ** since it was read, set Wal.minFrame to the first frame in the wal
-  ** file that has not yet been checkpointed. This client will not need
-  ** to read any frames earlier than minFrame from the wal file - they
-  ** can be safely read directly from the database file.
-  **
-  ** Because a ShmBarrier() call is made between taking the copy of
-  ** nBackfill and checking that the wal-header in shared-memory still
-  ** matches the one cached in pWal->hdr, it is guaranteed that the
-  ** checkpointer that set nBackfill was not working with a wal-index
-  ** header newer than that cached in pWal->hdr. If it were, that could
-  ** cause a problem. The checkpointer could omit to checkpoint
-  ** a version of page X that lies before pWal->minFrame (call that version
-  ** A) on the basis that there is a newer version (version B) of the same
-  ** page later in the wal file. But if version B happens to like past
-  ** frame pWal->hdr.mxFrame - then the client would incorrectly assume
-  ** that it can read version A from the database file. However, since
-  ** we can guarantee that the checkpointer that set nBackfill could not
-  ** see any pages past pWal->hdr.mxFrame, this problem does not come up.
-  */
-  pWal->minFrame = AtomicLoad(&pInfo->nBackfill)+1; SEH_INJECT_FAULT;
-  walShmBarrier(pWal);
-  if( AtomicLoad(pInfo->aReadMark+mxI)!=mxReadMark
-   || memcmp((void *)walIndexHdr(pWal), &pWal->hdr, sizeof(WalIndexHdr))
-  ){
-    walUnlockShared(pWal, WAL_READ_LOCK(mxI));
-    return WAL_RETRY;
-  }else{
-    assert( mxReadMark<=pWal->hdr.mxFrame );
-    pWal->readLock = (i16)mxI;
->>>>>>> 2a28cff2
   }
   return rc;
 }
@@ -4016,7 +3825,7 @@
 
       if( iDbOff+szPage<=szDb ){
         iWalOff = walFrameOffset(i, szPage) + WAL_FRAME_HDRSIZE;
-        rc = sqlite3OsRead(pWal->pWalFd, pBuf1, szPage, iWalOff);
+        rc = sqlite3OsRead(pWal->apWalFd[0], pBuf1, szPage, iWalOff);
 
         if( rc==SQLITE_OK ){
           rc = sqlite3OsRead(pWal->pDbFd, pBuf2, szPage, iDbOff);
@@ -4062,47 +3871,6 @@
   assert( pWal->readLock>=0 );
   rc = walLockExclusive(pWal, WAL_CKPT_LOCK, 1);
   if( rc==SQLITE_OK ){
-<<<<<<< HEAD
-    volatile WalCkptInfo *pInfo = walCkptInfo(pWal);
-    int szPage = (int)pWal->szPage;
-    i64 szDb;                   /* Size of db file in bytes */
-
-    rc = sqlite3OsFileSize(pWal->pDbFd, &szDb);
-    if( rc==SQLITE_OK ){
-      void *pBuf1 = sqlite3_malloc(szPage);
-      void *pBuf2 = sqlite3_malloc(szPage);
-      if( pBuf1==0 || pBuf2==0 ){
-        rc = SQLITE_NOMEM;
-      }else{
-        u32 i = pInfo->nBackfillAttempted;
-        for(i=pInfo->nBackfillAttempted; i>AtomicLoad(&pInfo->nBackfill); i--){
-          WalHashLoc sLoc;          /* Hash table location */
-          u32 pgno;                 /* Page number in db file */
-          i64 iDbOff;               /* Offset of db file entry */
-          i64 iWalOff;              /* Offset of wal file entry */
-
-          rc = walHashGet(pWal, walFramePage(i), &sLoc);
-          if( rc!=SQLITE_OK ) break;
-          assert( i - sLoc.iZero - 1 >=0 );
-          pgno = sLoc.aPgno[i-sLoc.iZero-1];
-          iDbOff = (i64)(pgno-1) * szPage;
-
-          if( iDbOff+szPage<=szDb ){
-            iWalOff = walFrameOffset(i, szPage) + WAL_FRAME_HDRSIZE;
-            rc = sqlite3OsRead(pWal->apWalFd[0], pBuf1, szPage, iWalOff);
-
-            if( rc==SQLITE_OK ){
-              rc = sqlite3OsRead(pWal->pDbFd, pBuf2, szPage, iDbOff);
-            }
-
-            if( rc!=SQLITE_OK || 0==memcmp(pBuf1, pBuf2, szPage) ){
-              break;
-            }
-          }
-
-          pInfo->nBackfillAttempted = i-1;
-        }
-=======
     void *pBuf1 = sqlite3_malloc(pWal->szPage);
     void *pBuf2 = sqlite3_malloc(pWal->szPage);
     if( pBuf1==0 || pBuf2==0 ){
@@ -4111,7 +3879,6 @@
       pWal->ckptLock = 1;
       SEH_TRY {
         rc = walSnapshotRecover(pWal, pBuf1, pBuf2);
->>>>>>> 2a28cff2
       }
       SEH_EXCEPT( rc = SQLITE_IOERR_IN_PAGE; )
       pWal->ckptLock = 0;
@@ -4263,6 +4030,7 @@
   return rc;
 }
 
+
 /*
 ** Finish with a read transaction.  All this does is release the
 ** read-lock.
@@ -4311,24 +4079,25 @@
   int iKey;                       /* Hash slot index */
   int nCollide;                   /* Number of hash collisions remaining */
   int rc;                         /* Error code */
+  u32 iH;
 
   rc = walHashGet(pWal, iHash, &sLoc);
   if( rc!=SQLITE_OK ){
     return rc;
   }
   nCollide = HASHTABLE_NSLOT;
-  for(iKey=walHash(pgno); sLoc.aHash[iKey]; iKey=walNextHash(iKey)){
-    u32 iFrame = sLoc.aHash[iKey] + sLoc.iZero;
-    if( iFrame<=iLast 
-     && iFrame>=pWal->minFrame 
-     && sLoc.aPgno[sLoc.aHash[iKey]-1]==pgno 
-    ){
+  iKey = walHash(pgno);
+  SEH_INJECT_FAULT;
+  while( (iH = AtomicLoad(&sLoc.aHash[iKey]))!=0 ){
+    u32 iFrame = iH + sLoc.iZero;
+    if( iFrame<=iLast && iFrame>=pWal->minFrame && sLoc.aPgno[iH-1]==pgno ){
       assert( iFrame>*piRead || CORRUPT_DB );
       *piRead = iFrame;
     }
     if( (nCollide--)==0 ){
       return SQLITE_CORRUPT_BKPT;
     }
+    iKey = walNextHash(iKey);
   }
 
   return SQLITE_OK;
@@ -4398,7 +4167,6 @@
     return SQLITE_OK;
   }
 
-<<<<<<< HEAD
   /* Search the wal file that the client holds a partial lock on first */
   rc = walSearchWal(pWal, iApp, pgno, &iRead);
 
@@ -4410,60 +4178,6 @@
      || pWal->readLock==WAL_LOCK_PART2_FULL1
   )){
     rc = walSearchWal(pWal, !iApp, pgno, &iRead);
-=======
-  /* Search the hash table or tables for an entry matching page number
-  ** pgno. Each iteration of the following for() loop searches one
-  ** hash table (each hash table indexes up to HASHTABLE_NPAGE frames).
-  **
-  ** This code might run concurrently to the code in walIndexAppend()
-  ** that adds entries to the wal-index (and possibly to this hash
-  ** table). This means the value just read from the hash
-  ** slot (aHash[iKey]) may have been added before or after the
-  ** current read transaction was opened. Values added after the
-  ** read transaction was opened may have been written incorrectly -
-  ** i.e. these slots may contain garbage data. However, we assume
-  ** that any slots written before the current read transaction was
-  ** opened remain unmodified.
-  **
-  ** For the reasons above, the if(...) condition featured in the inner
-  ** loop of the following block is more stringent that would be required
-  ** if we had exclusive access to the hash-table:
-  **
-  **   (aPgno[iFrame]==pgno):
-  **     This condition filters out normal hash-table collisions.
-  **
-  **   (iFrame<=iLast):
-  **     This condition filters out entries that were added to the hash
-  **     table after the current read-transaction had started.
-  */
-  iMinHash = walFramePage(pWal->minFrame);
-  for(iHash=walFramePage(iLast); iHash>=iMinHash; iHash--){
-    WalHashLoc sLoc;              /* Hash table location */
-    int iKey;                     /* Hash slot index */
-    int nCollide;                 /* Number of hash collisions remaining */
-    int rc;                       /* Error code */
-    u32 iH;
-
-    rc = walHashGet(pWal, iHash, &sLoc);
-    if( rc!=SQLITE_OK ){
-      return rc;
-    }
-    nCollide = HASHTABLE_NSLOT;
-    iKey = walHash(pgno);
-    SEH_INJECT_FAULT;
-    while( (iH = AtomicLoad(&sLoc.aHash[iKey]))!=0 ){
-      u32 iFrame = iH + sLoc.iZero;
-      if( iFrame<=iLast && iFrame>=pWal->minFrame && sLoc.aPgno[iH-1]==pgno ){
-        assert( iFrame>iRead || CORRUPT_DB );
-        iRead = iFrame;
-      }
-      if( (nCollide--)==0 ){
-        return SQLITE_CORRUPT_BKPT;
-      }
-      iKey = walNextHash(iKey);
-    }
-    if( iRead ) break;
->>>>>>> 2a28cff2
   }
   if( rc!=SQLITE_OK ) return rc;
 
@@ -4625,13 +4339,14 @@
     if( memcmp(&pWal->hdr, (void *)walIndexHdr(pWal), sizeof(WalIndexHdr))!=0 ){
       rc = SQLITE_BUSY_SNAPSHOT;
     }
-  }
+  } 
   SEH_EXCEPT( rc = SQLITE_IOERR_IN_PAGE; )
 
   if( rc!=SQLITE_OK ){
     walUnlockExclusive(pWal, WAL_WRITE_LOCK, 1);
     pWal->writeLock = 0;
   }
+
   return rc;
 }
 
@@ -4669,49 +4384,17 @@
     Pgno iNew;
     Pgno iFrame;
 
-<<<<<<< HEAD
     assert( isWalMode2(pWal) || iWal==0 );
 
-    /* Restore the clients cache of the wal-index header to the state it
-    ** was in before the client began writing to the database.
-    */
-    memcpy(&pWal->hdr, (void *)walIndexHdr(pWal), sizeof(WalIndexHdr));
-    assert( walidxGetFile(&pWal->hdr)==iWal );
-    iNew = walidxGetMxFrame(&pWal->hdr, walidxGetFile(&pWal->hdr));
-
-    for(iFrame=iNew+1; ALWAYS(rc==SQLITE_OK) && iFrame<=iMax; iFrame++){
-      /* This call cannot fail. Unless the page for which the page number
-      ** is passed as the second argument is (a) in the cache and
-      ** (b) has an outstanding reference, then xUndo is either a no-op
-      ** (if (a) is false) or simply expels the page from the cache (if (b)
-      ** is false).
-      **
-      ** If the upper layer is doing a rollback, it is guaranteed that there
-      ** are no outstanding references to any page other than page 1. And
-      ** page 1 is never written to the log until the transaction is
-      ** committed. As a result, the call to xUndo may not fail.
-      */
-      Pgno pgno;
-      if( isWalMode2(pWal) ){
-        pgno = walFramePgno2(pWal, iWal, iFrame);
-      }else{
-        pgno = walFramePgno(pWal, iFrame);
-      }
-      assert( pgno!=1 );
-      rc = xUndo(pUndoCtx, pgno);
-    }
-    if( iMax!=iNew ) walCleanupHash(pWal);
-=======
     SEH_TRY {
       /* Restore the clients cache of the wal-index header to the state it
-      ** was in before the client began writing to the database. 
+      ** was in before the client began writing to the database.
       */
       memcpy(&pWal->hdr, (void *)walIndexHdr(pWal), sizeof(WalIndexHdr));
-  
-      for(iFrame=pWal->hdr.mxFrame+1; 
-          ALWAYS(rc==SQLITE_OK) && iFrame<=iMax; 
-          iFrame++
-      ){
+      assert( walidxGetFile(&pWal->hdr)==iWal );
+      iNew = walidxGetMxFrame(&pWal->hdr, walidxGetFile(&pWal->hdr));
+
+      for(iFrame=iNew+1; ALWAYS(rc==SQLITE_OK) && iFrame<=iMax; iFrame++){
         /* This call cannot fail. Unless the page for which the page number
         ** is passed as the second argument is (a) in the cache and
         ** (b) has an outstanding reference, then xUndo is either a no-op
@@ -4723,13 +4406,18 @@
         ** page 1 is never written to the log until the transaction is
         ** committed. As a result, the call to xUndo may not fail.
         */
-        assert( walFramePgno(pWal, iFrame)!=1 );
-        rc = xUndo(pUndoCtx, walFramePgno(pWal, iFrame));
+        Pgno pgno;
+        if( isWalMode2(pWal) ){
+          pgno = walFramePgno2(pWal, iWal, iFrame);
+        }else{
+          pgno = walFramePgno(pWal, iFrame);
+        }
+        assert( pgno!=1 );
+        rc = xUndo(pUndoCtx, pgno);
       }
-      if( iMax!=pWal->hdr.mxFrame ) walCleanupHash(pWal);
+      if( iMax!=iNew ) walCleanupHash(pWal);
     }
     SEH_EXCEPT( rc = SQLITE_IOERR_IN_PAGE; )
->>>>>>> 2a28cff2
   }
   return rc;
 }
@@ -5137,11 +4825,7 @@
     ** checksums must be recomputed when the transaction is committed.  */
     if( iFirst && (p->pDirty || isCommit==0) ){
       u32 iWrite = 0;
-<<<<<<< HEAD
       VVA_ONLY(rc =) walSearchWal(pWal, iApp, p->pgno, &iWrite);
-=======
-      VVA_ONLY(rc =) walFindFrame(pWal, p->pgno, &iWrite);
->>>>>>> 2a28cff2
       assert( rc==SQLITE_OK || iWrite==0 );
       if( iWrite && bWal2 ){
         walExternalDecode(iWrite, &iWrite);
@@ -5273,6 +4957,7 @@
   return rc;
 }
 
+
 /* 
 ** Write a set of frames to the log. The caller must hold the write-lock
 ** on the log file (obtained using sqlite3WalBeginWriteTransaction()).
@@ -5375,27 +5060,6 @@
 
 
   /* Read the wal-index header. */
-<<<<<<< HEAD
-  if( rc==SQLITE_OK ){
-    walDisableBlocking(pWal);
-    rc = walIndexReadHdr(pWal, &isChanged);
-    (void)walEnableBlocking(pWal);
-    if( isChanged && pWal->pDbFd->pMethods->iVersion>=3 ){
-      sqlite3OsUnfetch(pWal->pDbFd, 0, 0);
-    }
-  }
-
-  /* Copy data from the log to the database file. */
-  if( rc==SQLITE_OK ){
-    int iCkpt = walidxGetFile(&pWal->hdr);
-
-    if( (walPagesize(pWal)!=nBuf) 
-     && ((pWal->hdr.mxFrame2 & 0x7FFFFFFF) || pWal->hdr.mxFrame)
-    ){
-      rc = SQLITE_CORRUPT_BKPT;
-    }else{
-      rc = walCheckpoint(pWal, db, eMode2, xBusy2, pBusyArg, sync_flags, zBuf);
-=======
   SEH_TRY {
     if( rc==SQLITE_OK ){
       walDisableBlocking(pWal);
@@ -5404,40 +5068,38 @@
       if( isChanged && pWal->pDbFd->pMethods->iVersion>=3 ){
         sqlite3OsUnfetch(pWal->pDbFd, 0, 0);
       }
->>>>>>> 2a28cff2
     }
   
     /* Copy data from the log to the database file. */
     if( rc==SQLITE_OK ){
-      if( pWal->hdr.mxFrame && walPagesize(pWal)!=nBuf ){
+      int iCkpt = walidxGetFile(&pWal->hdr);
+  
+      if( (walPagesize(pWal)!=nBuf) 
+       && ((pWal->hdr.mxFrame2 & 0x7FFFFFFF) || pWal->hdr.mxFrame)
+      ){
         rc = SQLITE_CORRUPT_BKPT;
       }else{
         rc = walCheckpoint(pWal, db, eMode2, xBusy2, pBusyArg, sync_flags,zBuf);
       }
-
-<<<<<<< HEAD
-    /* If no error occurred, set the output variables. */
-    if( rc==SQLITE_OK || rc==SQLITE_BUSY ){
-      if( pnLog ){
-        *pnLog = walidxGetMxFrame(&pWal->hdr,0)+walidxGetMxFrame(&pWal->hdr,1);
-      }
-      if( pnCkpt ){
-        if( isWalMode2(pWal) ){
-          if( (int)(walCkptInfo(pWal)->nBackfill) ){
-            *pnCkpt = walidxGetMxFrame(&pWal->hdr, iCkpt);
-          }else{
-            *pnCkpt = 0;
-          }
-        }else{
-          *pnCkpt = walCkptInfo(pWal)->nBackfill;
-        }
-=======
+  
       /* If no error occurred, set the output variables. */
       if( rc==SQLITE_OK || rc==SQLITE_BUSY ){
-        if( pnLog ) *pnLog = (int)pWal->hdr.mxFrame;
+        if( pnLog ){
+          WalIndexHdr *pHdr = &pWal->hdr;
+          *pnLog = walidxGetMxFrame(pHdr, 0) + walidxGetMxFrame(pHdr, 1);
+        }
         SEH_INJECT_FAULT;
-        if( pnCkpt ) *pnCkpt = (int)(walCkptInfo(pWal)->nBackfill);
->>>>>>> 2a28cff2
+        if( pnCkpt ){
+          if( isWalMode2(pWal) ){
+            if( (int)(walCkptInfo(pWal)->nBackfill) ){
+              *pnCkpt = walidxGetMxFrame(&pWal->hdr, iCkpt);
+            }else{
+              *pnCkpt = 0;
+            }
+          }else{
+            *pnCkpt = walCkptInfo(pWal)->nBackfill;
+          }
+        }
       }
     }
   }
@@ -5523,15 +5185,10 @@
   ** locks are taken in this case). Nor should the pager attempt to
   ** upgrade to exclusive-mode following such an error.
   */
-<<<<<<< HEAD
+#ifndef SQLITE_USE_SEH
   assert( pWal->readLock!=WAL_LOCK_NONE || pWal->lockError );
+#endif
   assert( pWal->readLock!=WAL_LOCK_NONE || (op<=0 && pWal->exclusiveMode==0) );
-=======
-#ifndef SQLITE_USE_SEH
-  assert( pWal->readLock>=0 || pWal->lockError );
-#endif
-  assert( pWal->readLock>=0 || (op<=0 && pWal->exclusiveMode==0) );
->>>>>>> 2a28cff2
 
   if( op==0 ){
     if( pWal->exclusiveMode ){
@@ -5635,20 +5292,10 @@
 */
 int sqlite3WalSnapshotCheck(Wal *pWal, sqlite3_snapshot *pSnapshot){
   int rc;
-<<<<<<< HEAD
 
   /* Snapshots may not be used with wal2 mode databases. */
   if( isWalMode2(pWal) ) return SQLITE_ERROR;
 
-  rc = walLockShared(pWal, WAL_CKPT_LOCK);
-  if( rc==SQLITE_OK ){
-    WalIndexHdr *pNew = (WalIndexHdr*)pSnapshot;
-    if( memcmp(pNew->aSalt, pWal->hdr.aSalt, sizeof(pWal->hdr.aSalt))
-     || pNew->mxFrame<walCkptInfo(pWal)->nBackfillAttempted
-    ){
-      rc = SQLITE_ERROR_SNAPSHOT;
-      walUnlockShared(pWal, WAL_CKPT_LOCK);
-=======
   SEH_TRY {
     rc = walLockShared(pWal, WAL_CKPT_LOCK);
     if( rc==SQLITE_OK ){
@@ -5659,10 +5306,9 @@
         rc = SQLITE_ERROR_SNAPSHOT;
         walUnlockShared(pWal, WAL_CKPT_LOCK);
       }
->>>>>>> 2a28cff2
-    }
-  }
-  SEH_EXCEPT( rc = walHandleException(pWal); )
+    }
+  }
+  SEH_EXCEPT( rc = walHandleException(pWal) );
   return rc;
 }
 
