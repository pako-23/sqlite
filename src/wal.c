--- conflicted
+++ resolved
@@ -791,15 +791,12 @@
   const char *zWalName;      /* Name of WAL file */
   const char *zWalName2;     /* Name of second WAL file */
   u32 nCkpt;                 /* Checkpoint sequence counter in the wal-header */
-<<<<<<< HEAD
   FastPrng sPrng;            /* Random number generator */
-=======
 #ifdef SQLITE_USE_SEH
   u32 lockMask;              /* Mask of locks held */
   void *pFree;               /* Pointer to sqlite3_free() if exception thrown */
   int iSysErrno;             /* System error code following exception */
 #endif
->>>>>>> 45d92dd5
 #ifdef SQLITE_DEBUG
   int nSehTry;               /* Number of nested SEH_TRY{} blocks */
   u8 lockError;              /* True if a locking error has occurred */
@@ -3911,7 +3908,6 @@
 #endif /* SQLITE_ENABLE_SNAPSHOT */
 
 /*
-<<<<<<< HEAD
 ** Return the current last frame in the wal-index - mxFrame for *-wal, 
 ** or mxFrame2 for *-wal2. If the last frame is current in wal2, return
 ** mxFrame2 without clearing the 0x80000000 bit.
@@ -3921,22 +3917,8 @@
 }
 
 /*
-** Begin a read transaction on the database.
-**
-** This routine used to be called sqlite3OpenSnapshot() and with good reason:
-** it takes a snapshot of the state of the WAL and wal-index for the current
-** instant in time.  The current thread will continue to use this snapshot.
-** Other threads might append new content to the WAL and wal-index but
-** that extra content is ignored by the current thread.
-**
-** If the database contents have changes since the previous read
-** transaction, then *pChanged is set to 1 before returning.  The
-** Pager layer will use this to know that its cache is stale and
-** needs to be flushed.
-=======
 ** This function does the work of sqlite3WalBeginReadTransaction() (see 
 ** below). That function simply calls this one inside an SEH_TRY{...} block.
->>>>>>> 45d92dd5
 */
 static int walBeginReadTransaction(Wal *pWal, int *pChanged){
   int rc;                         /* Return code */
@@ -4403,10 +4385,15 @@
     ** time the read transaction on this connection was started, then
     ** the write is disallowed. Release the WRITER lock and return
     ** SQLITE_BUSY_SNAPSHOT in this case.  */
-    if( memcmp(&pWal->hdr, (void *)walIndexHdr(pWal), sizeof(WalIndexHdr))!=0 ){
+    SEH_TRY {
+      if( memcmp(&pWal->hdr, (void*)walIndexHdr(pWal),sizeof(WalIndexHdr))!=0 ){
+        rc = SQLITE_BUSY_SNAPSHOT;
+      }
+    }
+    SEH_EXCEPT( rc = SQLITE_IOERR_IN_PAGE; )
+    if( rc!=SQLITE_OK ){
       walUnlockExclusive(pWal, WAL_WRITE_LOCK, 1);
       pWal->writeLock = 0;
-      rc = SQLITE_BUSY_SNAPSHOT;
     }
   }
   return rc;
@@ -4504,7 +4491,6 @@
   **   b) The database schema cookie has not been modified since the
   **      transaction was started.
   */
-<<<<<<< HEAD
   if( rc==SQLITE_OK ){
     WalIndexHdr head;
 
@@ -4634,18 +4620,6 @@
         }
       }
     }
-=======
-  SEH_TRY {
-    if( memcmp(&pWal->hdr, (void *)walIndexHdr(pWal), sizeof(WalIndexHdr))!=0 ){
-      rc = SQLITE_BUSY_SNAPSHOT;
-    }
-  } 
-  SEH_EXCEPT( rc = SQLITE_IOERR_IN_PAGE; )
-
-  if( rc!=SQLITE_OK ){
-    walUnlockExclusive(pWal, WAL_WRITE_LOCK, 1);
-    pWal->writeLock = 0;
->>>>>>> 45d92dd5
   }
 
   pWal->nPriorFrame = walGetPriorFrame(&pWal->hdr);
@@ -4727,59 +4701,38 @@
 
     assert( isWalMode2(pWal) || iWal==0 );
 
-<<<<<<< HEAD
-    /* Restore the clients cache of the wal-index header to the state it
-    ** was in before the client began writing to the database.
-    */
-    memcpy(&pWal->hdr, (void *)walIndexHdr(pWal), sizeof(WalIndexHdr));
-    iNew = walidxGetMxFrame(&pWal->hdr, walidxGetFile(&pWal->hdr));
-
-    /* BEGIN CONCURRENT transactions are different, as the header just
-    ** memcpy()d into pWal->hdr may not be the same as the current header 
-    ** when the transaction was started. Instead, pWal->hdr now contains
-    ** the header written by the most recent successful COMMIT. Because
-    ** Wal.writeLock is set, if this is a BEGIN CONCURRENT transaction,
-    ** the rollback must be taking place because an error occurred during
-    ** a COMMIT.
-    **
-    ** The code below is still valid. All frames between (iNew+1) and iMax 
-    ** must have been written by this transaction before the error occurred.
-    ** The exception is in wal2 mode - if the current wal file at the time
-    ** of the last COMMIT is not wal file iWal, then the error must have
-    ** occurred in WalLockForCommit(), before any pages were written
-    ** to the database file. In this case return early.  */
-#ifndef SQLITE_OMIT_CONCURRENT
-    if( bConcurrent ){
-      pWal->hdr.aCksum[0]++;
-    }
-    if( walidxGetFile(&pWal->hdr)!=iWal ){
-      assert( bConcurrent && isWalMode2(pWal) );
-      return SQLITE_OK;
-    }
-#endif
-    assert( walidxGetFile(&pWal->hdr)==iWal );
-
-    for(iFrame=iNew+1; ALWAYS(rc==SQLITE_OK) && iFrame<=iMax; iFrame++){
-      /* This call cannot fail. Unless the page for which the page number
-      ** is passed as the second argument is (a) in the cache and
-      ** (b) has an outstanding reference, then xUndo is either a no-op
-      ** (if (a) is false) or simply expels the page from the cache (if (b)
-      ** is false).
-      **
-      ** If the upper layer is doing a rollback, it is guaranteed that there
-      ** are no outstanding references to any page other than page 1. And
-      ** page 1 is never written to the log until the transaction is
-      ** committed. As a result, the call to xUndo may not fail.
-=======
     SEH_TRY {
       /* Restore the clients cache of the wal-index header to the state it
       ** was in before the client began writing to the database.
->>>>>>> 45d92dd5
       */
       memcpy(&pWal->hdr, (void *)walIndexHdr(pWal), sizeof(WalIndexHdr));
+      iNew = walidxGetMxFrame(&pWal->hdr, walidxGetFile(&pWal->hdr));
+  
+      /* BEGIN CONCURRENT transactions are different, as the header just
+      ** memcpy()d into pWal->hdr may not be the same as the current header 
+      ** when the transaction was started. Instead, pWal->hdr now contains
+      ** the header written by the most recent successful COMMIT. Because
+      ** Wal.writeLock is set, if this is a BEGIN CONCURRENT transaction,
+      ** the rollback must be taking place because an error occurred during
+      ** a COMMIT.
+      **
+      ** The code below is still valid. All frames between (iNew+1) and iMax 
+      ** must have been written by this transaction before the error occurred.
+      ** The exception is in wal2 mode - if the current wal file at the time
+      ** of the last COMMIT is not wal file iWal, then the error must have
+      ** occurred in WalLockForCommit(), before any pages were written
+      ** to the database file. In this case return early.  */
+#ifndef SQLITE_OMIT_CONCURRENT
+      if( bConcurrent ){
+        pWal->hdr.aCksum[0]++;
+      }
+      if( walidxGetFile(&pWal->hdr)!=iWal ){
+        assert( bConcurrent && isWalMode2(pWal) );
+        return SQLITE_OK;
+      }
+#endif
       assert( walidxGetFile(&pWal->hdr)==iWal );
-      iNew = walidxGetMxFrame(&pWal->hdr, walidxGetFile(&pWal->hdr));
-
+  
       for(iFrame=iNew+1; ALWAYS(rc==SQLITE_OK) && iFrame<=iMax; iFrame++){
         /* This call cannot fail. Unless the page for which the page number
         ** is passed as the second argument is (a) in the cache and
@@ -5451,25 +5404,6 @@
 
 
   /* Read the wal-index header. */
-<<<<<<< HEAD
-  if( rc==SQLITE_OK ){
-    walDisableBlocking(pWal);
-    rc = walIndexReadHdr(pWal, &isChanged);
-    (void)walEnableBlocking(pWal);
-    if( isChanged && pWal->pDbFd->pMethods->iVersion>=3 ){
-      sqlite3OsUnfetch(pWal->pDbFd, 0, 0);
-    }
-  }
-
-  /* Copy data from the log to the database file. */
-  if( rc==SQLITE_OK ){
-    if( (walPagesize(pWal)!=nBuf) 
-     && ((pWal->hdr.mxFrame2 & 0x7FFFFFFF) || pWal->hdr.mxFrame)
-    ){
-      rc = SQLITE_CORRUPT_BKPT;
-    }else{
-      rc = walCheckpoint(pWal, db, eMode2, xBusy2, pBusyArg, sync_flags, zBuf);
-=======
   SEH_TRY {
     if( rc==SQLITE_OK ){
       walDisableBlocking(pWal);
@@ -5478,13 +5412,10 @@
       if( isChanged && pWal->pDbFd->pMethods->iVersion>=3 ){
         sqlite3OsUnfetch(pWal->pDbFd, 0, 0);
       }
->>>>>>> 45d92dd5
     }
   
     /* Copy data from the log to the database file. */
     if( rc==SQLITE_OK ){
-      int iCkpt = walidxGetFile(&pWal->hdr);
-  
       if( (walPagesize(pWal)!=nBuf) 
        && ((pWal->hdr.mxFrame2 & 0x7FFFFFFF) || pWal->hdr.mxFrame)
       ){
@@ -5492,12 +5423,6 @@
       }else{
         rc = walCheckpoint(pWal, db, eMode2, xBusy2, pBusyArg, sync_flags,zBuf);
       }
-<<<<<<< HEAD
-      if( pnCkpt ){
-        if( isWalMode2(pWal) ){
-          if( (int)(walCkptInfo(pWal)->nBackfill) ){
-            *pnCkpt = walidxGetMxFrame(&pWal->hdr, !walidxGetFile(&pWal->hdr));
-=======
   
       /* If no error occurred, set the output variables. */
       if( rc==SQLITE_OK || rc==SQLITE_BUSY ){
@@ -5509,11 +5434,10 @@
         if( pnCkpt ){
           if( isWalMode2(pWal) ){
             if( (int)(walCkptInfo(pWal)->nBackfill) ){
-              *pnCkpt = walidxGetMxFrame(&pWal->hdr, iCkpt);
+              *pnCkpt = walidxGetMxFrame(&pWal->hdr,!walidxGetFile(&pWal->hdr));
             }else{
               *pnCkpt = 0;
             }
->>>>>>> 45d92dd5
           }else{
             *pnCkpt = walCkptInfo(pWal)->nBackfill;
           }
