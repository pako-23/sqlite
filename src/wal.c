/*
** 2010 February 1
**
** The author disclaims copyright to this source code.  In place of
** a legal notice, here is a blessing:
**
**    May you do good and not evil.
**    May you find forgiveness for yourself and forgive others.
**    May you share freely, never taking more than you give.
**
*************************************************************************
**
** This file contains the implementation of a write-ahead log (WAL) used in 
** "journal_mode=WAL" mode.
**
** WRITE-AHEAD LOG (WAL) FILE FORMAT
**
** A WAL file consists of a header followed by zero or more "frames".
** Each frame records the revised content of a single page from the
** database file.  All changes to the database are recorded by writing
** frames into the WAL.  Transactions commit when a frame is written that
** contains a commit marker.  A single WAL can and usually does record 
** multiple transactions.  Periodically, the content of the WAL is
** transferred back into the database file in an operation called a
** "checkpoint".
**
** A single WAL file can be used multiple times.  In other words, the
** WAL can fill up with frames and then be checkpointed and then new
** frames can overwrite the old ones.  A WAL always grows from beginning
** toward the end.  Checksums and counters attached to each frame are
** used to determine which frames within the WAL are valid and which
** are leftovers from prior checkpoints.
**
** The WAL header is 32 bytes in size and consists of the following eight
** big-endian 32-bit unsigned integer values:
**
**     0: Magic number.  0x377f0682 or 0x377f0683
**     4: File format version.  Currently 3007000
**     8: Database page size.  Example: 1024
**    12: Checkpoint sequence number
**    16: Salt-1, random integer incremented with each checkpoint
**    20: Salt-2, a different random integer changing with each ckpt
**    24: Checksum-1 (first part of checksum for first 24 bytes of header).
**    28: Checksum-2 (second part of checksum for first 24 bytes of header).
**
** Immediately following the wal-header are zero or more frames. Each
** frame consists of a 24-byte frame-header followed by a <page-size> bytes
** of page data. The frame-header is six big-endian 32-bit unsigned 
** integer values, as follows:
**
**     0: Page number.
**     4: For commit records, the size of the database image in pages 
**        after the commit. For all other records, zero.
**     8: Salt-1 (copied from the header)
**    12: Salt-2 (copied from the header)
**    16: Checksum-1.
**    20: Checksum-2.
**
** A frame is considered valid if and only if the following conditions are
** true:
**
**    (1) The salt-1 and salt-2 values in the frame-header match
**        salt values in the wal-header
**
**    (2) The checksum values in the final 8 bytes of the frame-header
**        exactly match the checksum computed consecutively on the
**        WAL header and the first 8 bytes and the content of all frames
**        up to and including the current frame.
**
** The checksum is computed using 32-bit big-endian integers if the
** magic number in the first 4 bytes of the WAL is 0x377f0683 and it
** is computed using little-endian if the magic number is 0x377f0682.
** The checksum values are always stored in the frame header in a
** big-endian format regardless of which byte order is used to compute
** the checksum.  The checksum is computed by interpreting the input as
** an even number of unsigned 32-bit integers: x[0] through x[N].  The
** algorithm used for the checksum is as follows:
** 
**   for i from 0 to n-1 step 2:
**     s0 += x[i] + s1;
**     s1 += x[i+1] + s0;
**   endfor
**
** Note that s0 and s1 are both weighted checksums using fibonacci weights
** in reverse order (the largest fibonacci weight occurs on the first element
** of the sequence being summed.)  The s1 value spans all 32-bit 
** terms of the sequence whereas s0 omits the final term.
**
** On a checkpoint, the WAL is first VFS.xSync-ed, then valid content of the
** WAL is transferred into the database, then the database is VFS.xSync-ed.
** The VFS.xSync operations serve as write barriers - all writes launched
** before the xSync must complete before any write that launches after the
** xSync begins.
**
** After each checkpoint, the salt-1 value is incremented and the salt-2
** value is randomized.  This prevents old and new frames in the WAL from
** being considered valid at the same time and being checkpointing together
** following a crash.
**
** READER ALGORITHM
**
** To read a page from the database (call it page number P), a reader
** first checks the WAL to see if it contains page P.  If so, then the
** last valid instance of page P that is followed by a commit frame
** or is a commit frame itself becomes the value read.  If the WAL
** contains no copies of page P that are valid and which are a commit
** frame or are followed by a commit frame, then page P is read from
** the database file.
**
** To start a read transaction, the reader records the index of the last
** valid frame in the WAL.  The reader uses this recorded "mxFrame" value
** for all subsequent read operations.  New transactions can be appended
** to the WAL, but as long as the reader uses its original mxFrame value
** and ignores the newly appended content, it will see a consistent snapshot
** of the database from a single point in time.  This technique allows
** multiple concurrent readers to view different versions of the database
** content simultaneously.
**
** The reader algorithm in the previous paragraphs works correctly, but 
** because frames for page P can appear anywhere within the WAL, the
** reader has to scan the entire WAL looking for page P frames.  If the
** WAL is large (multiple megabytes is typical) that scan can be slow,
** and read performance suffers.  To overcome this problem, a separate
** data structure called the wal-index is maintained to expedite the
** search for frames of a particular page.
** 
** WAL-INDEX FORMAT
**
** Conceptually, the wal-index is shared memory, though VFS implementations
** might choose to implement the wal-index using a mmapped file.  Because
** the wal-index is shared memory, SQLite does not support journal_mode=WAL 
** on a network filesystem.  All users of the database must be able to
** share memory.
**
** In the default unix and windows implementation, the wal-index is a mmapped
** file whose name is the database name with a "-shm" suffix added.  For that
** reason, the wal-index is sometimes called the "shm" file.
**
** The wal-index is transient.  After a crash, the wal-index can (and should
** be) reconstructed from the original WAL file.  In fact, the VFS is required
** to either truncate or zero the header of the wal-index when the last
** connection to it closes.  Because the wal-index is transient, it can
** use an architecture-specific format; it does not have to be cross-platform.
** Hence, unlike the database and WAL file formats which store all values
** as big endian, the wal-index can store multi-byte values in the native
** byte order of the host computer.
**
** The purpose of the wal-index is to answer this question quickly:  Given
** a page number P and a maximum frame index M, return the index of the 
** last frame in the wal before frame M for page P in the WAL, or return
** NULL if there are no frames for page P in the WAL prior to M.
**
** The wal-index consists of a header region, followed by an one or
** more index blocks.  
**
** The wal-index header contains the total number of frames within the WAL
** in the mxFrame field.
**
** Each index block except for the first contains information on 
** HASHTABLE_NPAGE frames. The first index block contains information on
** HASHTABLE_NPAGE_ONE frames. The values of HASHTABLE_NPAGE_ONE and 
** HASHTABLE_NPAGE are selected so that together the wal-index header and
** first index block are the same size as all other index blocks in the
** wal-index.
**
** Each index block contains two sections, a page-mapping that contains the
** database page number associated with each wal frame, and a hash-table 
** that allows readers to query an index block for a specific page number.
** The page-mapping is an array of HASHTABLE_NPAGE (or HASHTABLE_NPAGE_ONE
** for the first index block) 32-bit page numbers. The first entry in the 
** first index-block contains the database page number corresponding to the
** first frame in the WAL file. The first entry in the second index block
** in the WAL file corresponds to the (HASHTABLE_NPAGE_ONE+1)th frame in
** the log, and so on.
**
** The last index block in a wal-index usually contains less than the full
** complement of HASHTABLE_NPAGE (or HASHTABLE_NPAGE_ONE) page-numbers,
** depending on the contents of the WAL file. This does not change the
** allocated size of the page-mapping array - the page-mapping array merely
** contains unused entries.
**
** Even without using the hash table, the last frame for page P
** can be found by scanning the page-mapping sections of each index block
** starting with the last index block and moving toward the first, and
** within each index block, starting at the end and moving toward the
** beginning.  The first entry that equals P corresponds to the frame
** holding the content for that page.
**
** The hash table consists of HASHTABLE_NSLOT 16-bit unsigned integers.
** HASHTABLE_NSLOT = 2*HASHTABLE_NPAGE, and there is one entry in the
** hash table for each page number in the mapping section, so the hash 
** table is never more than half full.  The expected number of collisions 
** prior to finding a match is 1.  Each entry of the hash table is an
** 1-based index of an entry in the mapping section of the same
** index block.   Let K be the 1-based index of the largest entry in
** the mapping section.  (For index blocks other than the last, K will
** always be exactly HASHTABLE_NPAGE (4096) and for the last index block
** K will be (mxFrame%HASHTABLE_NPAGE).)  Unused slots of the hash table
** contain a value of 0.
**
** To look for page P in the hash table, first compute a hash iKey on
** P as follows:
**
**      iKey = (P * 383) % HASHTABLE_NSLOT
**
** Then start scanning entries of the hash table, starting with iKey
** (wrapping around to the beginning when the end of the hash table is
** reached) until an unused hash slot is found. Let the first unused slot
** be at index iUnused.  (iUnused might be less than iKey if there was
** wrap-around.) Because the hash table is never more than half full,
** the search is guaranteed to eventually hit an unused entry.  Let 
** iMax be the value between iKey and iUnused, closest to iUnused,
** where aHash[iMax]==P.  If there is no iMax entry (if there exists
** no hash slot such that aHash[i]==p) then page P is not in the
** current index block.  Otherwise the iMax-th mapping entry of the
** current index block corresponds to the last entry that references 
** page P.
**
** A hash search begins with the last index block and moves toward the
** first index block, looking for entries corresponding to page P.  On
** average, only two or three slots in each index block need to be
** examined in order to either find the last entry for page P, or to
** establish that no such entry exists in the block.  Each index block
** holds over 4000 entries.  So two or three index blocks are sufficient
** to cover a typical 10 megabyte WAL file, assuming 1K pages.  8 or 10
** comparisons (on average) suffice to either locate a frame in the
** WAL or to establish that the frame does not exist in the WAL.  This
** is much faster than scanning the entire 10MB WAL.
**
** Note that entries are added in order of increasing K.  Hence, one
** reader might be using some value K0 and a second reader that started
** at a later time (after additional transactions were added to the WAL
** and to the wal-index) might be using a different value K1, where K1>K0.
** Both readers can use the same hash table and mapping section to get
** the correct result.  There may be entries in the hash table with
** K>K0, but to the first reader those entries will appear to be unused
** slots in the hash table and so the first reader will get an answer as
** if no values greater than K0 had ever been inserted into the hash table
** in the first place - which is what reader one wants.  Meanwhile, the
** second reader using K1 will see additional values that were inserted
** later, which is exactly what reader two wants.  
**
** When a rollback occurs, the value of K is decreased. Hash table entries
** that correspond to frames greater than the new K value are removed
** from the hash table at this point.
*/

/*
** WAL2 NOTES
**
** This file also contains the implementation of "wal2" mode - activated
** using "PRAGMA journal_mode = wal2". Wal2 mode is very similar to wal
** mode, except that it uses two wal files instead of one. Under some
** circumstances, wal2 mode provides more concurrency than legacy wal 
** mode.
**
** THE PROBLEM WAL2 SOLVES:
**
** In legacy wal mode, if a writer wishes to write to the database while
** a checkpoint is ongoing, it may append frames to the existing wal file.
** This means that after the checkpoint has finished, the wal file consists
** of a large block of checkpointed frames, followed by a block of
** uncheckpointed frames. In a deployment that features a high volume of
** write traffic, this may mean that the wal file is never completely
** checkpointed. And so grows indefinitely.
**
** An alternative is to use "PRAGMA wal_checkpoint=RESTART" or similar to
** force a complete checkpoint of the wal file. But this must:
**
**   1) Wait on all existing readers to finish,
**   2) Wait on any existing writer, and then block all new writers,
**   3) Do the checkpoint,
**   4) Wait on any new readers that started during steps 2 and 3. Writers
**      are still blocked during this step.
**
** This means that in order to avoid the wal file growing indefinitely 
** in a busy system, writers must periodically pause to allow a checkpoint
** to complete. In a system with long running readers, such pauses may be
** for a non-trivial amount of time.
**
** OVERVIEW OF SOLUTION
**
** Wal2 mode uses two wal files. After writers have grown the first wal 
** file to a pre-configured size, they begin appending transactions to 
** the second wal file. Once all existing readers are reading snapshots
** new enough to include the entire first wal file, a checkpointer can
** checkpoint it.
**
** Meanwhile, writers are writing transactions to the second wal file.
** Once that wal file has grown larger than the pre-configured size, each
** new writer checks if:
**
**    * the first wal file has been checkpointed, and if so, if
**    * there are no readers still reading from the first wal file (once
**      it has been checkpointed, new readers read only from the second
**      wal file).
**
** If both these conditions are true, the writer may switch back to the
** first wal file. Eventually, a checkpointer can checkpoint the second
** wal file, and so on.
**
** The wal file that writers are currently appending to (the one they
** don't have to check the above two criteria before writing to) is called
** the "current" wal file.
**
** The first wal file takes the same name as the wal file in legacy wal
** mode systems - "<db>-wal". The second is named "<db>-wal2".
**
** CHECKPOINTS
**
** The "pre-configured size" mentioned above is the value set by 
** "PRAGMA journal_size_limit". Or, if journal_size_limit is not set, 
** 1000 pages.
**
** There is only a single type of checkpoint in wal2 mode (no "truncate",
** "restart" etc.), and it always checkpoints the entire contents of a single
** wal file. A wal file cannot be checkpointed until after a writer has written
** the first transaction into the other wal file and all readers are reading a
** snapshot that includes at least one transaction from the other wal file.
**
** The wal-hook, if one is registered, is invoked after a write-transaction
** is committed, just as it is in legacy wal mode. The integer parameter
** passed to the wal-hook is the total number of uncheckpointed frames in both
** wal files. Except, the parameter is set to zero if there is no frames 
** that may be checkpointed. This happens in two scenarios:
**
**   1. The "other" wal file (the one that the writer did not just append to)
**      is completely empty, or
**
**   2. The "other" wal file (the one that the writer did not just append to)
**      has already been checkpointed.
**
**
** WAL FILE FORMAT
**
** The file format used for each wal file in wal2 mode is the same as for
** legacy wal mode.  Except, the file format field is set to 3021000 
** instead of 3007000.
**
** WAL-INDEX FORMAT
**
** The wal-index format is also very similar. Even though there are two
** wal files, there is still a single wal-index shared-memory area (*-shm
** file with the default unix or win32 VFS). The wal-index header is the
** same size, with the following exceptions it has the same format:
**
**   * The version field is set to 3021000 instead of 3007000.
**
**   * An unused 32-bit field in the legacy wal-index header is
**     now used to store (a) a single bit indicating which of the
**     two wal files writers should append to and (b) the number
**     of frames in the second wal file (31 bits).
**
** The first hash table in the wal-index contains entries corresponding
** to the first HASHTABLE_NPAGE_ONE frames stored in the first wal file.
** The second hash table in the wal-index contains entries indexing the
** first HASHTABLE_NPAGE frames in the second wal file. The third hash
** table contains the next HASHTABLE_NPAGE frames in the first wal file,
** and so on.
**
** LOCKS
**
** Read-locks are simpler than for legacy wal mode. There are no locking
** slots that contain frame numbers. Instead, there are four distinct
** combinations of read locks a reader may hold:
**
**   WAL_LOCK_PART1:       "part" lock on first wal, none of second.
**   WAL_LOCK_PART1_FULL2: "part" lock on first wal, "full" of second.
**   WAL_LOCK_PART2: no lock on first wal, "part" lock on second.
**   WAL_LOCK_PART2_FULL1: "full" lock on first wal, "part" lock on second.
**
** When a reader reads the wal-index header as part of opening a read
** transaction, it takes a "part" lock on the current wal file. "Part" 
** because the wal file may grow while the read transaction is active, in 
** which case the reader would be reading only part of the wal file. 
** A part lock prevents a checkpointer from checkpointing the wal file 
** on which it is held.
**
** If there is data in the non-current wal file that has not been 
** checkpointed, the reader takes a "full" lock on that wal file. A 
** "full" lock indicates that the reader is using the entire wal file.
** A full lock prevents a writer from overwriting the wal file on which
** it is held, but does not prevent a checkpointer from checkpointing 
** it.
**
** There is still a single WRITER and a single CHECKPOINTER lock. The
** recovery procedure still takes the same exclusive lock on the entire
** range of SQLITE_SHM_NLOCK shm-locks. This works because the read-locks
** above use four of the six read-locking slots used by legacy wal mode.
**
** STARTUP/RECOVERY
**
** The read and write version fields of the database header in a wal2
** database are set to 0x03, instead of 0x02 as in legacy wal mode.
**
** The wal file format used in wal2 mode is the same as the format used
** in legacy wal mode. However, in order to support recovery, there are two
** differences in the way wal file header fields are populated, as follows:
**
**   * When the first wal file is first created, the "nCkpt" field in
**     the wal file header is set to 0. Thereafter, each time the writer
**     switches wal file, it sets the nCkpt field in the new wal file
**     header to ((nCkpt0 + 1) & 0x0F), where nCkpt0 is the value in
**     the previous wal file header. This means that the first wal file
**     always has an even value in the nCkpt field, and the second wal
**     file always has an odd value.
**
**   * When a writer switches wal file, it sets the salt values in the
**     new wal file to a copy of the checksum for the final frame in
**     the previous wal file.
**
** Recovery proceeds as follows:
**
** 1. Each wal file is recovered separately. Except, if the first wal 
**    file does not exist or is zero bytes in size, the second wal file
**    is truncated to zero bytes before it is "recovered".
**
** 2. If both wal files contain valid headers, then the nCkpt fields
**    are compared to see which of the two wal files is older. If the
**    salt keys in the second wal file match the final frame checksum 
**    in the older wal file, then both wal files are used. Otherwise,
**    the newer wal file is ignored.
**
** 3. Or, if only one or neither of the wal files has a valid header, 
**    then only a single or no wal files are recovered into the 
**    reconstructed wal-index.
**
** Refer to header comments for walIndexRecover() for further details.
*/

#ifndef SQLITE_OMIT_WAL

#include "wal.h"

/*
** Trace output macros
*/
#if defined(SQLITE_TEST) && defined(SQLITE_DEBUG)
int sqlite3WalTrace = 0;
# define WALTRACE(X)  if(sqlite3WalTrace) sqlite3DebugPrintf X
#else
# define WALTRACE(X)
#endif

/*
** Both the wal-file and the wal-index contain version fields 
** indicating the current version of the system. If a client
** reads the header of a wal file (as part of recovery), or the
** wal-index (as part of opening a read transaction) and (a) the
** header checksum is correct but (b) the version field is not
** recognized, the operation fails with SQLITE_CANTOPEN.
**
** Currently, clients support both version-1 ("journal_mode=wal") and
** version-2 ("journal_mode=wal2"). Legacy clients may support version-1
** only.
*/
#define WAL_VERSION1 3007000      /* For "journal_mode=wal" */
#define WAL_VERSION2 3021000      /* For "journal_mode=wal2" */

/*
** Index numbers for various locking bytes.   WAL_NREADER is the number
** of available reader locks and should be at least 3.  The default
** is SQLITE_SHM_NLOCK==8 and  WAL_NREADER==5.
**
** Technically, the various VFSes are free to implement these locks however
** they see fit.  However, compatibility is encouraged so that VFSes can
** interoperate.  The standard implemention used on both unix and windows
** is for the index number to indicate a byte offset into the
** WalCkptInfo.aLock[] array in the wal-index header.  In other words, all
** locks are on the shm file.  The WALINDEX_LOCK_OFFSET constant (which
** should be 120) is the location in the shm file for the first locking
** byte.
*/
#define WAL_WRITE_LOCK         0
#define WAL_ALL_BUT_WRITE      1
#define WAL_CKPT_LOCK          1
#define WAL_RECOVER_LOCK       2
#define WAL_READ_LOCK(I)       (3+(I))
#define WAL_NREADER            (SQLITE_SHM_NLOCK-3)

/*
** Values that may be stored in Wal.readLock in wal2 mode.
**
** In wal mode, the Wal.readLock member is set to -1 when no read-lock
** is held, or else is the index of the read-mark on which a lock is
** held.
**
** In wal2 mode, a value of -1 still indicates that no read-lock is held.
** And a non-zero value still represents the index of the read-mark on
** which a lock is held. There are two differences:
**
**   1. wal2 mode never uses read-mark 0.
**
**   2. locks on each read-mark have a different interpretation, as 
**      indicated by the symbolic names below.
*/
#define WAL_LOCK_NONE        -1
#define WAL_LOCK_PART1        1
#define WAL_LOCK_PART1_FULL2  2
#define WAL_LOCK_PART2_FULL1  3
#define WAL_LOCK_PART2        4

/* 
** This constant is used in wal2 mode only.
**
** In wal2 mode, when committing a transaction, if the current wal file 
** is sufficiently large and there are no conflicting locks held, the
** writer writes the new transaction into the start of the other wal
** file. Usually, "sufficiently large" is defined by the value configured
** using "PRAGMA journal_size_limit". However, if no such value has been
** configured, sufficiently large defaults to WAL_DEFAULT_WALSIZE frames.
*/
#define WAL_DEFAULT_WALSIZE 1000

/* Object declarations */
typedef struct WalIndexHdr WalIndexHdr;
typedef struct WalIterator WalIterator;
typedef struct WalCkptInfo WalCkptInfo;


/*
** The following object holds a copy of the wal-index header content.
**
** The actual header in the wal-index consists of two copies of this
** object followed by one instance of the WalCkptInfo object.
** For all versions of SQLite through 3.10.0 and probably beyond,
** the locking bytes (WalCkptInfo.aLock) start at offset 120 and
** the total header size is 136 bytes.
**
** The szPage value can be any power of 2 between 512 and 32768, inclusive.
** Or it can be 1 to represent a 65536-byte page.  The latter case was
** added in 3.7.1 when support for 64K pages was added.  
**
** WAL2 mode notes: Member variable mxFrame2 is only used in wal2 mode
** (when iVersion is set to WAL_VERSION2). The lower 31 bits store
** the maximum frame number in file *-wal2. The most significant bit
** is a flag - set if clients are currently appending to *-wal2, clear
** otherwise.
*/
struct WalIndexHdr {
  u32 iVersion;                   /* Wal-index version */
  u32 mxFrame2;                   /* See "WAL2 mode notes" above */
  u32 iChange;                    /* Counter incremented each transaction */
  u8 isInit;                      /* 1 when initialized */
  u8 bigEndCksum;                 /* True if checksums in WAL are big-endian */
  u16 szPage;                     /* Database page size in bytes. 1==64K */
  u32 mxFrame;                    /* Index of last valid frame in each WAL */
  u32 nPage;                      /* Size of database in pages */
  u32 aFrameCksum[2];             /* Checksum of last frame in log */
  u32 aSalt[2];                   /* Two salt values copied from WAL header */
  u32 aCksum[2];                  /* Checksum over all prior fields */
};

/*
** The following macros and functions are get/set methods for the maximum
** frame numbers and current wal file values stored in the WalIndexHdr
** structure. These are helpful because of the unorthodox way in which
** the values are stored in wal2 mode (see above). They are equivalent
** to functions with the following signatures.
**
**   u32  walidxGetMxFrame(WalIndexHdr*, int iWal);          // get mxFrame
**   void walidxSetMxFrame(WalIndexHdr*, int iWal, u32 val); // set mxFrame
**   int  walidxGetFile(WalIndexHdr*)                        // get file
**   void walidxSetFile(WalIndexHdr*, int val);              // set file
*/
#define walidxGetMxFrame(pHdr, iWal) \
  ((iWal) ? ((pHdr)->mxFrame2 & 0x7FFFFFFF) : (pHdr)->mxFrame)

static void walidxSetMxFrame(WalIndexHdr *pHdr, int iWal, u32 mxFrame){
  if( iWal ){
    pHdr->mxFrame2 = (pHdr->mxFrame2 & 0x80000000) | mxFrame;
  }else{
    pHdr->mxFrame = mxFrame;
  }
  assert( walidxGetMxFrame(pHdr, iWal)==mxFrame );
}

#define walidxGetFile(pHdr) ((pHdr)->mxFrame2 >> 31)

#define walidxSetFile(pHdr, iWal) (                                   \
    (pHdr)->mxFrame2 = ((pHdr)->mxFrame2 & 0x7FFFFFFF) | ((iWal)<<31) \
)

/*
** Argument is a pointer to a Wal structure. Return true if the current
** cache of the wal-index header indicates "journal_mode=wal2" mode, or
** false otherwise.
*/
#define isWalMode2(pWal) ((pWal)->hdr.iVersion==WAL_VERSION2)

/*
** A copy of the following object occurs in the wal-index immediately
** following the second copy of the WalIndexHdr.  This object stores
** information used by checkpoint.
**
** nBackfill is the number of frames in the WAL that have been written
** back into the database. (We call the act of moving content from WAL to
** database "backfilling".)  The nBackfill number is never greater than
** WalIndexHdr.mxFrame.  nBackfill can only be increased by threads
** holding the WAL_CKPT_LOCK lock (which includes a recovery thread).
** However, a WAL_WRITE_LOCK thread can move the value of nBackfill from
** mxFrame back to zero when the WAL is reset.
**
** nBackfillAttempted is the largest value of nBackfill that a checkpoint
** has attempted to achieve.  Normally nBackfill==nBackfillAtempted, however
** the nBackfillAttempted is set before any backfilling is done and the
** nBackfill is only set after all backfilling completes.  So if a checkpoint
** crashes, nBackfillAttempted might be larger than nBackfill.  The
** WalIndexHdr.mxFrame must never be less than nBackfillAttempted.
**
** The aLock[] field is a set of bytes used for locking.  These bytes should
** never be read or written.
**
** There is one entry in aReadMark[] for each reader lock.  If a reader
** holds read-lock K, then the value in aReadMark[K] is no greater than
** the mxFrame for that reader.  The value READMARK_NOT_USED (0xffffffff)
** for any aReadMark[] means that entry is unused.  aReadMark[0] is 
** a special case; its value is never used and it exists as a place-holder
** to avoid having to offset aReadMark[] indexs by one.  Readers holding
** WAL_READ_LOCK(0) always ignore the entire WAL and read all content
** directly from the database.
**
** The value of aReadMark[K] may only be changed by a thread that
** is holding an exclusive lock on WAL_READ_LOCK(K).  Thus, the value of
** aReadMark[K] cannot changed while there is a reader is using that mark
** since the reader will be holding a shared lock on WAL_READ_LOCK(K).
**
** The checkpointer may only transfer frames from WAL to database where
** the frame numbers are less than or equal to every aReadMark[] that is
** in use (that is, every aReadMark[j] for which there is a corresponding
** WAL_READ_LOCK(j)).  New readers (usually) pick the aReadMark[] with the
** largest value and will increase an unused aReadMark[] to mxFrame if there
** is not already an aReadMark[] equal to mxFrame.  The exception to the
** previous sentence is when nBackfill equals mxFrame (meaning that everything
** in the WAL has been backfilled into the database) then new readers
** will choose aReadMark[0] which has value 0 and hence such reader will
** get all their all content directly from the database file and ignore 
** the WAL.
**
** Writers normally append new frames to the end of the WAL.  However,
** if nBackfill equals mxFrame (meaning that all WAL content has been
** written back into the database) and if no readers are using the WAL
** (in other words, if there are no WAL_READ_LOCK(i) where i>0) then
** the writer will first "reset" the WAL back to the beginning and start
** writing new content beginning at frame 1.
**
** We assume that 32-bit loads are atomic and so no locks are needed in
** order to read from any aReadMark[] entries.
*/
struct WalCkptInfo {
  u32 nBackfill;                  /* Number of WAL frames backfilled into DB */
  u32 aReadMark[WAL_NREADER];     /* Reader marks */
  u8 aLock[SQLITE_SHM_NLOCK];     /* Reserved space for locks */
  u32 nBackfillAttempted;         /* WAL frames perhaps written, or maybe not */
  u32 notUsed0;                   /* Available for future enhancements */
};
#define READMARK_NOT_USED  0xffffffff


/* A block of WALINDEX_LOCK_RESERVED bytes beginning at
** WALINDEX_LOCK_OFFSET is reserved for locks. Since some systems
** only support mandatory file-locks, we do not read or write data
** from the region of the file on which locks are applied.
*/
#define WALINDEX_LOCK_OFFSET (sizeof(WalIndexHdr)*2+offsetof(WalCkptInfo,aLock))
#define WALINDEX_HDR_SIZE    (sizeof(WalIndexHdr)*2+sizeof(WalCkptInfo))

/* Size of header before each frame in wal */
#define WAL_FRAME_HDRSIZE 24

/* Size of write ahead log header, including checksum. */
#define WAL_HDRSIZE 32

/* WAL magic value. Either this value, or the same value with the least
** significant bit also set (WAL_MAGIC | 0x00000001) is stored in 32-bit
** big-endian format in the first 4 bytes of a WAL file.
**
** If the LSB is set, then the checksums for each frame within the WAL
** file are calculated by treating all data as an array of 32-bit 
** big-endian words. Otherwise, they are calculated by interpreting 
** all data as 32-bit little-endian words.
*/
#define WAL_MAGIC 0x377f0682

/*
** Return the offset of frame iFrame in the write-ahead log file, 
** assuming a database page size of szPage bytes. The offset returned
** is to the start of the write-ahead log frame-header.
*/
#define walFrameOffset(iFrame, szPage) (                               \
  WAL_HDRSIZE + ((iFrame)-1)*(i64)((szPage)+WAL_FRAME_HDRSIZE)         \
)

/*
** An open write-ahead log file is represented by an instance of the
** following object.
*/
struct Wal {
  sqlite3_vfs *pVfs;         /* The VFS used to create pDbFd */
  sqlite3_file *pDbFd;       /* File handle for the database file */
  sqlite3_file *apWalFd[2];  /* File handle for "*-wal" and "*-wal2" */
  u32 iCallback;             /* Value to pass to log callback (or 0) */
  i64 mxWalSize;             /* Truncate WAL to this size upon reset */
  int nWiData;               /* Size of array apWiData */
  int szFirstBlock;          /* Size of first block written to WAL file */
  volatile u32 **apWiData;   /* Pointer to wal-index content in memory */
  u32 szPage;                /* Database page size */
  i16 readLock;              /* Which read lock is being held.  -1 for none */
  u8 syncFlags;              /* Flags to use to sync header writes */
  u8 exclusiveMode;          /* Non-zero if connection is in exclusive mode */
  u8 writeLock;              /* True if in a write transaction */
  u8 ckptLock;               /* True if holding a checkpoint lock */
  u8 readOnly;               /* WAL_RDWR, WAL_RDONLY, or WAL_SHM_RDONLY */
  u8 truncateOnCommit;       /* True to truncate WAL file on commit */
  u8 syncHeader;             /* Fsync the WAL header if true */
  u8 padToSectorBoundary;    /* Pad transactions out to the next sector */
  u8 bShmUnreliable;         /* SHM content is read-only and unreliable */
  WalIndexHdr hdr;           /* Wal-index header for current transaction */
  u32 minFrame;              /* Ignore wal frames before this one */
  u32 iReCksum;              /* On commit, recalculate checksums from here */
  const char *zWalName;      /* Name of WAL file */
  char *zWalName2;           /* Name of second WAL file */
  u32 nCkpt;                 /* Checkpoint sequence counter in the wal-header */
#ifdef SQLITE_DEBUG
  u8 lockError;              /* True if a locking error has occurred */
#endif
#ifdef SQLITE_ENABLE_SNAPSHOT
  WalIndexHdr *pSnapshot;    /* Start transaction here if not NULL */
#endif
<<<<<<< HEAD
  int bWal2;                 /* bWal2 flag passed to WalOpen() */
=======
#ifdef SQLITE_ENABLE_SETLK_TIMEOUT
  sqlite3 *db;
#endif
>>>>>>> c795e3df
};

/*
** Candidate values for Wal.exclusiveMode.
*/
#define WAL_NORMAL_MODE     0
#define WAL_EXCLUSIVE_MODE  1     
#define WAL_HEAPMEMORY_MODE 2

/*
** Possible values for WAL.readOnly
*/
#define WAL_RDWR        0    /* Normal read/write connection */
#define WAL_RDONLY      1    /* The WAL file is readonly */
#define WAL_SHM_RDONLY  2    /* The SHM file is readonly */

/*
** Each page of the wal-index mapping contains a hash-table made up of
** an array of HASHTABLE_NSLOT elements of the following type.
*/
typedef u16 ht_slot;

/*
** This structure is used to implement an iterator that loops through
** all frames in the WAL in database page order. Where two or more frames
** correspond to the same database page, the iterator visits only the 
** frame most recently written to the WAL (in other words, the frame with
** the largest index).
**
** The internals of this structure are only accessed by:
**
**   walIteratorInit() - Create a new iterator,
**   walIteratorNext() - Step an iterator,
**   walIteratorFree() - Free an iterator.
**
** This functionality is used by the checkpoint code (see walCheckpoint()).
*/
struct WalIterator {
  int iPrior;                     /* Last result returned from the iterator */
  int nSegment;                   /* Number of entries in aSegment[] */
  struct WalSegment {
    int iNext;                    /* Next slot in aIndex[] not yet returned */
    ht_slot *aIndex;              /* i0, i1, i2... such that aPgno[iN] ascend */
    u32 *aPgno;                   /* Array of page numbers. */
    int nEntry;                   /* Nr. of entries in aPgno[] and aIndex[] */
    int iZero;                    /* Frame number associated with aPgno[0] */
  } aSegment[1];                  /* One for every 32KB page in the wal-index */
};

/*
** Define the parameters of the hash tables in the wal-index file. There
** is a hash-table following every HASHTABLE_NPAGE page numbers in the
** wal-index.
**
** Changing any of these constants will alter the wal-index format and
** create incompatibilities.
*/
#define HASHTABLE_NPAGE      4096                 /* Must be power of 2 */
#define HASHTABLE_HASH_1     383                  /* Should be prime */
#define HASHTABLE_NSLOT      (HASHTABLE_NPAGE*2)  /* Must be a power of 2 */

/* 
** The block of page numbers associated with the first hash-table in a
** wal-index is smaller than usual. This is so that there is a complete
** hash-table on each aligned 32KB page of the wal-index.
*/
#define HASHTABLE_NPAGE_ONE  (HASHTABLE_NPAGE - (WALINDEX_HDR_SIZE/sizeof(u32)))

/* The wal-index is divided into pages of WALINDEX_PGSZ bytes each. */
#define WALINDEX_PGSZ   (                                         \
    sizeof(ht_slot)*HASHTABLE_NSLOT + HASHTABLE_NPAGE*sizeof(u32) \
)

/*
** Obtain a pointer to the iPage'th page of the wal-index. The wal-index
** is broken into pages of WALINDEX_PGSZ bytes. Wal-index pages are
** numbered from zero.
**
** If the wal-index is currently smaller the iPage pages then the size
** of the wal-index might be increased, but only if it is safe to do
** so.  It is safe to enlarge the wal-index if pWal->writeLock is true
** or pWal->exclusiveMode==WAL_HEAPMEMORY_MODE.
**
** If this call is successful, *ppPage is set to point to the wal-index
** page and SQLITE_OK is returned. If an error (an OOM or VFS error) occurs,
** then an SQLite error code is returned and *ppPage is set to 0.
*/
static SQLITE_NOINLINE int walIndexPageRealloc(
  Wal *pWal,               /* The WAL context */
  int iPage,               /* The page we seek */
  volatile u32 **ppPage    /* Write the page pointer here */
){
  int rc = SQLITE_OK;

  /* Enlarge the pWal->apWiData[] array if required */
  if( pWal->nWiData<=iPage ){
    sqlite3_int64 nByte = sizeof(u32*)*(iPage+1);
    volatile u32 **apNew;
    apNew = (volatile u32 **)sqlite3Realloc((void *)pWal->apWiData, nByte);
    if( !apNew ){
      *ppPage = 0;
      return SQLITE_NOMEM_BKPT;
    }
    memset((void*)&apNew[pWal->nWiData], 0,
           sizeof(u32*)*(iPage+1-pWal->nWiData));
    pWal->apWiData = apNew;
    pWal->nWiData = iPage+1;
  }

  /* Request a pointer to the required page from the VFS */
  assert( pWal->apWiData[iPage]==0 );
  if( pWal->exclusiveMode==WAL_HEAPMEMORY_MODE ){
    pWal->apWiData[iPage] = (u32 volatile *)sqlite3MallocZero(WALINDEX_PGSZ);
    if( !pWal->apWiData[iPage] ) rc = SQLITE_NOMEM_BKPT;
  }else{
    rc = sqlite3OsShmMap(pWal->pDbFd, iPage, WALINDEX_PGSZ, 
        pWal->writeLock, (void volatile **)&pWal->apWiData[iPage]
    );
    assert( pWal->apWiData[iPage]!=0 || rc!=SQLITE_OK || pWal->writeLock==0 );
    testcase( pWal->apWiData[iPage]==0 && rc==SQLITE_OK );
    if( (rc&0xff)==SQLITE_READONLY ){
      pWal->readOnly |= WAL_SHM_RDONLY;
      if( rc==SQLITE_READONLY ){
        rc = SQLITE_OK;
      }
    }
  }

  *ppPage = pWal->apWiData[iPage];
  assert( iPage==0 || *ppPage || rc!=SQLITE_OK );
  return rc;
}
static int walIndexPage(
  Wal *pWal,               /* The WAL context */
  int iPage,               /* The page we seek */
  volatile u32 **ppPage    /* Write the page pointer here */
){
  if( pWal->nWiData<=iPage || (*ppPage = pWal->apWiData[iPage])==0 ){
    return walIndexPageRealloc(pWal, iPage, ppPage);
  }
  return SQLITE_OK;
}

/*
** Return a pointer to the WalCkptInfo structure in the wal-index.
*/
static volatile WalCkptInfo *walCkptInfo(Wal *pWal){
  assert( pWal->nWiData>0 && pWal->apWiData[0] );
  return (volatile WalCkptInfo*)&(pWal->apWiData[0][sizeof(WalIndexHdr)/2]);
}

/*
** Return a pointer to the WalIndexHdr structure in the wal-index.
*/
static volatile WalIndexHdr *walIndexHdr(Wal *pWal){
  assert( pWal->nWiData>0 && pWal->apWiData[0] );
  return (volatile WalIndexHdr*)pWal->apWiData[0];
}

/*
** The argument to this macro must be of type u32. On a little-endian
** architecture, it returns the u32 value that results from interpreting
** the 4 bytes as a big-endian value. On a big-endian architecture, it
** returns the value that would be produced by interpreting the 4 bytes
** of the input value as a little-endian integer.
*/
#define BYTESWAP32(x) ( \
    (((x)&0x000000FF)<<24) + (((x)&0x0000FF00)<<8)  \
  + (((x)&0x00FF0000)>>8)  + (((x)&0xFF000000)>>24) \
)

/*
** Generate or extend an 8 byte checksum based on the data in 
** array aByte[] and the initial values of aIn[0] and aIn[1] (or
** initial values of 0 and 0 if aIn==NULL).
**
** The checksum is written back into aOut[] before returning.
**
** nByte must be a positive multiple of 8.
*/
static void walChecksumBytes(
  int nativeCksum, /* True for native byte-order, false for non-native */
  u8 *a,           /* Content to be checksummed */
  int nByte,       /* Bytes of content in a[].  Must be a multiple of 8. */
  const u32 *aIn,  /* Initial checksum value input */
  u32 *aOut        /* OUT: Final checksum value output */
){
  u32 s1, s2;
  u32 *aData = (u32 *)a;
  u32 *aEnd = (u32 *)&a[nByte];

  if( aIn ){
    s1 = aIn[0];
    s2 = aIn[1];
  }else{
    s1 = s2 = 0;
  }

  assert( nByte>=8 );
  assert( (nByte&0x00000007)==0 );
  assert( nByte<=65536 );

  if( nativeCksum ){
    do {
      s1 += *aData++ + s2;
      s2 += *aData++ + s1;
    }while( aData<aEnd );
  }else{
    do {
      s1 += BYTESWAP32(aData[0]) + s2;
      s2 += BYTESWAP32(aData[1]) + s1;
      aData += 2;
    }while( aData<aEnd );
  }

  aOut[0] = s1;
  aOut[1] = s2;
}

static void walShmBarrier(Wal *pWal){
  if( pWal->exclusiveMode!=WAL_HEAPMEMORY_MODE ){
    sqlite3OsShmBarrier(pWal->pDbFd);
  }
}

/*
** Write the header information in pWal->hdr into the wal-index.
**
** The checksum on pWal->hdr is updated before it is written.
*/
static void walIndexWriteHdr(Wal *pWal){
  volatile WalIndexHdr *aHdr = walIndexHdr(pWal);
  const int nCksum = offsetof(WalIndexHdr, aCksum);

  assert( pWal->writeLock );
  pWal->hdr.isInit = 1;
  assert( pWal->hdr.iVersion==WAL_VERSION1||pWal->hdr.iVersion==WAL_VERSION2 );
  walChecksumBytes(1, (u8*)&pWal->hdr, nCksum, 0, pWal->hdr.aCksum);
  memcpy((void*)&aHdr[1], (const void*)&pWal->hdr, sizeof(WalIndexHdr));
  walShmBarrier(pWal);
  memcpy((void*)&aHdr[0], (const void*)&pWal->hdr, sizeof(WalIndexHdr));
}

/*
** This function encodes a single frame header and writes it to a buffer
** supplied by the caller. A frame-header is made up of a series of 
** 4-byte big-endian integers, as follows:
**
**     0: Page number.
**     4: For commit records, the size of the database image in pages 
**        after the commit. For all other records, zero.
**     8: Salt-1 (copied from the wal-header)
**    12: Salt-2 (copied from the wal-header)
**    16: Checksum-1.
**    20: Checksum-2.
*/
static void walEncodeFrame(
  Wal *pWal,                      /* The write-ahead log */
  u32 iPage,                      /* Database page number for frame */
  u32 nTruncate,                  /* New db size (or 0 for non-commit frames) */
  u8 *aData,                      /* Pointer to page data */
  u8 *aFrame                      /* OUT: Write encoded frame here */
){
  int nativeCksum;                /* True for native byte-order checksums */
  u32 *aCksum = pWal->hdr.aFrameCksum;
  assert( WAL_FRAME_HDRSIZE==24 );
  sqlite3Put4byte(&aFrame[0], iPage);
  sqlite3Put4byte(&aFrame[4], nTruncate);
  if( pWal->iReCksum==0 ){
    memcpy(&aFrame[8], pWal->hdr.aSalt, 8);

    nativeCksum = (pWal->hdr.bigEndCksum==SQLITE_BIGENDIAN);
    walChecksumBytes(nativeCksum, aFrame, 8, aCksum, aCksum);
    walChecksumBytes(nativeCksum, aData, pWal->szPage, aCksum, aCksum);

    sqlite3Put4byte(&aFrame[16], aCksum[0]);
    sqlite3Put4byte(&aFrame[20], aCksum[1]);
  }else{
    memset(&aFrame[8], 0, 16);
  }
}

/*
** Check to see if the frame with header in aFrame[] and content
** in aData[] is valid.  If it is a valid frame, fill *piPage and
** *pnTruncate and return true.  Return if the frame is not valid.
*/
static int walDecodeFrame(
  Wal *pWal,                      /* The write-ahead log */
  u32 *piPage,                    /* OUT: Database page number for frame */
  u32 *pnTruncate,                /* OUT: New db size (or 0 if not commit) */
  u8 *aData,                      /* Pointer to page data (for checksum) */
  u8 *aFrame                      /* Frame data */
){
  int nativeCksum;                /* True for native byte-order checksums */
  u32 *aCksum = pWal->hdr.aFrameCksum;
  u32 pgno;                       /* Page number of the frame */
  assert( WAL_FRAME_HDRSIZE==24 );

  /* A frame is only valid if the salt values in the frame-header
  ** match the salt values in the wal-header. 
  */
  if( memcmp(&pWal->hdr.aSalt, &aFrame[8], 8)!=0 ){
    return 0;
  }

  /* A frame is only valid if the page number is creater than zero.
  */
  pgno = sqlite3Get4byte(&aFrame[0]);
  if( pgno==0 ){
    return 0;
  }

  /* A frame is only valid if a checksum of the WAL header,
  ** all prior frames, the first 16 bytes of this frame-header, 
  ** and the frame-data matches the checksum in the last 8 
  ** bytes of this frame-header.
  */
  nativeCksum = (pWal->hdr.bigEndCksum==SQLITE_BIGENDIAN);
  walChecksumBytes(nativeCksum, aFrame, 8, aCksum, aCksum);
  walChecksumBytes(nativeCksum, aData, pWal->szPage, aCksum, aCksum);
  if( aCksum[0]!=sqlite3Get4byte(&aFrame[16]) 
   || aCksum[1]!=sqlite3Get4byte(&aFrame[20]) 
  ){
    /* Checksum failed. */
    return 0;
  }

  /* If we reach this point, the frame is valid.  Return the page number
  ** and the new database size.
  */
  *piPage = pgno;
  *pnTruncate = sqlite3Get4byte(&aFrame[4]);
  return 1;
}


#if defined(SQLITE_TEST) && defined(SQLITE_DEBUG)
/*
** Names of locks.  This routine is used to provide debugging output and is not
** a part of an ordinary build.
*/
static const char *walLockName(int lockIdx){
  if( lockIdx==WAL_WRITE_LOCK ){
    return "WRITE-LOCK";
  }else if( lockIdx==WAL_CKPT_LOCK ){
    return "CKPT-LOCK";
  }else if( lockIdx==WAL_RECOVER_LOCK ){
    return "RECOVER-LOCK";
  }else{
    static char zName[15];
    sqlite3_snprintf(sizeof(zName), zName, "READ-LOCK[%d]",
                     lockIdx-WAL_READ_LOCK(0));
    return zName;
  }
}
#endif /*defined(SQLITE_TEST) || defined(SQLITE_DEBUG) */
    

/*
** Set or release locks on the WAL.  Locks are either shared or exclusive.
** A lock cannot be moved directly between shared and exclusive - it must go
** through the unlocked state first.
**
** In locking_mode=EXCLUSIVE, all of these routines become no-ops.
*/
static int walLockShared(Wal *pWal, int lockIdx){
  int rc;
  if( pWal->exclusiveMode ) return SQLITE_OK;
  rc = sqlite3OsShmLock(pWal->pDbFd, lockIdx, 1,
                        SQLITE_SHM_LOCK | SQLITE_SHM_SHARED);
  WALTRACE(("WAL%p: acquire SHARED-%s %s\n", pWal,
            walLockName(lockIdx), rc ? "failed" : "ok"));
  VVA_ONLY( pWal->lockError = (u8)(rc!=SQLITE_OK && (rc&0xFF)!=SQLITE_BUSY); )
  return rc;
}
static void walUnlockShared(Wal *pWal, int lockIdx){
  if( pWal->exclusiveMode ) return;
  (void)sqlite3OsShmLock(pWal->pDbFd, lockIdx, 1,
                         SQLITE_SHM_UNLOCK | SQLITE_SHM_SHARED);
  WALTRACE(("WAL%p: release SHARED-%s\n", pWal, walLockName(lockIdx)));
}
static int walLockExclusive(Wal *pWal, int lockIdx, int n){
  int rc;
  if( pWal->exclusiveMode ) return SQLITE_OK;
  rc = sqlite3OsShmLock(pWal->pDbFd, lockIdx, n,
                        SQLITE_SHM_LOCK | SQLITE_SHM_EXCLUSIVE);
  WALTRACE(("WAL%p: acquire EXCLUSIVE-%s cnt=%d %s\n", pWal,
            walLockName(lockIdx), n, rc ? "failed" : "ok"));
  VVA_ONLY( pWal->lockError = (u8)(rc!=SQLITE_OK && (rc&0xFF)!=SQLITE_BUSY); )
  return rc;
}
static void walUnlockExclusive(Wal *pWal, int lockIdx, int n){
  if( pWal->exclusiveMode ) return;
  (void)sqlite3OsShmLock(pWal->pDbFd, lockIdx, n,
                         SQLITE_SHM_UNLOCK | SQLITE_SHM_EXCLUSIVE);
  WALTRACE(("WAL%p: release EXCLUSIVE-%s cnt=%d\n", pWal,
             walLockName(lockIdx), n));
}

/*
** Compute a hash on a page number.  The resulting hash value must land
** between 0 and (HASHTABLE_NSLOT-1).  The walHashNext() function advances
** the hash to the next value in the event of a collision.
*/
static int walHash(u32 iPage){
  assert( iPage>0 );
  assert( (HASHTABLE_NSLOT & (HASHTABLE_NSLOT-1))==0 );
  return (iPage*HASHTABLE_HASH_1) & (HASHTABLE_NSLOT-1);
}
static int walNextHash(int iPriorHash){
  return (iPriorHash+1)&(HASHTABLE_NSLOT-1);
}

/*
** An instance of the WalHashLoc object is used to describe the location
** of a page hash table in the wal-index.  This becomes the return value
** from walHashGet().
*/
typedef struct WalHashLoc WalHashLoc;
struct WalHashLoc {
  volatile ht_slot *aHash;  /* Start of the wal-index hash table */
  volatile u32 *aPgno;      /* aPgno[1] is the page of first frame indexed */
  u32 iZero;                /* One less than the frame number of first indexed*/
};

/* 
** Return pointers to the hash table and page number array stored on
** page iHash of the wal-index. The wal-index is broken into 32KB pages
** numbered starting from 0.
**
** Set output variable pLoc->aHash to point to the start of the hash table
** in the wal-index file. Set pLoc->iZero to one less than the frame 
** number of the first frame indexed by this hash table. If a
** slot in the hash table is set to N, it refers to frame number 
** (pLoc->iZero+N) in the log.
**
** Finally, set pLoc->aPgno so that pLoc->aPgno[1] is the page number of the
** first frame indexed by the hash table, frame (pLoc->iZero+1).
*/
static int walHashGet(
  Wal *pWal,                      /* WAL handle */
  int iHash,                      /* Find the iHash'th table */
  WalHashLoc *pLoc                /* OUT: Hash table location */
){
  int rc;                         /* Return code */

  rc = walIndexPage(pWal, iHash, &pLoc->aPgno);
  assert( rc==SQLITE_OK || iHash>0 );

  if( rc==SQLITE_OK ){
    pLoc->aHash = (volatile ht_slot *)&pLoc->aPgno[HASHTABLE_NPAGE];
    if( iHash==0 ){
      pLoc->aPgno = &pLoc->aPgno[WALINDEX_HDR_SIZE/sizeof(u32)];
      pLoc->iZero = 0;
    }else{
      pLoc->iZero = HASHTABLE_NPAGE_ONE + (iHash-1)*HASHTABLE_NPAGE;
    }
    pLoc->aPgno = &pLoc->aPgno[-1];
  }
  return rc;
}

static u32 walExternalEncode(int iWal, u32 iFrame){
  u32 iRet;
  if( iWal ){
    iRet = HASHTABLE_NPAGE_ONE + iFrame;
    iRet += ((iFrame-1) / HASHTABLE_NPAGE) * HASHTABLE_NPAGE;
  }else{
    iRet = iFrame;
    iFrame += HASHTABLE_NPAGE - HASHTABLE_NPAGE_ONE;
    iRet += ((iFrame-1) / HASHTABLE_NPAGE) * HASHTABLE_NPAGE;
  }
  return iRet;
}

/*
** Parameter iExternal is an external frame identifier. This function
** transforms it to a wal file number (0 or 1) and frame number within
** this wal file (reported via output parameter *piRead).
*/
static int walExternalDecode(u32 iExternal, u32 *piRead){
  int iHash = (iExternal+HASHTABLE_NPAGE-HASHTABLE_NPAGE_ONE-1)/HASHTABLE_NPAGE;

  if( 0==(iHash & 0x01) ){
    /* A frame in wal file 0 */
    *piRead = (iExternal <= HASHTABLE_NPAGE_ONE) ? iExternal :
      iExternal - (iHash/2) * HASHTABLE_NPAGE;
    return 0;
  }

  *piRead = iExternal - HASHTABLE_NPAGE_ONE - ((iHash-1)/2) * HASHTABLE_NPAGE;
  return 1;
}

/*
** Return the number of the wal-index page that contains the hash-table
** and page-number array that contain entries corresponding to WAL frame
** iFrame. The wal-index is broken up into 32KB pages. Wal-index pages 
** are numbered starting from 0.
*/
static int walFramePage(u32 iFrame){
  int iHash = (iFrame+HASHTABLE_NPAGE-HASHTABLE_NPAGE_ONE-1) / HASHTABLE_NPAGE;
  assert( (iHash==0 || iFrame>HASHTABLE_NPAGE_ONE)
       && (iHash>=1 || iFrame<=HASHTABLE_NPAGE_ONE)
       && (iHash<=1 || iFrame>(HASHTABLE_NPAGE_ONE+HASHTABLE_NPAGE))
       && (iHash>=2 || iFrame<=HASHTABLE_NPAGE_ONE+HASHTABLE_NPAGE)
       && (iHash<=2 || iFrame>(HASHTABLE_NPAGE_ONE+2*HASHTABLE_NPAGE))
  );
  return iHash;
}

/*
** Return the index of the hash-table corresponding to frame iFrame of wal
** file iWal.
*/
static int walFramePage2(int iWal, u32 iFrame){
  int iRet;
  assert( iWal==0 || iWal==1 );
  assert( iFrame>0 );
  if( iWal==0 ){
    iRet = 2*((iFrame+HASHTABLE_NPAGE-HASHTABLE_NPAGE_ONE-1)/HASHTABLE_NPAGE);
  }else{
    iRet = 1 + 2 * ((iFrame-1) / HASHTABLE_NPAGE);
  }
  return iRet;
}

/*
** Return the page number associated with frame iFrame in this WAL.
*/
static u32 walFramePgno(Wal *pWal, u32 iFrame){
  int iHash = walFramePage(iFrame);
  if( iHash==0 ){
    return pWal->apWiData[0][WALINDEX_HDR_SIZE/sizeof(u32) + iFrame - 1];
  }
  return pWal->apWiData[iHash][(iFrame-1-HASHTABLE_NPAGE_ONE)%HASHTABLE_NPAGE];
}

static u32 walFramePgno2(Wal *pWal, int iWal, u32 iFrame){
  return walFramePgno(pWal, walExternalEncode(iWal, iFrame));
}

/*
** Remove entries from the hash table that point to WAL slots greater
** than pWal->hdr.mxFrame.
**
** This function is called whenever pWal->hdr.mxFrame is decreased due
** to a rollback or savepoint.
**
** At most only the hash table containing pWal->hdr.mxFrame needs to be
** updated.  Any later hash tables will be automatically cleared when
** pWal->hdr.mxFrame advances to the point where those hash tables are
** actually needed.
*/
static void walCleanupHash(Wal *pWal){
  WalHashLoc sLoc;                /* Hash table location */
  int iLimit = 0;                 /* Zero values greater than this */
  int nByte;                      /* Number of bytes to zero in aPgno[] */
  int i;                          /* Used to iterate through aHash[] */
  int rc;                         /* Return code form walHashGet() */
  int iWal = walidxGetFile(&pWal->hdr);
  u32 mxFrame = walidxGetMxFrame(&pWal->hdr, iWal);

  u32 iExternal;
  if( isWalMode2(pWal) ){
    iExternal = walExternalEncode(iWal, mxFrame);
  }else{
    assert( iWal==0 );
    iExternal = mxFrame;
  }

  assert( pWal->writeLock );
  testcase( mxFrame==HASHTABLE_NPAGE_ONE-1 );
  testcase( mxFrame==HASHTABLE_NPAGE_ONE );
  testcase( mxFrame==HASHTABLE_NPAGE_ONE+1 );

  if( mxFrame==0 ) return;

  /* Obtain pointers to the hash-table and page-number array containing 
  ** the entry that corresponds to frame pWal->hdr.mxFrame. It is guaranteed
  ** that the page said hash-table and array reside on is already mapped.(1)
  */
  assert( pWal->nWiData>walFramePage(iExternal) );
  assert( pWal->apWiData[walFramePage(iExternal)] );
  rc = walHashGet(pWal, walFramePage(iExternal), &sLoc);
  if( NEVER(rc) ) return; /* Defense-in-depth, in case (1) above is wrong */

  /* Zero all hash-table entries that correspond to frame numbers greater
  ** than pWal->hdr.mxFrame.
  */
  iLimit = iExternal - sLoc.iZero;
  assert( iLimit>0 );
  for(i=0; i<HASHTABLE_NSLOT; i++){
    if( sLoc.aHash[i]>iLimit ){
      sLoc.aHash[i] = 0;
    }
  }
  
  /* Zero the entries in the aPgno array that correspond to frames with
  ** frame numbers greater than pWal->hdr.mxFrame.  */
  nByte = (int)((char *)sLoc.aHash - (char *)&sLoc.aPgno[iLimit+1]);
  memset((void *)&sLoc.aPgno[iLimit+1], 0, nByte);

#ifdef SQLITE_ENABLE_EXPENSIVE_ASSERT
  /* Verify that the every entry in the mapping region is still reachable
  ** via the hash table even after the cleanup.
  */
  if( iLimit ){
    int j;           /* Loop counter */
    int iKey;        /* Hash key */
    for(j=1; j<=iLimit; j++){
      for(iKey=walHash(sLoc.aPgno[j]);sLoc.aHash[iKey];iKey=walNextHash(iKey)){
        if( sLoc.aHash[iKey]==j ) break;
      }
      assert( sLoc.aHash[iKey]==j );
    }
  }
#endif /* SQLITE_ENABLE_EXPENSIVE_ASSERT */
}

/*
** Set an entry in the wal-index that will map database page number
** pPage into WAL frame iFrame.
*/
static int walIndexAppend(Wal *pWal, int iWal, u32 iFrame, u32 iPage){
  int rc;                         /* Return code */
  WalHashLoc sLoc;                /* Wal-index hash table location */
  u32 iExternal;
  
  if( isWalMode2(pWal) ){
    iExternal = walExternalEncode(iWal, iFrame);
  }else{
    assert( iWal==0 );
    iExternal = iFrame;
  }

  rc = walHashGet(pWal, walFramePage(iExternal), &sLoc);

  /* Assuming the wal-index file was successfully mapped, populate the
  ** page number array and hash table entry.
  */
  if( rc==SQLITE_OK ){
    int iKey;                     /* Hash table key */
    int idx;                      /* Value to write to hash-table slot */
    int nCollide;                 /* Number of hash collisions */

    idx = iExternal - sLoc.iZero;
    assert( idx <= HASHTABLE_NSLOT/2 + 1 );
    
    /* If this is the first entry to be added to this hash-table, zero the
    ** entire hash table and aPgno[] array before proceeding. 
    */
    if( idx==1 ){
      int nByte = (int)((u8 *)&sLoc.aHash[HASHTABLE_NSLOT]
                               - (u8 *)&sLoc.aPgno[1]);
      memset((void*)&sLoc.aPgno[1], 0, nByte);
    }

    /* If the entry in aPgno[] is already set, then the previous writer
    ** must have exited unexpectedly in the middle of a transaction (after
    ** writing one or more dirty pages to the WAL to free up memory). 
    ** Remove the remnants of that writers uncommitted transaction from 
    ** the hash-table before writing any new entries.
    */
    if( sLoc.aPgno[idx] ){
      walCleanupHash(pWal);
      assert( !sLoc.aPgno[idx] );
    }

    /* Write the aPgno[] array entry and the hash-table slot. */
    nCollide = idx;
    for(iKey=walHash(iPage); sLoc.aHash[iKey]; iKey=walNextHash(iKey)){
      if( (nCollide--)==0 ) return SQLITE_CORRUPT_BKPT;
    }
    sLoc.aPgno[idx] = iPage;
    sLoc.aHash[iKey] = (ht_slot)idx;

#ifdef SQLITE_ENABLE_EXPENSIVE_ASSERT
    /* Verify that the number of entries in the hash table exactly equals
    ** the number of entries in the mapping region.
    */
    {
      int i;           /* Loop counter */
      int nEntry = 0;  /* Number of entries in the hash table */
      for(i=0; i<HASHTABLE_NSLOT; i++){ if( sLoc.aHash[i] ) nEntry++; }
      assert( nEntry==idx );
    }

    /* Verify that the every entry in the mapping region is reachable
    ** via the hash table.  This turns out to be a really, really expensive
    ** thing to check, so only do this occasionally - not on every
    ** iteration.
    */
    if( (idx&0x3ff)==0 ){
      int i;           /* Loop counter */
      for(i=1; i<=idx; i++){
        for(iKey=walHash(sLoc.aPgno[i]);
            sLoc.aHash[iKey];
            iKey=walNextHash(iKey)){
          if( sLoc.aHash[iKey]==i ) break;
        }
        assert( sLoc.aHash[iKey]==i );
      }
    }
#endif /* SQLITE_ENABLE_EXPENSIVE_ASSERT */
  }


  return rc;
}

/*
** Recover a single wal file - *-wal if iWal==0, or *-wal2 if iWal==1.
*/
static int walIndexRecoverOne(Wal *pWal, int iWal, u32 *pnCkpt, int *pbZero){
  i64 nSize;                      /* Size of log file */
  u32 aFrameCksum[2] = {0, 0};
  int rc;
  sqlite3_file *pWalFd = pWal->apWalFd[iWal];

  assert( iWal==0 || iWal==1 );

  memset(&pWal->hdr, 0, sizeof(WalIndexHdr));
  sqlite3_randomness(8, pWal->hdr.aSalt);

  rc = sqlite3OsFileSize(pWalFd, &nSize);
  if( rc==SQLITE_OK ){
    if( nSize>WAL_HDRSIZE ){
      u8 aBuf[WAL_HDRSIZE];         /* Buffer to load WAL header into */
      u8 *aFrame = 0;               /* Malloc'd buffer to load entire frame */
      int szFrame;                  /* Number of bytes in buffer aFrame[] */
      u8 *aData;                    /* Pointer to data part of aFrame buffer */
      int iFrame;                   /* Index of last frame read */
      i64 iOffset;                  /* Next offset to read from log file */
      int szPage;                   /* Page size according to the log */
      u32 magic;                    /* Magic value read from WAL header */
      u32 version;                  /* Magic value read from WAL header */
      int isValid;                  /* True if this frame is valid */
  
      /* Read in the WAL header. */
      rc = sqlite3OsRead(pWalFd, aBuf, WAL_HDRSIZE, 0);
      if( rc!=SQLITE_OK ){
        return rc;
      }
  
      /* If the database page size is not a power of two, or is greater than
      ** SQLITE_MAX_PAGE_SIZE, conclude that the WAL file contains no valid 
      ** data. Similarly, if the 'magic' value is invalid, ignore the whole
      ** WAL file.
      */
      magic = sqlite3Get4byte(&aBuf[0]);
      szPage = sqlite3Get4byte(&aBuf[8]);
      if( (magic&0xFFFFFFFE)!=WAL_MAGIC 
       || szPage&(szPage-1) 
       || szPage>SQLITE_MAX_PAGE_SIZE 
       || szPage<512 
      ){
        return SQLITE_OK;
      }
      pWal->hdr.bigEndCksum = (u8)(magic&0x00000001);
      pWal->szPage = szPage;
  
      /* Verify that the WAL header checksum is correct */
      walChecksumBytes(pWal->hdr.bigEndCksum==SQLITE_BIGENDIAN, 
          aBuf, WAL_HDRSIZE-2*4, 0, pWal->hdr.aFrameCksum
      );
      if( pWal->hdr.aFrameCksum[0]!=sqlite3Get4byte(&aBuf[24])
       || pWal->hdr.aFrameCksum[1]!=sqlite3Get4byte(&aBuf[28])
      ){
        return SQLITE_OK;
      }
  
      memcpy(&pWal->hdr.aSalt, &aBuf[16], 8);
      *pnCkpt = sqlite3Get4byte(&aBuf[12]);
  
      /* Verify that the version number on the WAL format is one that
      ** are able to understand */
      version = sqlite3Get4byte(&aBuf[4]);
      if( version!=WAL_VERSION1 && version!=WAL_VERSION2 ){
        return SQLITE_CANTOPEN_BKPT;
      }
      pWal->hdr.iVersion = version;
  
      /* Malloc a buffer to read frames into. */
      szFrame = szPage + WAL_FRAME_HDRSIZE;
      aFrame = (u8 *)sqlite3_malloc64(szFrame);
      if( !aFrame ){
        return SQLITE_NOMEM_BKPT;
      }
      aData = &aFrame[WAL_FRAME_HDRSIZE];
  
      /* Read all frames from the log file. */
      iFrame = 0;
      for(iOffset=WAL_HDRSIZE; (iOffset+szFrame)<=nSize; iOffset+=szFrame){
        u32 pgno;                   /* Database page number for frame */
        u32 nTruncate;              /* dbsize field from frame header */
  
        /* Read and decode the next log frame. */
        iFrame++;
        rc = sqlite3OsRead(pWalFd, aFrame, szFrame, iOffset);
        if( rc!=SQLITE_OK ) break;
        isValid = walDecodeFrame(pWal, &pgno, &nTruncate, aData, aFrame);
        if( !isValid ) break;
        rc = walIndexAppend(pWal, iWal, iFrame, pgno);
        if( rc!=SQLITE_OK ) break;
  
        /* If nTruncate is non-zero, this is a commit record. */
        if( nTruncate ){
          pWal->hdr.mxFrame = iFrame;
          pWal->hdr.nPage = nTruncate;
          pWal->hdr.szPage = (u16)((szPage&0xff00) | (szPage>>16));
          testcase( szPage<=32768 );
          testcase( szPage>=65536 );
          aFrameCksum[0] = pWal->hdr.aFrameCksum[0];
          aFrameCksum[1] = pWal->hdr.aFrameCksum[1];
        }
      }
  
      sqlite3_free(aFrame);
    }else if( pbZero ){
      *pbZero = 1;
    }
  }

  pWal->hdr.aFrameCksum[0] = aFrameCksum[0];
  pWal->hdr.aFrameCksum[1] = aFrameCksum[1];

  return rc;
}

static int walOpenWal2(Wal *pWal){
  int rc = SQLITE_OK;
  if( !isOpen(pWal->apWalFd[1]) ){
    int f = (SQLITE_OPEN_READWRITE|SQLITE_OPEN_CREATE|SQLITE_OPEN_WAL);
    rc = sqlite3OsOpen(pWal->pVfs, pWal->zWalName2, pWal->apWalFd[1], f, &f);
  }
  return rc;
}

static int walTruncateWal2(Wal *pWal){
  int bIs;
  int rc;
  assert( !isOpen(pWal->apWalFd[1]) );
  rc = sqlite3OsAccess(pWal->pVfs, pWal->zWalName2, SQLITE_ACCESS_EXISTS, &bIs);
  if( rc==SQLITE_OK && bIs ){
    rc = walOpenWal2(pWal);
    if( rc==SQLITE_OK ){
      rc = sqlite3OsTruncate(pWal->apWalFd[1], 0);
      sqlite3OsClose(pWal->apWalFd[1]);
    }
  }
  return rc;
}

/*
** Recover the wal-index by reading the write-ahead log file. 
**
** This routine first tries to establish an exclusive lock on the
** wal-index to prevent other threads/processes from doing anything
** with the WAL or wal-index while recovery is running.  The
** WAL_RECOVER_LOCK is also held so that other threads will know
** that this thread is running recovery.  If unable to establish
** the necessary locks, this routine returns SQLITE_BUSY.
*/
static int walIndexRecover(Wal *pWal){
  int rc;                         /* Return Code */
  int iLock;                      /* Lock offset to lock for checkpoint */
  u32 nCkpt1 = 0xFFFFFFFF;
  u32 nCkpt2 = 0xFFFFFFFF;
  int bZero = 0;
  WalIndexHdr hdr;

  /* Obtain an exclusive lock on all byte in the locking range not already
  ** locked by the caller. The caller is guaranteed to have locked the
  ** WAL_WRITE_LOCK byte, and may have also locked the WAL_CKPT_LOCK byte.
  ** If successful, the same bytes that are locked here are unlocked before
  ** this function returns.
  */
  assert( pWal->ckptLock==1 || pWal->ckptLock==0 );
  assert( WAL_ALL_BUT_WRITE==WAL_WRITE_LOCK+1 );
  assert( WAL_CKPT_LOCK==WAL_ALL_BUT_WRITE );
  assert( pWal->writeLock );
  iLock = WAL_ALL_BUT_WRITE + pWal->ckptLock;
  rc = walLockExclusive(pWal, iLock, WAL_READ_LOCK(0)-iLock);
  if( rc==SQLITE_OK ){
    rc = walLockExclusive(pWal, WAL_READ_LOCK(1), WAL_NREADER-1);
    if( rc!=SQLITE_OK ){
      walUnlockExclusive(pWal, iLock, WAL_READ_LOCK(0)-iLock);
    }
  }
  if( rc ){
    return rc;
  }

  WALTRACE(("WAL%p: recovery begin...\n", pWal));

  /* Recover the *-wal file. If a valid version-1 header is recovered
  ** from it, do not open the *-wal2 file. Even if it exists.
  **
  ** Otherwise, if the *-wal2 file exists or if the "wal2" flag was 
  ** specified when sqlite3WalOpen() was called, open and recover
  ** the *-wal2 file. Except, if the *-wal file was zero bytes in size,
  ** truncate the *-wal2 to zero bytes in size.
  **
  ** After this block has run, if the *-wal2 file is open the system
  ** starts up in VERSION2 mode. In this case pWal->hdr contains the 
  ** wal-index header considering only *-wal2. Stack variable hdr
  ** contains the wal-index header considering only *-wal. The hash 
  ** tables are populated for both.  
  **
  ** Or, if the *-wal2 file is not open, start up in VERSION1 mode.
  ** pWal->hdr is already populated.
  */
  rc = walIndexRecoverOne(pWal, 0, &nCkpt1, &bZero);
  assert( pWal->hdr.iVersion==0 
      || pWal->hdr.iVersion==WAL_VERSION1 
      || pWal->hdr.iVersion==WAL_VERSION2 
  );
  if( rc==SQLITE_OK && bZero ){
    rc = walTruncateWal2(pWal);
  }
  if( rc==SQLITE_OK && pWal->hdr.iVersion!=WAL_VERSION1 ){
    int bOpen = 1;
    sqlite3_vfs *pVfs = pWal->pVfs;
    if( pWal->hdr.iVersion==0 && pWal->bWal2==0 ){
      rc = sqlite3OsAccess(pVfs, pWal->zWalName2, SQLITE_ACCESS_EXISTS, &bOpen);
    }
    if( rc==SQLITE_OK && bOpen ){
      rc = walOpenWal2(pWal);
      if( rc==SQLITE_OK ){
        hdr = pWal->hdr;
        rc = walIndexRecoverOne(pWal, 1, &nCkpt2, 0);
      }
    }
  }

  if( rc==SQLITE_OK ){
    volatile WalCkptInfo *pInfo;

    if( isOpen(pWal->apWalFd[1]) ){
      /* The case where *-wal2 may follow *-wal */
      if( nCkpt2<=0x0F && nCkpt2==nCkpt1+1 ){
        if( sqlite3Get4byte((u8*)(&pWal->hdr.aSalt[0]))==hdr.aFrameCksum[0]
         && sqlite3Get4byte((u8*)(&pWal->hdr.aSalt[1]))==hdr.aFrameCksum[1]
        ){
          walidxSetFile(&pWal->hdr, 1);
          walidxSetMxFrame(&pWal->hdr, 1, pWal->hdr.mxFrame);
          walidxSetMxFrame(&pWal->hdr, 0, hdr.mxFrame);
        }else{
          pWal->hdr = hdr;
        }
      }else

      /* When *-wal may follow *-wal2 */
      if( (nCkpt2==0x0F && nCkpt1==0) || (nCkpt2<0x0F && nCkpt2==nCkpt1-1) ){
        if( sqlite3Get4byte((u8*)(&hdr.aSalt[0]))==pWal->hdr.aFrameCksum[0]
         && sqlite3Get4byte((u8*)(&hdr.aSalt[1]))==pWal->hdr.aFrameCksum[1]
        ){
          SWAP(WalIndexHdr, pWal->hdr, hdr);
          walidxSetMxFrame(&pWal->hdr, 1, hdr.mxFrame);
        }else{
          walidxSetFile(&pWal->hdr, 1);
          walidxSetMxFrame(&pWal->hdr, 1, pWal->hdr.mxFrame);
          walidxSetMxFrame(&pWal->hdr, 0, 0);
        }
      }else

      /* Fallback */
      if( nCkpt1<=nCkpt2 ){
        pWal->hdr = hdr;
      }else{
        walidxSetFile(&pWal->hdr, 1);
        walidxSetMxFrame(&pWal->hdr, 1, pWal->hdr.mxFrame);
        walidxSetMxFrame(&pWal->hdr, 0, 0);
      }
      pWal->hdr.iVersion = WAL_VERSION2;
    }else{
      pWal->hdr.iVersion = WAL_VERSION1;
    }

    walIndexWriteHdr(pWal);

    /* Reset the checkpoint-header. This is safe because this thread is 
    ** currently holding locks that exclude all other readers, writers and
    ** checkpointers.  */
    pInfo = walCkptInfo(pWal);
    memset((void*)pInfo, 0, sizeof(WalCkptInfo));
    if( 0==isWalMode2(pWal) ){
      int i;
      pInfo->nBackfillAttempted = pWal->hdr.mxFrame;
      pInfo->aReadMark[0] = 0;
      for(i=1; i<WAL_NREADER; i++) pInfo->aReadMark[i] = READMARK_NOT_USED;
      if( pWal->hdr.mxFrame ) pInfo->aReadMark[1] = pWal->hdr.mxFrame;
    }

    /* If more than one frame was recovered from the log file, report an
    ** event via sqlite3_log(). This is to help with identifying performance
    ** problems caused by applications routinely shutting down without
    ** checkpointing the log file.  */
    if( pWal->hdr.nPage ){
      if( isWalMode2(pWal) ){
        sqlite3_log(SQLITE_NOTICE_RECOVER_WAL,
            "recovered (%d,%d) frames from WAL files %s[2] (wal2 mode)",
            walidxGetMxFrame(&pWal->hdr, 0), walidxGetMxFrame(&pWal->hdr, 1), 
            pWal->zWalName
        );
      }else{
        sqlite3_log(SQLITE_NOTICE_RECOVER_WAL,
            "recovered %d frames from WAL file %s",
            pWal->hdr.mxFrame, pWal->zWalName
        );
      }
    }
  }

  WALTRACE(("WAL%p: recovery %s\n", pWal, rc ? "failed" : "ok"));
  walUnlockExclusive(pWal, iLock, WAL_READ_LOCK(0)-iLock);
  walUnlockExclusive(pWal, WAL_READ_LOCK(1), WAL_NREADER-1);
  return rc;
}

/*
** Close an open wal-index and wal files.
*/
static void walIndexClose(Wal *pWal, int isDelete){
  if( pWal->exclusiveMode==WAL_HEAPMEMORY_MODE || pWal->bShmUnreliable ){
    int i;
    for(i=0; i<pWal->nWiData; i++){
      sqlite3_free((void *)pWal->apWiData[i]);
      pWal->apWiData[i] = 0;
    }
  }
  if( pWal->exclusiveMode!=WAL_HEAPMEMORY_MODE ){
    sqlite3OsShmUnmap(pWal->pDbFd, isDelete);
  }
  sqlite3OsClose(pWal->apWalFd[0]);
  sqlite3OsClose(pWal->apWalFd[1]);
}

/* 
** Open a connection to the WAL file zWalName. The database file must 
** already be opened on connection pDbFd. The buffer that zWalName points
** to must remain valid for the lifetime of the returned Wal* handle.
**
** A SHARED lock should be held on the database file when this function
** is called. The purpose of this SHARED lock is to prevent any other
** client from unlinking the WAL or wal-index file. If another process
** were to do this just after this client opened one of these files, the
** system would be badly broken.
**
** If the log file is successfully opened, SQLITE_OK is returned and 
** *ppWal is set to point to a new WAL handle. If an error occurs,
** an SQLite error code is returned and *ppWal is left unmodified.
*/
int sqlite3WalOpen(
  sqlite3_vfs *pVfs,              /* vfs module to open wal and wal-index */
  sqlite3_file *pDbFd,            /* The open database file */
  const char *zWalName,           /* Name of the WAL file */
  int bNoShm,                     /* True to run in heap-memory mode */
  i64 mxWalSize,                  /* Truncate WAL to this size on reset */
  int bWal2,                      /* True to open in wal2 mode */
  Wal **ppWal                     /* OUT: Allocated Wal handle */
){
  int rc;                         /* Return Code */
  Wal *pRet;                      /* Object to allocate and return */
  int flags;                      /* Flags passed to OsOpen() */
  int nWalName;                   /* Length of zWalName in bytes */
  int nByte;                      /* Bytes of space to allocate */

  assert( zWalName && zWalName[0] );
  assert( pDbFd );

  /* In the amalgamation, the os_unix.c and os_win.c source files come before
  ** this source file.  Verify that the #defines of the locking byte offsets
  ** in os_unix.c and os_win.c agree with the WALINDEX_LOCK_OFFSET value.
  ** For that matter, if the lock offset ever changes from its initial design
  ** value of 120, we need to know that so there is an assert() to check it.
  */
  assert( 120==WALINDEX_LOCK_OFFSET );
  assert( 136==WALINDEX_HDR_SIZE );
#ifdef WIN_SHM_BASE
  assert( WIN_SHM_BASE==WALINDEX_LOCK_OFFSET );
#endif
#ifdef UNIX_SHM_BASE
  assert( UNIX_SHM_BASE==WALINDEX_LOCK_OFFSET );
#endif

  nWalName = sqlite3Strlen30(zWalName);
  nByte = sizeof(Wal) + pVfs->szOsFile*2 + nWalName+2;

  /* Allocate an instance of struct Wal to return. */
  *ppWal = 0;
  pRet = (Wal*)sqlite3MallocZero(nByte);
  if( !pRet ){
    return SQLITE_NOMEM_BKPT;
  }

  pRet->pVfs = pVfs;
  pRet->apWalFd[0] = (sqlite3_file*)((char*)pRet+sizeof(Wal));
  pRet->apWalFd[1] = (sqlite3_file*)((char*)pRet+sizeof(Wal)+pVfs->szOsFile);
  pRet->pDbFd = pDbFd;
  pRet->readLock = WAL_LOCK_NONE;
  pRet->mxWalSize = mxWalSize;
  pRet->zWalName = zWalName;
  pRet->syncHeader = 1;
  pRet->padToSectorBoundary = 1;
  pRet->exclusiveMode = (bNoShm ? WAL_HEAPMEMORY_MODE: WAL_NORMAL_MODE);
  pRet->bWal2 = bWal2;

  pRet->zWalName2 = (char*)pRet + sizeof(Wal) + 2*pVfs->szOsFile;
  memcpy(pRet->zWalName2, zWalName, nWalName);
  pRet->zWalName2[nWalName] = '2';
  pRet->zWalName2[nWalName+1] = '\0';

  /* Open a file handle on the first write-ahead log file. */
  flags = (SQLITE_OPEN_READWRITE|SQLITE_OPEN_CREATE|SQLITE_OPEN_WAL);
  rc = sqlite3OsOpen(pVfs, zWalName, pRet->apWalFd[0], flags, &flags);
  if( rc==SQLITE_OK && flags&SQLITE_OPEN_READONLY ){
    pRet->readOnly = WAL_RDONLY;
  }

  if( rc!=SQLITE_OK ){
    walIndexClose(pRet, 0);
    sqlite3_free(pRet);
  }else{
    int iDC = sqlite3OsDeviceCharacteristics(pDbFd);
    if( iDC & SQLITE_IOCAP_SEQUENTIAL ){ pRet->syncHeader = 0; }
    if( iDC & SQLITE_IOCAP_POWERSAFE_OVERWRITE ){
      pRet->padToSectorBoundary = 0;
    }
    *ppWal = pRet;
    WALTRACE(("WAL%d: opened\n", pRet));
  }
  return rc;
}

/*
** Change the size to which the WAL file is trucated on each reset.
*/
void sqlite3WalLimit(Wal *pWal, i64 iLimit){
  if( pWal ) pWal->mxWalSize = iLimit;
}

/*
** Find the smallest page number out of all pages held in the WAL that
** has not been returned by any prior invocation of this method on the
** same WalIterator object.   Write into *piFrame the frame index where
** that page was last written into the WAL.  Write into *piPage the page
** number.
**
** Return 0 on success.  If there are no pages in the WAL with a page
** number larger than *piPage, then return 1.
*/
static int walIteratorNext(
  WalIterator *p,               /* Iterator */
  u32 *piPage,                  /* OUT: The page number of the next page */
  u32 *piFrame                  /* OUT: Wal frame index of next page */
){
  u32 iMin;                     /* Result pgno must be greater than iMin */
  u32 iRet = 0xFFFFFFFF;        /* 0xffffffff is never a valid page number */
  int i;                        /* For looping through segments */

  iMin = p->iPrior;
  assert( iMin<0xffffffff );
  for(i=p->nSegment-1; i>=0; i--){
    struct WalSegment *pSegment = &p->aSegment[i];
    while( pSegment->iNext<pSegment->nEntry ){
      u32 iPg = pSegment->aPgno[pSegment->aIndex[pSegment->iNext]];
      if( iPg>iMin ){
        if( iPg<iRet ){
          iRet = iPg;
          *piFrame = pSegment->iZero + pSegment->aIndex[pSegment->iNext];
        }
        break;
      }
      pSegment->iNext++;
    }
  }

  *piPage = p->iPrior = iRet;
  return (iRet==0xFFFFFFFF);
}

/*
** This function merges two sorted lists into a single sorted list.
**
** aLeft[] and aRight[] are arrays of indices.  The sort key is
** aContent[aLeft[]] and aContent[aRight[]].  Upon entry, the following
** is guaranteed for all J<K:
**
**        aContent[aLeft[J]] < aContent[aLeft[K]]
**        aContent[aRight[J]] < aContent[aRight[K]]
**
** This routine overwrites aRight[] with a new (probably longer) sequence
** of indices such that the aRight[] contains every index that appears in
** either aLeft[] or the old aRight[] and such that the second condition
** above is still met.
**
** The aContent[aLeft[X]] values will be unique for all X.  And the
** aContent[aRight[X]] values will be unique too.  But there might be
** one or more combinations of X and Y such that
**
**      aLeft[X]!=aRight[Y]  &&  aContent[aLeft[X]] == aContent[aRight[Y]]
**
** When that happens, omit the aLeft[X] and use the aRight[Y] index.
*/
static void walMerge(
  const u32 *aContent,            /* Pages in wal - keys for the sort */
  ht_slot *aLeft,                 /* IN: Left hand input list */
  int nLeft,                      /* IN: Elements in array *paLeft */
  ht_slot **paRight,              /* IN/OUT: Right hand input list */
  int *pnRight,                   /* IN/OUT: Elements in *paRight */
  ht_slot *aTmp                   /* Temporary buffer */
){
  int iLeft = 0;                  /* Current index in aLeft */
  int iRight = 0;                 /* Current index in aRight */
  int iOut = 0;                   /* Current index in output buffer */
  int nRight = *pnRight;
  ht_slot *aRight = *paRight;

  assert( nLeft>0 && nRight>0 );
  while( iRight<nRight || iLeft<nLeft ){
    ht_slot logpage;
    Pgno dbpage;

    if( (iLeft<nLeft) 
     && (iRight>=nRight || aContent[aLeft[iLeft]]<aContent[aRight[iRight]])
    ){
      logpage = aLeft[iLeft++];
    }else{
      logpage = aRight[iRight++];
    }
    dbpage = aContent[logpage];

    aTmp[iOut++] = logpage;
    if( iLeft<nLeft && aContent[aLeft[iLeft]]==dbpage ) iLeft++;

    assert( iLeft>=nLeft || aContent[aLeft[iLeft]]>dbpage );
    assert( iRight>=nRight || aContent[aRight[iRight]]>dbpage );
  }

  *paRight = aLeft;
  *pnRight = iOut;
  memcpy(aLeft, aTmp, sizeof(aTmp[0])*iOut);
}

/*
** Sort the elements in list aList using aContent[] as the sort key.
** Remove elements with duplicate keys, preferring to keep the
** larger aList[] values.
**
** The aList[] entries are indices into aContent[].  The values in
** aList[] are to be sorted so that for all J<K:
**
**      aContent[aList[J]] < aContent[aList[K]]
**
** For any X and Y such that
**
**      aContent[aList[X]] == aContent[aList[Y]]
**
** Keep the larger of the two values aList[X] and aList[Y] and discard
** the smaller.
*/
static void walMergesort(
  const u32 *aContent,            /* Pages in wal */
  ht_slot *aBuffer,               /* Buffer of at least *pnList items to use */
  ht_slot *aList,                 /* IN/OUT: List to sort */
  int *pnList                     /* IN/OUT: Number of elements in aList[] */
){
  struct Sublist {
    int nList;                    /* Number of elements in aList */
    ht_slot *aList;               /* Pointer to sub-list content */
  };

  const int nList = *pnList;      /* Size of input list */
  int nMerge = 0;                 /* Number of elements in list aMerge */
  ht_slot *aMerge = 0;            /* List to be merged */
  int iList;                      /* Index into input list */
  u32 iSub = 0;                   /* Index into aSub array */
  struct Sublist aSub[13];        /* Array of sub-lists */

  memset(aSub, 0, sizeof(aSub));
  assert( nList<=HASHTABLE_NPAGE && nList>0 );
  assert( HASHTABLE_NPAGE==(1<<(ArraySize(aSub)-1)) );

  for(iList=0; iList<nList; iList++){
    nMerge = 1;
    aMerge = &aList[iList];
    for(iSub=0; iList & (1<<iSub); iSub++){
      struct Sublist *p;
      assert( iSub<ArraySize(aSub) );
      p = &aSub[iSub];
      assert( p->aList && p->nList<=(1<<iSub) );
      assert( p->aList==&aList[iList&~((2<<iSub)-1)] );
      walMerge(aContent, p->aList, p->nList, &aMerge, &nMerge, aBuffer);
    }
    aSub[iSub].aList = aMerge;
    aSub[iSub].nList = nMerge;
  }

  for(iSub++; iSub<ArraySize(aSub); iSub++){
    if( nList & (1<<iSub) ){
      struct Sublist *p;
      assert( iSub<ArraySize(aSub) );
      p = &aSub[iSub];
      assert( p->nList<=(1<<iSub) );
      assert( p->aList==&aList[nList&~((2<<iSub)-1)] );
      walMerge(aContent, p->aList, p->nList, &aMerge, &nMerge, aBuffer);
    }
  }
  assert( aMerge==aList );
  *pnList = nMerge;

#ifdef SQLITE_DEBUG
  {
    int i;
    for(i=1; i<*pnList; i++){
      assert( aContent[aList[i]] > aContent[aList[i-1]] );
    }
  }
#endif
}

/* 
** Free an iterator allocated by walIteratorInit().
*/
static void walIteratorFree(WalIterator *p){
  sqlite3_free(p);
}

/*
** Construct a WalInterator object that can be used to loop over all 
** pages in wal file iWal following frame nBackfill in ascending order. Frames
** nBackfill or earlier may be included - excluding them is an optimization
** only. The caller must hold the checkpoint lock.
**
** On success, make *pp point to the newly allocated WalIterator object
** and return SQLITE_OK. Otherwise, return an error code. If this routine
** returns an error, the final value of *pp is undefined.
**
** The calling routine should invoke walIteratorFree() to destroy the
** WalIterator object when it has finished with it.
*/
static int walIteratorInit(
  Wal *pWal, 
  int iWal, 
  u32 nBackfill, 
  WalIterator **pp
){
  WalIterator *p;                 /* Return value */
  int nSegment;                   /* Number of segments to merge */
  u32 iLast;                      /* Last frame in log */
  sqlite3_int64 nByte;            /* Number of bytes to allocate */
  int i;                          /* Iterator variable */
  int iLastSeg;                   /* Last hash table to iterate though */
  ht_slot *aTmp;                  /* Temp space used by merge-sort */
  int rc = SQLITE_OK;             /* Return Code */
  int iMode = isWalMode2(pWal) ? 2 : 1;

  assert( isWalMode2(pWal) || iWal==0 );
  assert( 0==isWalMode2(pWal) || nBackfill==0 );

  /* This routine only runs while holding the checkpoint lock. And
  ** it only runs if there is actually content in the log (mxFrame>0).
  */
  iLast = walidxGetMxFrame(&pWal->hdr, iWal);
  assert( pWal->ckptLock && iLast>0 );

  if( iMode==2 ){
    iLastSeg = walFramePage2(iWal, iLast);
  }else{
    iLastSeg = walFramePage(iLast);
  }
  nSegment = 1 + (iLastSeg/iMode);

  /* Allocate space for the WalIterator object. */
  nByte = sizeof(WalIterator) 
        + (nSegment-1)*sizeof(struct WalSegment)
        + iLast*sizeof(ht_slot);
  p = (WalIterator *)sqlite3_malloc64(nByte);
  if( !p ){
    return SQLITE_NOMEM_BKPT;
  }
  memset(p, 0, nByte);
  p->nSegment = nSegment;

  /* Allocate temporary space used by the merge-sort routine. This block
  ** of memory will be freed before this function returns.
  */
  aTmp = (ht_slot *)sqlite3_malloc64(
      sizeof(ht_slot) * (iLast>HASHTABLE_NPAGE?HASHTABLE_NPAGE:iLast)
  );
  if( !aTmp ){
    rc = SQLITE_NOMEM_BKPT;
  }

  i = iMode==2 ? iWal : walFramePage(nBackfill+1);
  for(; rc==SQLITE_OK && i<=iLastSeg; i+=iMode){
    WalHashLoc sLoc;

    rc = walHashGet(pWal, i, &sLoc);
    if( rc==SQLITE_OK ){
      int j;                      /* Counter variable */
      int nEntry;                 /* Number of entries in this segment */
      ht_slot *aIndex;            /* Sorted index for this segment */
      u32 iZero;

      if( iMode==2 ){
        walExternalDecode(sLoc.iZero+1, &iZero);
        iZero--;
        assert( iZero==0 || i>=2 );
      }else{
        iZero = sLoc.iZero;
      }

      sLoc.aPgno++;
      if( i==iLastSeg ){
        nEntry = (int)(iLast - iZero);
      }else{
        nEntry = (int)((u32*)sLoc.aHash - (u32*)sLoc.aPgno);
      }
      aIndex = &((ht_slot *)&p->aSegment[p->nSegment])[iZero];
      iZero++;
  
      for(j=0; j<nEntry; j++){
        aIndex[j] = (ht_slot)j;
      }
      walMergesort((u32*)sLoc.aPgno, aTmp, aIndex, &nEntry);
      p->aSegment[i/iMode].iZero = iZero;
      p->aSegment[i/iMode].nEntry = nEntry;
      p->aSegment[i/iMode].aIndex = aIndex;
      p->aSegment[i/iMode].aPgno = (u32*)sLoc.aPgno;
    }
  }
  sqlite3_free(aTmp);

  if( rc!=SQLITE_OK ){
    walIteratorFree(p);
    p = 0;
  }
  *pp = p;
  return rc;
}

#ifdef SQLITE_ENABLE_SETLK_TIMEOUT
/*
** Attempt to enable blocking locks. Blocking locks are enabled only if (a)
** they are supported by the VFS, and (b) the database handle is configured 
** with a busy-timeout. Return 1 if blocking locks are successfully enabled, 
** or 0 otherwise.
*/
static int walEnableBlocking(Wal *pWal){
  int res = 0;
  if( pWal->db ){
    int tmout = pWal->db->busyTimeout;
    if( tmout ){
      int rc;
      rc = sqlite3OsFileControl(
          pWal->pDbFd, SQLITE_FCNTL_LOCK_TIMEOUT, (void*)&tmout
      );
      res = (rc==SQLITE_OK);
    }
  }
  return res;
}

/*
** Disable blocking locks.
*/
static void walDisableBlocking(Wal *pWal){
  int tmout = 0;
  sqlite3OsFileControl(pWal->pDbFd, SQLITE_FCNTL_LOCK_TIMEOUT, (void*)&tmout);
}

/*
** If parameter bLock is true, attempt to enable blocking locks, take
** the WRITER lock, and then disable blocking locks. If blocking locks
** cannot be enabled, no attempt to obtain the WRITER lock is made. Return 
** an SQLite error code if an error occurs, or SQLITE_OK otherwise. It is not
** an error if blocking locks can not be enabled.
**
** If the bLock parameter is false and the WRITER lock is held, release it.
*/
int sqlite3WalWriteLock(Wal *pWal, int bLock){
  int rc = SQLITE_OK;
  assert( pWal->readLock<0 || bLock==0 );
  if( bLock ){
    assert( pWal->db );
    if( walEnableBlocking(pWal) ){
      rc = walLockExclusive(pWal, WAL_WRITE_LOCK, 1);
      if( rc==SQLITE_OK ){
        pWal->writeLock = 1;
      }
      walDisableBlocking(pWal);
    }
  }else if( pWal->writeLock ){
    walUnlockExclusive(pWal, WAL_WRITE_LOCK, 1);
    pWal->writeLock = 0;
  }
  return rc;
}

/*
** Set the database handle used to determine if blocking locks are required.
*/
void sqlite3WalDb(Wal *pWal, sqlite3 *db){
  pWal->db = db;
}

/*
** Take an exclusive WRITE lock. Blocking if so configured.
*/
static int walLockWriter(Wal *pWal){
  int rc;
  walEnableBlocking(pWal);
  rc = walLockExclusive(pWal, WAL_WRITE_LOCK, 1);
  walDisableBlocking(pWal);
  return rc;
}
#else
# define walEnableBlocking(x) 0
# define walDisableBlocking(x)
# define walLockWriter(pWal) walLockExclusive((pWal), WAL_WRITE_LOCK, 1)
# define sqlite3WalDb(pWal, db)
#endif   /* ifdef SQLITE_ENABLE_SETLK_TIMEOUT */


/*
** Attempt to obtain the exclusive WAL lock defined by parameters lockIdx and
** n. If the attempt fails and parameter xBusy is not NULL, then it is a
** busy-handler function. Invoke it and retry the lock until either the
** lock is successfully obtained or the busy-handler returns 0.
*/
static int walBusyLock(
  Wal *pWal,                      /* WAL connection */
  int (*xBusy)(void*),            /* Function to call when busy */
  void *pBusyArg,                 /* Context argument for xBusyHandler */
  int lockIdx,                    /* Offset of first byte to lock */
  int n                           /* Number of bytes to lock */
){
  int rc;
  do {
    rc = walLockExclusive(pWal, lockIdx, n);
  }while( xBusy && rc==SQLITE_BUSY && xBusy(pBusyArg) );
#ifdef SQLITE_ENABLE_SETLK_TIMEOUT
  if( rc==SQLITE_BUSY_TIMEOUT ){
    walDisableBlocking(pWal);
    rc = SQLITE_BUSY;
  }
#endif
  return rc;
}

/*
** The cache of the wal-index header must be valid to call this function.
** Return the page-size in bytes used by the database.
*/
static int walPagesize(Wal *pWal){
  return (pWal->hdr.szPage&0xfe00) + ((pWal->hdr.szPage&0x0001)<<16);
}

/*
** The following is guaranteed when this function is called:
**
**   a) the WRITER lock is held,
**   b) the entire log file has been checkpointed, and
**   c) any existing readers are reading exclusively from the database
**      file - there are no readers that may attempt to read a frame from
**      the log file.
**
** This function updates the shared-memory structures so that the next
** client to write to the database (which may be this one) does so by
** writing frames into the start of the log file.
**
** The value of parameter salt1 is used as the aSalt[1] value in the 
** new wal-index header. It should be passed a pseudo-random value (i.e. 
** one obtained from sqlite3_randomness()).
*/
static void walRestartHdr(Wal *pWal, u32 salt1){
  volatile WalCkptInfo *pInfo = walCkptInfo(pWal);
  int i;                          /* Loop counter */
  u32 *aSalt = pWal->hdr.aSalt;   /* Big-endian salt values */
  assert( isWalMode2(pWal)==0 );
  pWal->nCkpt++;
  pWal->hdr.mxFrame = 0;
  sqlite3Put4byte((u8*)&aSalt[0], 1 + sqlite3Get4byte((u8*)&aSalt[0]));
  memcpy(&pWal->hdr.aSalt[1], &salt1, 4);
  walIndexWriteHdr(pWal);
  AtomicStore(&pInfo->nBackfill, 0);
  pInfo->nBackfillAttempted = 0;
  pInfo->aReadMark[1] = 0;
  for(i=2; i<WAL_NREADER; i++) pInfo->aReadMark[i] = READMARK_NOT_USED;
  assert( pInfo->aReadMark[0]==0 );
}

/*
** This function is used in wal2 mode.
**
** This function is called when writer pWal is just about to start 
** writing out frames. Parameter iApp is the current wal file. The "other" wal
** file (wal file !iApp) has been fully checkpointed. This function returns
** SQLITE_OK if there are no readers preventing the writer from switching to
** the other wal file. Or SQLITE_BUSY if there are.
*/
static int wal2RestartOk(Wal *pWal, int iApp){
  /* The other wal file (wal file !iApp) can be overwritten if there
  ** are no readers reading from it - no "full" or "partial" locks.
  ** Technically speaking it is not possible for any reader to hold
  ** a "part" lock, as this would have prevented the file from being
  ** checkpointed. But checking anyway doesn't hurt. The following
  ** is equivalent to:
  **
  **   if( iApp==0 ) eLock = WAL_LOCK_PART1_FULL2;
  **   if( iApp==1 ) eLock = WAL_LOCK_PART1;
  */
  int eLock = 1 + (iApp==0);

  assert( WAL_LOCK_PART1==1 );
  assert( WAL_LOCK_PART1_FULL2==2 );
  assert( WAL_LOCK_PART2_FULL1==3 );
  assert( WAL_LOCK_PART2==4 );

  assert( iApp!=0 || eLock==WAL_LOCK_PART1_FULL2 );
  assert( iApp!=1 || eLock==WAL_LOCK_PART1 );

  return walLockExclusive(pWal, WAL_READ_LOCK(eLock), 3);
}
static void wal2RestartFinished(Wal *pWal, int iApp){
  walUnlockExclusive(pWal, WAL_READ_LOCK(1 + (iApp==0)), 3);
}

/*
** This function is used in wal2 mode.
**
** This function is called when a checkpointer wishes to checkpoint wal
** file iCkpt. It takes the required lock and, if successful, returns
** SQLITE_OK. Otherwise, an SQLite error code (e.g. SQLITE_BUSY). If this
** function returns SQLITE_OK, it is the responsibility of the caller
** to invoke wal2CheckpointFinished() to release the lock.
*/
static int wal2CheckpointOk(Wal *pWal, int iCkpt){
  int eLock = 1 + (iCkpt*2);

  assert( WAL_LOCK_PART1==1 );
  assert( WAL_LOCK_PART1_FULL2==2 );
  assert( WAL_LOCK_PART2_FULL1==3 );
  assert( WAL_LOCK_PART2==4 );

  assert( iCkpt!=0 || eLock==WAL_LOCK_PART1 );
  assert( iCkpt!=1 || eLock==WAL_LOCK_PART2_FULL1 );

  return walLockExclusive(pWal, WAL_READ_LOCK(eLock), 2);
}
static void wal2CheckpointFinished(Wal *pWal, int iCkpt){
  walUnlockExclusive(pWal, WAL_READ_LOCK(1 + (iCkpt*2)), 2);
}

/*
** Copy as much content as we can from the WAL back into the database file
** in response to an sqlite3_wal_checkpoint() request or the equivalent.
**
** The amount of information copies from WAL to database might be limited
** by active readers.  This routine will never overwrite a database page
** that a concurrent reader might be using.
**
** All I/O barrier operations (a.k.a fsyncs) occur in this routine when
** SQLite is in WAL-mode in synchronous=NORMAL.  That means that if 
** checkpoints are always run by a background thread or background 
** process, foreground threads will never block on a lengthy fsync call.
**
** Fsync is called on the WAL before writing content out of the WAL and
** into the database.  This ensures that if the new content is persistent
** in the WAL and can be recovered following a power-loss or hard reset.
**
** Fsync is also called on the database file if (and only if) the entire
** WAL content is copied into the database file.  This second fsync makes
** it safe to delete the WAL since the new content will persist in the
** database file.
**
** This routine uses and updates the nBackfill field of the wal-index header.
** This is the only routine that will increase the value of nBackfill.  
** (A WAL reset or recovery will revert nBackfill to zero, but not increase
** its value.)
**
** The caller must be holding sufficient locks to ensure that no other
** checkpoint is running (in any other thread or process) at the same
** time.
*/
static int walCheckpoint(
  Wal *pWal,                      /* Wal connection */
  sqlite3 *db,                    /* Check for interrupts on this handle */
  int eMode,                      /* One of PASSIVE, FULL or RESTART */
  int (*xBusy)(void*),            /* Function to call when busy */
  void *pBusyArg,                 /* Context argument for xBusyHandler */
  int sync_flags,                 /* Flags for OsSync() (or 0) */
  u8 *zBuf                        /* Temporary buffer to use */
){
  int rc = SQLITE_OK;             /* Return code */
  int szPage;                     /* Database page-size */
  WalIterator *pIter = 0;         /* Wal iterator context */
  u32 iDbpage = 0;                /* Next database page to write */
  u32 iFrame = 0;                 /* Wal frame containing data for iDbpage */
  u32 mxSafeFrame;                /* Max frame that can be backfilled */
  u32 mxPage;                     /* Max database page to write */
  int i;                          /* Loop counter */
  volatile WalCkptInfo *pInfo;    /* The checkpoint status information */
  int bWal2 = isWalMode2(pWal);   /* True for wal2 connections */
  int iCkpt = bWal2 ? !walidxGetFile(&pWal->hdr) : 0;

  mxSafeFrame = walidxGetMxFrame(&pWal->hdr, iCkpt);
  szPage = walPagesize(pWal);
  testcase( szPage<=32768 );
  testcase( szPage>=65536 );
  pInfo = walCkptInfo(pWal);
  if( (bWal2==1 && pInfo->nBackfill==0 && mxSafeFrame) 
   || (bWal2==0 && pInfo->nBackfill<mxSafeFrame)
  ){
    sqlite3_file *pWalFd = pWal->apWalFd[iCkpt];
    mxPage = pWal->hdr.nPage;

    /* If this is a wal2 system, check for a reader holding a lock 
    ** preventing this checkpoint operation. If one is found, return
    ** early.  */
    if( bWal2 ){
      rc = wal2CheckpointOk(pWal, iCkpt);
      if( rc!=SQLITE_OK ) return rc;
    }

    /* EVIDENCE-OF: R-62920-47450 The busy-handler callback is never invoked
    ** in the SQLITE_CHECKPOINT_PASSIVE mode. */
    assert( eMode!=SQLITE_CHECKPOINT_PASSIVE || xBusy==0 );

    /* If this is a wal system (not wal2), compute in mxSafeFrame the index 
    ** of the last frame of the WAL that is safe to write into the database.
    ** Frames beyond mxSafeFrame might overwrite database pages that are in 
    ** use by active readers and thus cannot be backfilled from the WAL.
    */
    if( bWal2==0 ){
      mxSafeFrame = pWal->hdr.mxFrame;
      mxPage = pWal->hdr.nPage;
      for(i=1; i<WAL_NREADER; i++){
        /* Thread-sanitizer reports that the following is an unsafe read,
        ** as some other thread may be in the process of updating the value
        ** of the aReadMark[] slot. The assumption here is that if that is
        ** happening, the other client may only be increasing the value,
        ** not decreasing it. So assuming either that either the "old" or
        ** "new" version of the value is read, and not some arbitrary value
        ** that would never be written by a real client, things are still 
        ** safe.
        **
        ** Astute readers have pointed out that the assumption stated in the
        ** last sentence of the previous paragraph is not guaranteed to be
        ** true for all conforming systems.  However, the assumption is true
        ** for all compilers and architectures in common use today (circa
        ** 2019-11-27) and the alternatives are both slow and complex, and
        ** so we will continue to go with the current design for now.  If this
        ** bothers you, or if you really are running on a system where aligned
        ** 32-bit reads and writes are not atomic, then you can simply avoid
        ** the use of WAL mode, or only use WAL mode together with
        ** PRAGMA locking_mode=EXCLUSIVE and all will be well.
        */
        u32 y = pInfo->aReadMark[i];
        if( mxSafeFrame>y ){
          assert( y<=pWal->hdr.mxFrame );
          rc = walBusyLock(pWal, xBusy, pBusyArg, WAL_READ_LOCK(i), 1);
          if( rc==SQLITE_OK ){
            pInfo->aReadMark[i] = (i==1 ? mxSafeFrame : READMARK_NOT_USED);
            walUnlockExclusive(pWal, WAL_READ_LOCK(i), 1);
          }else if( rc==SQLITE_BUSY ){
            mxSafeFrame = y;
            xBusy = 0;
          }else{
            goto walcheckpoint_out;
          }
        }
      }
    }

    /* Allocate the iterator */
    if( bWal2 || pInfo->nBackfill<mxSafeFrame ){
      assert( bWal2==0 || pInfo->nBackfill==0 );
      rc = walIteratorInit(pWal, iCkpt, pInfo->nBackfill, &pIter);
      assert( rc==SQLITE_OK || pIter==0 );
    }

    if( pIter && (bWal2 
     || (rc = walBusyLock(pWal, xBusy, pBusyArg,WAL_READ_LOCK(0),1))==SQLITE_OK
    )){
      u32 nBackfill = pInfo->nBackfill;

      assert( bWal2==0 || nBackfill==0 );
      pInfo->nBackfillAttempted = mxSafeFrame;

      /* Sync the wal file being checkpointed to disk */
      rc = sqlite3OsSync(pWalFd, CKPT_SYNC_FLAGS(sync_flags));

      /* If the database may grow as a result of this checkpoint, hint
      ** about the eventual size of the db file to the VFS layer.  */
      if( rc==SQLITE_OK ){
        i64 nReq = ((i64)mxPage * szPage);
        i64 nSize;                    /* Current size of database file */
        sqlite3OsFileControl(pWal->pDbFd, SQLITE_FCNTL_CKPT_START, 0);
        rc = sqlite3OsFileSize(pWal->pDbFd, &nSize);
        if( rc==SQLITE_OK && nSize<nReq ){
          sqlite3OsFileControlHint(pWal->pDbFd, SQLITE_FCNTL_SIZE_HINT, &nReq);
        }
      }

      /* Iterate through the contents of the WAL, copying data to the db file */
      while( rc==SQLITE_OK && 0==walIteratorNext(pIter, &iDbpage, &iFrame) ){
        i64 iOffset;

        assert( bWal2==1 || walFramePgno(pWal, iFrame)==iDbpage );
        assert( bWal2==0 || walFramePgno2(pWal, iCkpt, iFrame)==iDbpage );

        if( AtomicLoad(&db->u1.isInterrupted) ){
          rc = db->mallocFailed ? SQLITE_NOMEM_BKPT : SQLITE_INTERRUPT;
          break;
        }
        if( iFrame<=nBackfill || iFrame>mxSafeFrame || iDbpage>mxPage ){
          assert( bWal2==0 || iDbpage>mxPage );
          continue;
        }
        iOffset = walFrameOffset(iFrame, szPage) + WAL_FRAME_HDRSIZE;
        WALTRACE(("WAL%p: checkpoint frame %d of wal %d to db page %d\n",
              pWal, (int)iFrame, iCkpt, (int)iDbpage
        ));
        /* testcase( IS_BIG_INT(iOffset) ); // requires a 4GiB WAL file */
        rc = sqlite3OsRead(pWalFd, zBuf, szPage, iOffset);
        if( rc!=SQLITE_OK ) break;
        iOffset = (iDbpage-1)*(i64)szPage;
        testcase( IS_BIG_INT(iOffset) );
        rc = sqlite3OsWrite(pWal->pDbFd, zBuf, szPage, iOffset);
        if( rc!=SQLITE_OK ) break;
      }
      sqlite3OsFileControl(pWal->pDbFd, SQLITE_FCNTL_CKPT_DONE, 0);

      /* If work was actually accomplished, truncate the db file, sync the wal
      ** file and set WalCkptInfo.nBackfill to indicate so. */
      if( rc==SQLITE_OK && (bWal2 || mxSafeFrame==walIndexHdr(pWal)->mxFrame) ){
        if( !bWal2 ){
          i64 szDb = pWal->hdr.nPage*(i64)szPage;
          testcase( IS_BIG_INT(szDb) );
          rc = sqlite3OsTruncate(pWal->pDbFd, szDb);
        }
        if( rc==SQLITE_OK ){
<<<<<<< HEAD
          rc = sqlite3OsFileControl(pWal->pDbFd, SQLITE_FCNTL_CKPT_DONE, 0);
          if( rc==SQLITE_NOTFOUND ) rc = SQLITE_OK;
        }
        if( rc==SQLITE_OK ){
          rc = sqlite3OsSync(pWal->pDbFd, CKPT_SYNC_FLAGS(sync_flags));
=======
          AtomicStore(&pInfo->nBackfill, mxSafeFrame);
>>>>>>> c795e3df
        }
      }
      if( rc==SQLITE_OK ){
        pInfo->nBackfill = bWal2 ? 1 : mxSafeFrame;
      }

      /* Release the reader lock held while backfilling */
      if( bWal2==0 ){
        walUnlockExclusive(pWal, WAL_READ_LOCK(0), 1);
      }
    }

    if( rc==SQLITE_BUSY ){
      /* Reset the return code so as not to report a checkpoint failure
      ** just because there are active readers.  */
      rc = SQLITE_OK;
    }
    if( bWal2 ) wal2CheckpointFinished(pWal, iCkpt);
  }

  /* If this is an SQLITE_CHECKPOINT_RESTART or TRUNCATE operation, and the
  ** entire wal file has been copied into the database file, then block 
  ** until all readers have finished using the wal file. This ensures that 
  ** the next process to write to the database restarts the wal file.
  */
  if( bWal2==0 && rc==SQLITE_OK && eMode!=SQLITE_CHECKPOINT_PASSIVE ){
    assert( pWal->writeLock );
    if( pInfo->nBackfill<pWal->hdr.mxFrame ){
      rc = SQLITE_BUSY;
    }else if( eMode>=SQLITE_CHECKPOINT_RESTART ){
      u32 salt1;
      sqlite3_randomness(4, &salt1);
      assert( pInfo->nBackfill==pWal->hdr.mxFrame );
      rc = walBusyLock(pWal, xBusy, pBusyArg, WAL_READ_LOCK(1), WAL_NREADER-1);
      if( rc==SQLITE_OK ){
        if( eMode==SQLITE_CHECKPOINT_TRUNCATE ){
          /* IMPLEMENTATION-OF: R-44699-57140 This mode works the same way as
          ** SQLITE_CHECKPOINT_RESTART with the addition that it also
          ** truncates the log file to zero bytes just prior to a
          ** successful return.
          **
          ** In theory, it might be safe to do this without updating the
          ** wal-index header in shared memory, as all subsequent reader or
          ** writer clients should see that the entire log file has been
          ** checkpointed and behave accordingly. This seems unsafe though,
          ** as it would leave the system in a state where the contents of
          ** the wal-index header do not match the contents of the 
          ** file-system. To avoid this, update the wal-index header to
          ** indicate that the log file contains zero valid frames.  */
          walRestartHdr(pWal, salt1);
          rc = sqlite3OsTruncate(pWal->apWalFd[0], 0);
        }
        walUnlockExclusive(pWal, WAL_READ_LOCK(1), WAL_NREADER-1);
      }
    }
  }

 walcheckpoint_out:
  walIteratorFree(pIter);
  return rc;
}

/*
** If the WAL file is currently larger than nMax bytes in size, truncate
** it to exactly nMax bytes. If an error occurs while doing so, ignore it.
*/
static void walLimitSize(Wal *pWal, i64 nMax){
  if( isWalMode2(pWal)==0 ){
    i64 sz;
    int rx;
    sqlite3BeginBenignMalloc();
    rx = sqlite3OsFileSize(pWal->apWalFd[0], &sz);
    if( rx==SQLITE_OK && (sz > nMax ) ){
      rx = sqlite3OsTruncate(pWal->apWalFd[0], nMax);
    }
    sqlite3EndBenignMalloc();
    if( rx ){
      sqlite3_log(rx, "cannot limit WAL size: %s", pWal->zWalName);
    }
  }
}

/*
** Close a connection to a log file.
*/
int sqlite3WalClose(
  Wal *pWal,                      /* Wal to close */
  sqlite3 *db,                    /* For interrupt flag */
  int sync_flags,                 /* Flags to pass to OsSync() (or 0) */
  int nBuf,
  u8 *zBuf                        /* Buffer of at least nBuf bytes */
){
  int rc = SQLITE_OK;
  if( pWal ){
    int isDelete = 0;             /* True to unlink wal and wal-index files */

    /* If an EXCLUSIVE lock can be obtained on the database file (using the
    ** ordinary, rollback-mode locking methods, this guarantees that the
    ** connection associated with this log file is the only connection to
    ** the database. In this case checkpoint the database and unlink both
    ** the wal and wal-index files.
    **
    ** The EXCLUSIVE lock is not released before returning.
    */
    if( zBuf!=0
     && SQLITE_OK==(rc = sqlite3OsLock(pWal->pDbFd, SQLITE_LOCK_EXCLUSIVE))
    ){
      int i;
      if( pWal->exclusiveMode==WAL_NORMAL_MODE ){
        pWal->exclusiveMode = WAL_EXCLUSIVE_MODE;
      }
      for(i=0; rc==SQLITE_OK && i<2; i++){
        rc = sqlite3WalCheckpoint(pWal, db, 
            SQLITE_CHECKPOINT_PASSIVE, 0, 0, sync_flags, nBuf, zBuf, 0, 0
        );
        if( rc==SQLITE_OK ){
          int bPersist = -1;
          sqlite3OsFileControlHint(
              pWal->pDbFd, SQLITE_FCNTL_PERSIST_WAL, &bPersist
          );
          if( bPersist!=1 ){
            /* Try to delete the WAL file if the checkpoint completed and
            ** fsyned (rc==SQLITE_OK) and if we are not in persistent-wal
            ** mode (!bPersist) */
            isDelete = 1;
          }else if( pWal->mxWalSize>=0 ){
            /* Try to truncate the WAL file to zero bytes if the checkpoint
            ** completed and fsynced (rc==SQLITE_OK) and we are in persistent
            ** WAL mode (bPersist) and if the PRAGMA journal_size_limit is a
            ** non-negative value (pWal->mxWalSize>=0).  Note that we truncate
            ** to zero bytes as truncating to the journal_size_limit might
            ** leave a corrupt WAL file on disk. */
            walLimitSize(pWal, 0);
          }
        }

        if( isWalMode2(pWal)==0 ) break;

        walCkptInfo(pWal)->nBackfill = 0;
        walidxSetFile(&pWal->hdr, !walidxGetFile(&pWal->hdr));
        pWal->writeLock = 1;
        walIndexWriteHdr(pWal);
        pWal->writeLock = 0;
      }
    }

    walIndexClose(pWal, isDelete);
    if( isDelete ){
      sqlite3BeginBenignMalloc();
      sqlite3OsDelete(pWal->pVfs, pWal->zWalName, 0);
      sqlite3OsDelete(pWal->pVfs, pWal->zWalName2, 0);
      sqlite3EndBenignMalloc();
    }
    WALTRACE(("WAL%p: closed\n", pWal));
    sqlite3_free((void *)pWal->apWiData);
    sqlite3_free(pWal);
  }
  return rc;
}

/*
** Try to read the wal-index header.  Return 0 on success and 1 if
** there is a problem.
**
** The wal-index is in shared memory.  Another thread or process might
** be writing the header at the same time this procedure is trying to
** read it, which might result in inconsistency.  A dirty read is detected
** by verifying that both copies of the header are the same and also by
** a checksum on the header.
**
** If and only if the read is consistent and the header is different from
** pWal->hdr, then pWal->hdr is updated to the content of the new header
** and *pChanged is set to 1.
**
** If the checksum cannot be verified return non-zero. If the header
** is read successfully and the checksum verified, return zero.
*/
static int walIndexTryHdr(Wal *pWal, int *pChanged){
  u32 aCksum[2];                  /* Checksum on the header content */
  WalIndexHdr h1, h2;             /* Two copies of the header content */
  WalIndexHdr volatile *aHdr;     /* Header in shared memory */

  /* The first page of the wal-index must be mapped at this point. */
  assert( pWal->nWiData>0 && pWal->apWiData[0] );

  /* Read the header. This might happen concurrently with a write to the
  ** same area of shared memory on a different CPU in a SMP,
  ** meaning it is possible that an inconsistent snapshot is read
  ** from the file. If this happens, return non-zero.
  **
  ** There are two copies of the header at the beginning of the wal-index.
  ** When reading, read [0] first then [1].  Writes are in the reverse order.
  ** Memory barriers are used to prevent the compiler or the hardware from
  ** reordering the reads and writes.
  */
  aHdr = walIndexHdr(pWal);
  memcpy(&h1, (void *)&aHdr[0], sizeof(h1));
  walShmBarrier(pWal);
  memcpy(&h2, (void *)&aHdr[1], sizeof(h2));

  if( memcmp(&h1, &h2, sizeof(h1))!=0 ){
    return 1;   /* Dirty read */
  }  
  if( h1.isInit==0 ){
    return 1;   /* Malformed header - probably all zeros */
  }
  walChecksumBytes(1, (u8*)&h1, sizeof(h1)-sizeof(h1.aCksum), 0, aCksum);
  if( aCksum[0]!=h1.aCksum[0] || aCksum[1]!=h1.aCksum[1] ){
    return 1;   /* Checksum does not match */
  }

  if( memcmp(&pWal->hdr, &h1, sizeof(WalIndexHdr)) ){
    *pChanged = 1;
    memcpy(&pWal->hdr, &h1, sizeof(WalIndexHdr));
    pWal->szPage = (pWal->hdr.szPage&0xfe00) + ((pWal->hdr.szPage&0x0001)<<16);
    testcase( pWal->szPage<=32768 );
    testcase( pWal->szPage>=65536 );
  }

  /* The header was successfully read. Return zero. */
  return 0;
}

/*
** This is the value that walTryBeginRead returns when it needs to
** be retried.
*/
#define WAL_RETRY  (-1)

/*
** Read the wal-index header from the wal-index and into pWal->hdr.
** If the wal-header appears to be corrupt, try to reconstruct the
** wal-index from the WAL before returning.
**
** Set *pChanged to 1 if the wal-index header value in pWal->hdr is
** changed by this operation.  If pWal->hdr is unchanged, set *pChanged
** to 0.
**
** If the wal-index header is successfully read, return SQLITE_OK. 
** Otherwise an SQLite error code.
*/
static int walIndexReadHdr(Wal *pWal, int *pChanged){
  int rc;                         /* Return code */
  int badHdr;                     /* True if a header read failed */
  volatile u32 *page0;            /* Chunk of wal-index containing header */

  /* Ensure that page 0 of the wal-index (the page that contains the 
  ** wal-index header) is mapped. Return early if an error occurs here.
  */
  assert( pChanged );
  rc = walIndexPage(pWal, 0, &page0);
  if( rc!=SQLITE_OK ){
    assert( rc!=SQLITE_READONLY ); /* READONLY changed to OK in walIndexPage */
    if( rc==SQLITE_READONLY_CANTINIT ){
      /* The SQLITE_READONLY_CANTINIT return means that the shared-memory
      ** was openable but is not writable, and this thread is unable to
      ** confirm that another write-capable connection has the shared-memory
      ** open, and hence the content of the shared-memory is unreliable,
      ** since the shared-memory might be inconsistent with the WAL file
      ** and there is no writer on hand to fix it. */
      assert( page0==0 );
      assert( pWal->writeLock==0 );
      assert( pWal->readOnly & WAL_SHM_RDONLY );
      pWal->bShmUnreliable = 1;
      pWal->exclusiveMode = WAL_HEAPMEMORY_MODE;
      *pChanged = 1;
    }else{
      return rc; /* Any other non-OK return is just an error */
    }
  }else{
    /* page0 can be NULL if the SHM is zero bytes in size and pWal->writeLock
    ** is zero, which prevents the SHM from growing */
    testcase( page0!=0 );
  }
  assert( page0!=0 || pWal->writeLock==0 );

  /* If the first page of the wal-index has been mapped, try to read the
  ** wal-index header immediately, without holding any lock. This usually
  ** works, but may fail if the wal-index header is corrupt or currently 
  ** being modified by another thread or process.
  */
  badHdr = (page0 ? walIndexTryHdr(pWal, pChanged) : 1);

  /* If the first attempt failed, it might have been due to a race
  ** with a writer.  So get a WRITE lock and try again.
  */
  if( badHdr ){
    if( pWal->bShmUnreliable==0 && (pWal->readOnly & WAL_SHM_RDONLY) ){
      if( SQLITE_OK==(rc = walLockShared(pWal, WAL_WRITE_LOCK)) ){
        walUnlockShared(pWal, WAL_WRITE_LOCK);
        rc = SQLITE_READONLY_RECOVERY;
      }
    }else{
      int bWriteLock = pWal->writeLock;
      if( bWriteLock || SQLITE_OK==(rc = walLockWriter(pWal)) ){
        pWal->writeLock = 1;
        if( SQLITE_OK==(rc = walIndexPage(pWal, 0, &page0)) ){
          badHdr = walIndexTryHdr(pWal, pChanged);
          if( badHdr ){
            /* If the wal-index header is still malformed even while holding
            ** a WRITE lock, it can only mean that the header is corrupted and
            ** needs to be reconstructed.  So run recovery to do exactly that.
            */
            rc = walIndexRecover(pWal);
            *pChanged = 1;
          }
        }
        if( bWriteLock==0 ){
          pWal->writeLock = 0;
          walUnlockExclusive(pWal, WAL_WRITE_LOCK, 1);
        }
      }
    }
  }

  /* If the header is read successfully, check the version number to make
  ** sure the wal-index was not constructed with some future format that
  ** this version of SQLite cannot understand.
  */
  if( badHdr==0 
   && pWal->hdr.iVersion!=WAL_VERSION1 && pWal->hdr.iVersion!=WAL_VERSION2
  ){
    rc = SQLITE_CANTOPEN_BKPT;
  }
  if( pWal->bShmUnreliable ){
    if( rc!=SQLITE_OK ){
      walIndexClose(pWal, 0);
      pWal->bShmUnreliable = 0;
      assert( pWal->nWiData>0 && pWal->apWiData[0]==0 );
      /* walIndexRecover() might have returned SHORT_READ if a concurrent
      ** writer truncated the WAL out from under it.  If that happens, it
      ** indicates that a writer has fixed the SHM file for us, so retry */
      if( rc==SQLITE_IOERR_SHORT_READ ) rc = WAL_RETRY;
    }
    pWal->exclusiveMode = WAL_NORMAL_MODE;
  }

  return rc;
}

/*
** Open a transaction in a connection where the shared-memory is read-only
** and where we cannot verify that there is a separate write-capable connection
** on hand to keep the shared-memory up-to-date with the WAL file.
**
** This can happen, for example, when the shared-memory is implemented by
** memory-mapping a *-shm file, where a prior writer has shut down and
** left the *-shm file on disk, and now the present connection is trying
** to use that database but lacks write permission on the *-shm file.
** Other scenarios are also possible, depending on the VFS implementation.
**
** Precondition:
**
**    The *-wal file has been read and an appropriate wal-index has been
**    constructed in pWal->apWiData[] using heap memory instead of shared
**    memory. 
**
** If this function returns SQLITE_OK, then the read transaction has
** been successfully opened. In this case output variable (*pChanged) 
** is set to true before returning if the caller should discard the
** contents of the page cache before proceeding. Or, if it returns 
** WAL_RETRY, then the heap memory wal-index has been discarded and 
** the caller should retry opening the read transaction from the 
** beginning (including attempting to map the *-shm file). 
**
** If an error occurs, an SQLite error code is returned.
*/
static int walBeginShmUnreliable(Wal *pWal, int *pChanged){
  i64 szWal;                      /* Size of wal file on disk in bytes */
  i64 iOffset;                    /* Current offset when reading wal file */
  u8 aBuf[WAL_HDRSIZE];           /* Buffer to load WAL header into */
  u8 *aFrame = 0;                 /* Malloc'd buffer to load entire frame */
  int szFrame;                    /* Number of bytes in buffer aFrame[] */
  u8 *aData;                      /* Pointer to data part of aFrame buffer */
  volatile void *pDummy;          /* Dummy argument for xShmMap */
  int rc;                         /* Return code */
  u32 aSaveCksum[2];              /* Saved copy of pWal->hdr.aFrameCksum */

  assert( pWal->bShmUnreliable );
  assert( pWal->readOnly & WAL_SHM_RDONLY );
  assert( pWal->nWiData>0 && pWal->apWiData[0] );

  /* Take WAL_READ_LOCK(0). This has the effect of preventing any
  ** writers from running a checkpoint, but does not stop them
  ** from running recovery.  */
  rc = walLockShared(pWal, WAL_READ_LOCK(0));
  if( rc!=SQLITE_OK ){
    if( rc==SQLITE_BUSY ) rc = WAL_RETRY;
    goto begin_unreliable_shm_out;
  }
  pWal->readLock = 0;

  /* Check to see if a separate writer has attached to the shared-memory area,
  ** thus making the shared-memory "reliable" again.  Do this by invoking
  ** the xShmMap() routine of the VFS and looking to see if the return
  ** is SQLITE_READONLY instead of SQLITE_READONLY_CANTINIT.
  **
  ** If the shared-memory is now "reliable" return WAL_RETRY, which will
  ** cause the heap-memory WAL-index to be discarded and the actual
  ** shared memory to be used in its place.
  **
  ** This step is important because, even though this connection is holding
  ** the WAL_READ_LOCK(0) which prevents a checkpoint, a writer might
  ** have already checkpointed the WAL file and, while the current
  ** is active, wrap the WAL and start overwriting frames that this
  ** process wants to use.
  **
  ** Once sqlite3OsShmMap() has been called for an sqlite3_file and has
  ** returned any SQLITE_READONLY value, it must return only SQLITE_READONLY
  ** or SQLITE_READONLY_CANTINIT or some error for all subsequent invocations,
  ** even if some external agent does a "chmod" to make the shared-memory
  ** writable by us, until sqlite3OsShmUnmap() has been called.
  ** This is a requirement on the VFS implementation.
   */
  rc = sqlite3OsShmMap(pWal->pDbFd, 0, WALINDEX_PGSZ, 0, &pDummy);
  assert( rc!=SQLITE_OK ); /* SQLITE_OK not possible for read-only connection */
  if( rc!=SQLITE_READONLY_CANTINIT ){
    rc = (rc==SQLITE_READONLY ? WAL_RETRY : rc);
    goto begin_unreliable_shm_out;
  }

  /* We reach this point only if the real shared-memory is still unreliable.
  ** Assume the in-memory WAL-index substitute is correct and load it
  ** into pWal->hdr.
  */
  memcpy(&pWal->hdr, (void*)walIndexHdr(pWal), sizeof(WalIndexHdr));

  /* Make sure some writer hasn't come in and changed the WAL file out
  ** from under us, then disconnected, while we were not looking.
  */
  rc = sqlite3OsFileSize(pWal->apWalFd[0], &szWal);
  if( rc!=SQLITE_OK ){
    goto begin_unreliable_shm_out;
  }
  if( szWal<WAL_HDRSIZE ){
    /* If the wal file is too small to contain a wal-header and the
    ** wal-index header has mxFrame==0, then it must be safe to proceed
    ** reading the database file only. However, the page cache cannot
    ** be trusted, as a read/write connection may have connected, written
    ** the db, run a checkpoint, truncated the wal file and disconnected
    ** since this client's last read transaction.  */
    *pChanged = 1;
    rc = (pWal->hdr.mxFrame==0 ? SQLITE_OK : WAL_RETRY);
    goto begin_unreliable_shm_out;
  }

  /* Check the salt keys at the start of the wal file still match. */
  rc = sqlite3OsRead(pWal->apWalFd[0], aBuf, WAL_HDRSIZE, 0);
  if( rc!=SQLITE_OK ){
    goto begin_unreliable_shm_out;
  }
  if( memcmp(&pWal->hdr.aSalt, &aBuf[16], 8) ){
    /* Some writer has wrapped the WAL file while we were not looking.
    ** Return WAL_RETRY which will cause the in-memory WAL-index to be
    ** rebuilt. */
    rc = WAL_RETRY;
    goto begin_unreliable_shm_out;
  }

  /* Allocate a buffer to read frames into */
  szFrame = pWal->hdr.szPage + WAL_FRAME_HDRSIZE;
  aFrame = (u8 *)sqlite3_malloc64(szFrame);
  if( aFrame==0 ){
    rc = SQLITE_NOMEM_BKPT;
    goto begin_unreliable_shm_out;
  }
  aData = &aFrame[WAL_FRAME_HDRSIZE];

  /* Check to see if a complete transaction has been appended to the
  ** wal file since the heap-memory wal-index was created. If so, the
  ** heap-memory wal-index is discarded and WAL_RETRY returned to
  ** the caller.  */
  aSaveCksum[0] = pWal->hdr.aFrameCksum[0];
  aSaveCksum[1] = pWal->hdr.aFrameCksum[1];
  for(iOffset=walFrameOffset(pWal->hdr.mxFrame+1, pWal->hdr.szPage); 
      iOffset+szFrame<=szWal; 
      iOffset+=szFrame
  ){
    u32 pgno;                   /* Database page number for frame */
    u32 nTruncate;              /* dbsize field from frame header */

    /* Read and decode the next log frame. */
    rc = sqlite3OsRead(pWal->apWalFd[0], aFrame, szFrame, iOffset);
    if( rc!=SQLITE_OK ) break;
    if( !walDecodeFrame(pWal, &pgno, &nTruncate, aData, aFrame) ) break;

    /* If nTruncate is non-zero, then a complete transaction has been
    ** appended to this wal file. Set rc to WAL_RETRY and break out of
    ** the loop.  */
    if( nTruncate ){
      rc = WAL_RETRY;
      break;
    }
  }
  pWal->hdr.aFrameCksum[0] = aSaveCksum[0];
  pWal->hdr.aFrameCksum[1] = aSaveCksum[1];

 begin_unreliable_shm_out:
  sqlite3_free(aFrame);
  if( rc!=SQLITE_OK ){
    int i;
    for(i=0; i<pWal->nWiData; i++){
      sqlite3_free((void*)pWal->apWiData[i]);
      pWal->apWiData[i] = 0;
    }
    pWal->bShmUnreliable = 0;
    sqlite3WalEndReadTransaction(pWal);
    *pChanged = 1;
  }
  return rc;
}

/*
** Attempt to start a read transaction.  This might fail due to a race or
** other transient condition.  When that happens, it returns WAL_RETRY to
** indicate to the caller that it is safe to retry immediately.
**
** On success return SQLITE_OK.  On a permanent failure (such an
** I/O error or an SQLITE_BUSY because another process is running
** recovery) return a positive error code.
**
** The useWal parameter is true to force the use of the WAL and disable
** the case where the WAL is bypassed because it has been completely
** checkpointed.  If useWal==0 then this routine calls walIndexReadHdr() 
** to make a copy of the wal-index header into pWal->hdr.  If the 
** wal-index header has changed, *pChanged is set to 1 (as an indication 
** to the caller that the local page cache is obsolete and needs to be 
** flushed.)  When useWal==1, the wal-index header is assumed to already
** be loaded and the pChanged parameter is unused.
**
** The caller must set the cnt parameter to the number of prior calls to
** this routine during the current read attempt that returned WAL_RETRY.
** This routine will start taking more aggressive measures to clear the
** race conditions after multiple WAL_RETRY returns, and after an excessive
** number of errors will ultimately return SQLITE_PROTOCOL.  The
** SQLITE_PROTOCOL return indicates that some other process has gone rogue
** and is not honoring the locking protocol.  There is a vanishingly small
** chance that SQLITE_PROTOCOL could be returned because of a run of really
** bad luck when there is lots of contention for the wal-index, but that
** possibility is so small that it can be safely neglected, we believe.
**
** On success, this routine obtains a read lock on 
** WAL_READ_LOCK(pWal->readLock).  The pWal->readLock integer is
** in the range 0 <= pWal->readLock < WAL_NREADER.  If pWal->readLock==(-1)
** that means the Wal does not hold any read lock.  The reader must not
** access any database page that is modified by a WAL frame up to and
** including frame number aReadMark[pWal->readLock].  The reader will
** use WAL frames up to and including pWal->hdr.mxFrame if pWal->readLock>0
** Or if pWal->readLock==0, then the reader will ignore the WAL
** completely and get all content directly from the database file.
** If the useWal parameter is 1 then the WAL will never be ignored and
** this routine will always set pWal->readLock>0 on success.
** When the read transaction is completed, the caller must release the
** lock on WAL_READ_LOCK(pWal->readLock) and set pWal->readLock to -1.
**
** This routine uses the nBackfill and aReadMark[] fields of the header
** to select a particular WAL_READ_LOCK() that strives to let the
** checkpoint process do as much work as possible.  This routine might
** update values of the aReadMark[] array in the header, but if it does
** so it takes care to hold an exclusive lock on the corresponding
** WAL_READ_LOCK() while changing values.
*/
static int walTryBeginRead(Wal *pWal, int *pChanged, int useWal, int cnt){
  volatile WalCkptInfo *pInfo;    /* Checkpoint information in wal-index */
  int rc = SQLITE_OK;             /* Return code  */

  assert( pWal->readLock==WAL_LOCK_NONE );     /* Not currently locked */

  /* useWal may only be set for read/write connections */
  assert( (pWal->readOnly & WAL_SHM_RDONLY)==0 || useWal==0 );

  /* Take steps to avoid spinning forever if there is a protocol error.
  **
  ** Circumstances that cause a RETRY should only last for the briefest
  ** instances of time.  No I/O or other system calls are done while the
  ** locks are held, so the locks should not be held for very long. But 
  ** if we are unlucky, another process that is holding a lock might get
  ** paged out or take a page-fault that is time-consuming to resolve, 
  ** during the few nanoseconds that it is holding the lock.  In that case,
  ** it might take longer than normal for the lock to free.
  **
  ** After 5 RETRYs, we begin calling sqlite3OsSleep().  The first few
  ** calls to sqlite3OsSleep() have a delay of 1 microsecond.  Really this
  ** is more of a scheduler yield than an actual delay.  But on the 10th
  ** an subsequent retries, the delays start becoming longer and longer, 
  ** so that on the 100th (and last) RETRY we delay for 323 milliseconds.
  ** The total delay time before giving up is less than 10 seconds.
  */
  if( cnt>5 ){
    int nDelay = 1;                      /* Pause time in microseconds */
    if( cnt>100 ){
      VVA_ONLY( pWal->lockError = 1; )
      return SQLITE_PROTOCOL;
    }
    if( cnt>=10 ) nDelay = (cnt-9)*(cnt-9)*39;
    sqlite3OsSleep(pWal->pVfs, nDelay);
  }

  if( !useWal ){
    assert( rc==SQLITE_OK );
    if( pWal->bShmUnreliable==0 ){
      rc = walIndexReadHdr(pWal, pChanged);
    }
    if( rc==SQLITE_BUSY ){
      /* If there is not a recovery running in another thread or process
      ** then convert BUSY errors to WAL_RETRY.  If recovery is known to
      ** be running, convert BUSY to BUSY_RECOVERY.  There is a race here
      ** which might cause WAL_RETRY to be returned even if BUSY_RECOVERY
      ** would be technically correct.  But the race is benign since with
      ** WAL_RETRY this routine will be called again and will probably be
      ** right on the second iteration.
      */
      if( pWal->apWiData[0]==0 ){
        /* This branch is taken when the xShmMap() method returns SQLITE_BUSY.
        ** We assume this is a transient condition, so return WAL_RETRY. The
        ** xShmMap() implementation used by the default unix and win32 VFS 
        ** modules may return SQLITE_BUSY due to a race condition in the 
        ** code that determines whether or not the shared-memory region 
        ** must be zeroed before the requested page is returned.
        */
        rc = WAL_RETRY;
      }else if( SQLITE_OK==(rc = walLockShared(pWal, WAL_RECOVER_LOCK)) ){
        walUnlockShared(pWal, WAL_RECOVER_LOCK);
        rc = WAL_RETRY;
      }else if( rc==SQLITE_BUSY ){
        rc = SQLITE_BUSY_RECOVERY;
      }
    }
    if( rc!=SQLITE_OK ){
      return rc;
    }
    else if( pWal->bShmUnreliable ){
      return walBeginShmUnreliable(pWal, pChanged);
    }
  }

  assert( pWal->nWiData>0 );
  assert( pWal->apWiData[0]!=0 );
  pInfo = walCkptInfo(pWal);
<<<<<<< HEAD
  if( isWalMode2(pWal) ){
    /* This connection needs a "part" lock on the current wal file and, 
    ** unless pInfo->nBackfill is set to indicate that it has already been
    ** checkpointed, a "full" lock on the other wal file.  */
    int iWal = walidxGetFile(&pWal->hdr);
    int nBackfill = pInfo->nBackfill || walidxGetMxFrame(&pWal->hdr, !iWal)==0;
    int eLock = 1 + (iWal*2) + (nBackfill==iWal);

    assert( nBackfill==0 || nBackfill==1 );
    assert( iWal==0 || iWal==1 );
    assert( iWal!=0 || nBackfill!=1 || eLock==WAL_LOCK_PART1 );
    assert( iWal!=0 || nBackfill!=0 || eLock==WAL_LOCK_PART1_FULL2 );
    assert( iWal!=1 || nBackfill!=1 || eLock==WAL_LOCK_PART2 );
    assert( iWal!=1 || nBackfill!=0 || eLock==WAL_LOCK_PART2_FULL1 );

    rc = walLockShared(pWal, WAL_READ_LOCK(eLock));
    if( rc!=SQLITE_OK ){
      return (rc==SQLITE_BUSY ? WAL_RETRY : rc);
    }
=======
  if( !useWal && AtomicLoad(&pInfo->nBackfill)==pWal->hdr.mxFrame
#ifdef SQLITE_ENABLE_SNAPSHOT
   && (pWal->pSnapshot==0 || pWal->hdr.mxFrame==0)
#endif
  ){
    /* The WAL has been completely backfilled (or it is empty).
    ** and can be safely ignored.
    */
    rc = walLockShared(pWal, WAL_READ_LOCK(0));
>>>>>>> c795e3df
    walShmBarrier(pWal);
    if( memcmp((void *)walIndexHdr(pWal), &pWal->hdr, sizeof(WalIndexHdr)) ){
      walUnlockShared(pWal, WAL_READ_LOCK(eLock));
      return WAL_RETRY;
    }else{
      pWal->readLock = eLock;
    }
    assert( pWal->minFrame==0 && walFramePage(pWal->minFrame)==0 );
  }else{
    u32 mxReadMark;               /* Largest aReadMark[] value */
    int mxI;                      /* Index of largest aReadMark[] value */
    int i;                        /* Loop counter */
    u32 mxFrame;                  /* Wal frame to lock to */
    if( !useWal && pInfo->nBackfill==pWal->hdr.mxFrame
  #ifdef SQLITE_ENABLE_SNAPSHOT
     && (pWal->pSnapshot==0 || pWal->hdr.mxFrame==0)
  #endif
    ){
      /* The WAL has been completely backfilled (or it is empty).
      ** and can be safely ignored.
      */
      rc = walLockShared(pWal, WAL_READ_LOCK(0));
      walShmBarrier(pWal);
      if( rc==SQLITE_OK ){
        if( memcmp((void *)walIndexHdr(pWal), &pWal->hdr,sizeof(WalIndexHdr)) ){
          /* It is not safe to allow the reader to continue here if frames
          ** may have been appended to the log before READ_LOCK(0) was obtained.
          ** When holding READ_LOCK(0), the reader ignores the entire log file,
          ** which implies that the database file contains a trustworthy
          ** snapshot. Since holding READ_LOCK(0) prevents a checkpoint from
          ** happening, this is usually correct.
          **
          ** However, if frames have been appended to the log (or if the log 
          ** is wrapped and written for that matter) before the READ_LOCK(0)
          ** is obtained, that is not necessarily true. A checkpointer may
          ** have started to backfill the appended frames but crashed before
          ** it finished. Leaving a corrupt image in the database file.
          */
          walUnlockShared(pWal, WAL_READ_LOCK(0));
          return WAL_RETRY;
        }
        pWal->readLock = 0;
        return SQLITE_OK;
      }else if( rc!=SQLITE_BUSY ){
        return rc;
      }
    }
  
    /* If we get this far, it means that the reader will want to use
    ** the WAL to get at content from recent commits.  The job now is
    ** to select one of the aReadMark[] entries that is closest to
    ** but not exceeding pWal->hdr.mxFrame and lock that entry.
    */
    mxReadMark = 0;
    mxI = 0;
    mxFrame = pWal->hdr.mxFrame;
  #ifdef SQLITE_ENABLE_SNAPSHOT
    if( pWal->pSnapshot && pWal->pSnapshot->mxFrame<mxFrame ){
      mxFrame = pWal->pSnapshot->mxFrame;
    }
  #endif
    for(i=1; i<WAL_NREADER; i++){
      u32 thisMark = AtomicLoad(pInfo->aReadMark+i);
      if( mxReadMark<=thisMark && thisMark<=mxFrame ){
        assert( thisMark!=READMARK_NOT_USED );
        mxReadMark = thisMark;
        mxI = i;
      }
    }
    if( (pWal->readOnly & WAL_SHM_RDONLY)==0
     && (mxReadMark<mxFrame || mxI==0)
    ){
      for(i=1; i<WAL_NREADER; i++){
        rc = walLockExclusive(pWal, WAL_READ_LOCK(i), 1);
        if( rc==SQLITE_OK ){
          AtomicStore(pInfo->aReadMark+i,mxFrame);
          mxReadMark = mxFrame;
          mxI = i;
          walUnlockExclusive(pWal, WAL_READ_LOCK(i), 1);
          break;
        }else if( rc!=SQLITE_BUSY ){
          return rc;
        }
      }
    }
    if( mxI==0 ){
      assert( rc==SQLITE_BUSY || (pWal->readOnly & WAL_SHM_RDONLY)!=0 );
      return rc==SQLITE_BUSY ? WAL_RETRY : SQLITE_READONLY_CANTINIT;
    }
  
    rc = walLockShared(pWal, WAL_READ_LOCK(mxI));
    if( rc ){
      return rc==SQLITE_BUSY ? WAL_RETRY : rc;
    }
    /* Now that the read-lock has been obtained, check that neither the
    ** value in the aReadMark[] array or the contents of the wal-index
    ** header have changed.
    **
    ** It is necessary to check that the wal-index header did not change
    ** between the time it was read and when the shared-lock was obtained
    ** on WAL_READ_LOCK(mxI) was obtained to account for the possibility
    ** that the log file may have been wrapped by a writer, or that frames
    ** that occur later in the log than pWal->hdr.mxFrame may have been
    ** copied into the database by a checkpointer. If either of these things
    ** happened, then reading the database with the current value of
    ** pWal->hdr.mxFrame risks reading a corrupted snapshot. So, retry
    ** instead.
    **
    ** Before checking that the live wal-index header has not changed
    ** since it was read, set Wal.minFrame to the first frame in the wal
    ** file that has not yet been checkpointed. This client will not need
    ** to read any frames earlier than minFrame from the wal file - they
    ** can be safely read directly from the database file.
    **
    ** Because a ShmBarrier() call is made between taking the copy of 
    ** nBackfill and checking that the wal-header in shared-memory still
    ** matches the one cached in pWal->hdr, it is guaranteed that the 
    ** checkpointer that set nBackfill was not working with a wal-index
    ** header newer than that cached in pWal->hdr. If it were, that could
    ** cause a problem. The checkpointer could omit to checkpoint
    ** a version of page X that lies before pWal->minFrame (call that version
    ** A) on the basis that there is a newer version (version B) of the same
    ** page later in the wal file. But if version B happens to like past
    ** frame pWal->hdr.mxFrame - then the client would incorrectly assume
    ** that it can read version A from the database file. However, since
    ** we can guarantee that the checkpointer that set nBackfill could not
    ** see any pages past pWal->hdr.mxFrame, this problem does not come up.
    */
    pWal->minFrame = AtomicLoad(&pInfo->nBackfill)+1;
    walShmBarrier(pWal);
    if( AtomicLoad(pInfo->aReadMark+mxI)!=mxReadMark
     || memcmp((void *)walIndexHdr(pWal), &pWal->hdr, sizeof(WalIndexHdr))
    ){
      walUnlockShared(pWal, WAL_READ_LOCK(mxI));
      return WAL_RETRY;
    }else{
      assert( mxReadMark<=pWal->hdr.mxFrame );
      pWal->readLock = (i16)mxI;
    }
  }
  return rc;
}

#ifdef SQLITE_ENABLE_SNAPSHOT
/*
** Attempt to reduce the value of the WalCkptInfo.nBackfillAttempted 
** variable so that older snapshots can be accessed. To do this, loop
** through all wal frames from nBackfillAttempted to (nBackfill+1), 
** comparing their content to the corresponding page with the database
** file, if any. Set nBackfillAttempted to the frame number of the
** first frame for which the wal file content matches the db file.
**
** This is only really safe if the file-system is such that any page 
** writes made by earlier checkpointers were atomic operations, which 
** is not always true. It is also possible that nBackfillAttempted
** may be left set to a value larger than expected, if a wal frame
** contains content that duplicate of an earlier version of the same
** page.
**
** SQLITE_OK is returned if successful, or an SQLite error code if an
** error occurs. It is not an error if nBackfillAttempted cannot be
** decreased at all.
*/
int sqlite3WalSnapshotRecover(Wal *pWal){
  int rc;

  /* Snapshots may not be used with wal2 mode databases. */
  if( isWalMode2(pWal) ) return SQLITE_ERROR;

  assert( pWal->readLock>=0 );
  rc = walLockExclusive(pWal, WAL_CKPT_LOCK, 1);
  if( rc==SQLITE_OK ){
    volatile WalCkptInfo *pInfo = walCkptInfo(pWal);
    int szPage = (int)pWal->szPage;
    i64 szDb;                   /* Size of db file in bytes */

    rc = sqlite3OsFileSize(pWal->pDbFd, &szDb);
    if( rc==SQLITE_OK ){
      void *pBuf1 = sqlite3_malloc(szPage);
      void *pBuf2 = sqlite3_malloc(szPage);
      if( pBuf1==0 || pBuf2==0 ){
        rc = SQLITE_NOMEM;
      }else{
        u32 i = pInfo->nBackfillAttempted;
        for(i=pInfo->nBackfillAttempted; i>AtomicLoad(&pInfo->nBackfill); i--){
          WalHashLoc sLoc;          /* Hash table location */
          u32 pgno;                 /* Page number in db file */
          i64 iDbOff;               /* Offset of db file entry */
          i64 iWalOff;              /* Offset of wal file entry */

          rc = walHashGet(pWal, walFramePage(i), &sLoc);
          if( rc!=SQLITE_OK ) break;
          pgno = sLoc.aPgno[i-sLoc.iZero];
          iDbOff = (i64)(pgno-1) * szPage;

          if( iDbOff+szPage<=szDb ){
            iWalOff = walFrameOffset(i, szPage) + WAL_FRAME_HDRSIZE;
            rc = sqlite3OsRead(pWal->apWalFd[0], pBuf1, szPage, iWalOff);

            if( rc==SQLITE_OK ){
              rc = sqlite3OsRead(pWal->pDbFd, pBuf2, szPage, iDbOff);
            }

            if( rc!=SQLITE_OK || 0==memcmp(pBuf1, pBuf2, szPage) ){
              break;
            }
          }

          pInfo->nBackfillAttempted = i-1;
        }
      }

      sqlite3_free(pBuf1);
      sqlite3_free(pBuf2);
    }
    walUnlockExclusive(pWal, WAL_CKPT_LOCK, 1);
  }

  return rc;
}
#endif /* SQLITE_ENABLE_SNAPSHOT */

/*
** Begin a read transaction on the database.
**
** This routine used to be called sqlite3OpenSnapshot() and with good reason:
** it takes a snapshot of the state of the WAL and wal-index for the current
** instant in time.  The current thread will continue to use this snapshot.
** Other threads might append new content to the WAL and wal-index but
** that extra content is ignored by the current thread.
**
** If the database contents have changes since the previous read
** transaction, then *pChanged is set to 1 before returning.  The
** Pager layer will use this to know that its cache is stale and
** needs to be flushed.
*/
int sqlite3WalBeginReadTransaction(Wal *pWal, int *pChanged){
  int rc;                         /* Return code */
  int cnt = 0;                    /* Number of TryBeginRead attempts */

  assert( pWal->ckptLock==0 );

#ifdef SQLITE_ENABLE_SNAPSHOT
  int bChanged = 0;
  WalIndexHdr *pSnapshot = pWal->pSnapshot;
<<<<<<< HEAD
  if( pSnapshot && isWalMode2(pWal) ) return SQLITE_ERROR;
  if( pSnapshot && memcmp(pSnapshot, &pWal->hdr, sizeof(WalIndexHdr))!=0 ){
    bChanged = 1;
  }
#endif
=======
  if( pSnapshot ){
    if( memcmp(pSnapshot, &pWal->hdr, sizeof(WalIndexHdr))!=0 ){
      bChanged = 1;
    }

    /* It is possible that there is a checkpointer thread running 
    ** concurrent with this code. If this is the case, it may be that the
    ** checkpointer has already determined that it will checkpoint 
    ** snapshot X, where X is later in the wal file than pSnapshot, but 
    ** has not yet set the pInfo->nBackfillAttempted variable to indicate 
    ** its intent. To avoid the race condition this leads to, ensure that
    ** there is no checkpointer process by taking a shared CKPT lock 
    ** before checking pInfo->nBackfillAttempted.  */
    (void)walEnableBlocking(pWal);
    rc = walLockShared(pWal, WAL_CKPT_LOCK);
    walDisableBlocking(pWal);
>>>>>>> c795e3df

    if( rc!=SQLITE_OK ){
      return rc;
    }
    pWal->ckptLock = 1;
  }
#endif

  do{
    rc = walTryBeginRead(pWal, pChanged, 0, ++cnt);
  }while( rc==WAL_RETRY );
  testcase( (rc&0xff)==SQLITE_BUSY );
  testcase( (rc&0xff)==SQLITE_IOERR );
  testcase( rc==SQLITE_PROTOCOL );
  testcase( rc==SQLITE_OK );
  
  if( rc==SQLITE_OK && pWal->hdr.iVersion==WAL_VERSION2 ){
    rc = walOpenWal2(pWal);
  }

#ifdef SQLITE_ENABLE_SNAPSHOT
  if( rc==SQLITE_OK ){
    if( pSnapshot && memcmp(pSnapshot, &pWal->hdr, sizeof(WalIndexHdr))!=0 ){
      /* At this point the client has a lock on an aReadMark[] slot holding
      ** a value equal to or smaller than pSnapshot->mxFrame, but pWal->hdr
      ** is populated with the wal-index header corresponding to the head
      ** of the wal file. Verify that pSnapshot is still valid before
      ** continuing.  Reasons why pSnapshot might no longer be valid:
      **
      **    (1)  The WAL file has been reset since the snapshot was taken.
      **         In this case, the salt will have changed.
      **
      **    (2)  A checkpoint as been attempted that wrote frames past
      **         pSnapshot->mxFrame into the database file.  Note that the
      **         checkpoint need not have completed for this to cause problems.
      */
      volatile WalCkptInfo *pInfo = walCkptInfo(pWal);

      assert( pWal->readLock>0 || pWal->hdr.mxFrame==0 );
      assert( pInfo->aReadMark[pWal->readLock]<=pSnapshot->mxFrame );

      /* Check that the wal file has not been wrapped. Assuming that it has
      ** not, also check that no checkpointer has attempted to checkpoint any
      ** frames beyond pSnapshot->mxFrame. If either of these conditions are
      ** true, return SQLITE_ERROR_SNAPSHOT. Otherwise, overwrite pWal->hdr
      ** with *pSnapshot and set *pChanged as appropriate for opening the
      ** snapshot.  */
      if( !memcmp(pSnapshot->aSalt, pWal->hdr.aSalt, sizeof(pWal->hdr.aSalt))
       && pSnapshot->mxFrame>=pInfo->nBackfillAttempted
      ){
        assert( pWal->readLock>0 );
        memcpy(&pWal->hdr, pSnapshot, sizeof(WalIndexHdr));
        *pChanged = bChanged;
      }else{
        rc = SQLITE_ERROR_SNAPSHOT;
      }

      /* A client using a non-current snapshot may not ignore any frames
      ** from the start of the wal file. This is because, for a system
      ** where (minFrame < iSnapshot < maxFrame), a checkpointer may
      ** have omitted to checkpoint a frame earlier than minFrame in 
      ** the file because there exists a frame after iSnapshot that
      ** is the same database page.  */
      pWal->minFrame = 1;

      if( rc!=SQLITE_OK ){
        sqlite3WalEndReadTransaction(pWal);
      }
    }
  }

  /* Release the shared CKPT lock obtained above. */
  if( pWal->ckptLock ){
    assert( pSnapshot );
    walUnlockShared(pWal, WAL_CKPT_LOCK);
    pWal->ckptLock = 0;
  }
#endif
  return rc;
}

/*
** Finish with a read transaction.  All this does is release the
** read-lock.
*/
void sqlite3WalEndReadTransaction(Wal *pWal){
  sqlite3WalEndWriteTransaction(pWal);
  if( pWal->readLock!=WAL_LOCK_NONE ){
    walUnlockShared(pWal, WAL_READ_LOCK(pWal->readLock));
    pWal->readLock = WAL_LOCK_NONE;
  }
}

/* Search hash table iHash for an entry matching page number
** pgno. Each call to this function searches a single hash table
** (each hash table indexes up to HASHTABLE_NPAGE frames).
**
** This code might run concurrently to the code in walIndexAppend()
** that adds entries to the wal-index (and possibly to this hash 
** table). This means the value just read from the hash 
** slot (aHash[iKey]) may have been added before or after the 
** current read transaction was opened. Values added after the
** read transaction was opened may have been written incorrectly -
** i.e. these slots may contain garbage data. However, we assume
** that any slots written before the current read transaction was
** opened remain unmodified.
**
** For the reasons above, the if(...) condition featured in the inner
** loop of the following block is more stringent that would be required 
** if we had exclusive access to the hash-table:
**
**   (aPgno[iFrame]==pgno): 
**     This condition filters out normal hash-table collisions.
**
**   (iFrame<=iLast): 
**     This condition filters out entries that were added to the hash
**     table after the current read-transaction had started.
*/
static int walSearchHash(
  Wal *pWal, 
  u32 iLast,
  int iHash, 
  Pgno pgno, 
  u32 *piRead
){
  WalHashLoc sLoc;                /* Hash table location */
  int iKey;                       /* Hash slot index */
  int nCollide;                   /* Number of hash collisions remaining */
  int rc;                         /* Error code */

  rc = walHashGet(pWal, iHash, &sLoc);
  if( rc!=SQLITE_OK ){
    return rc;
  }
  nCollide = HASHTABLE_NSLOT;
  for(iKey=walHash(pgno); sLoc.aHash[iKey]; iKey=walNextHash(iKey)){
    u32 iFrame = sLoc.aHash[iKey] + sLoc.iZero;
    if( iFrame<=iLast 
     && iFrame>=pWal->minFrame 
     && sLoc.aPgno[sLoc.aHash[iKey]]==pgno 
    ){
      assert( iFrame>*piRead || CORRUPT_DB );
      *piRead = iFrame;
    }
    if( (nCollide--)==0 ){
      return SQLITE_CORRUPT_BKPT;
    }
  }

  return SQLITE_OK;
}

static int walSearchWal(
  Wal *pWal, 
  int iWal, 
  Pgno pgno, 
  u32 *piRead
){
  int rc = SQLITE_OK;
  int bWal2 = isWalMode2(pWal);
  u32 iLast = walidxGetMxFrame(&pWal->hdr, iWal);
  if( iLast ){
    int iHash;
    int iMinHash = walFramePage(pWal->minFrame);
    u32 iExternal = bWal2 ? walExternalEncode(iWal, iLast) : iLast;
    assert( bWal2==0 || pWal->minFrame==0 );
    for(iHash=walFramePage(iExternal); 
        iHash>=iMinHash && *piRead==0; 
        iHash-=(1+bWal2)
    ){
      rc = walSearchHash(pWal, iExternal, iHash, pgno, piRead);
      if( rc!=SQLITE_OK ) break;
    }
  }
  return rc;
}

/*
** Search the wal file for page pgno. If found, set *piRead to the frame that
** contains the page. Otherwise, if pgno is not in the wal file, set *piRead
** to zero.
**
** Return SQLITE_OK if successful, or an error code if an error occurs. If an
** error does occur, the final value of *piRead is undefined.
*/
int sqlite3WalFindFrame(
  Wal *pWal,                      /* WAL handle */
  Pgno pgno,                      /* Database page number to read data for */
  u32 *piRead                     /* OUT: Frame number (or zero) */
){
  int bWal2 = isWalMode2(pWal);
  int iApp = walidxGetFile(&pWal->hdr);
  int rc = SQLITE_OK;
  u32 iRead = 0;                  /* If !=0, WAL frame to return data from */

  /* This routine is only be called from within a read transaction. Or,
  ** sometimes, as part of a rollback that occurs after an error reaquiring
  ** a read-lock in walRestartLog().  */
  assert( pWal->readLock!=WAL_LOCK_NONE || pWal->writeLock );

  /* If this is a wal2 system, the client must have a partial-wal lock 
  ** on wal file iApp. Or if it is a wal system, iApp==0 must be true.  */
  assert( bWal2==0 || iApp==1
       || pWal->readLock==WAL_LOCK_PART1 || pWal->readLock==WAL_LOCK_PART1_FULL2
  );
  assert( bWal2==0 || iApp==0
       || pWal->readLock==WAL_LOCK_PART2 || pWal->readLock==WAL_LOCK_PART2_FULL1
  );
  assert( bWal2 || iApp==0 );

  /* Return early if read-lock 0 is held. */
  if( (pWal->readLock==0 && pWal->bShmUnreliable==0) ){
    *piRead = 0;
    return SQLITE_OK;
  }

  /* Search the wal file that the client holds a partial lock on first */
  rc = walSearchWal(pWal, iApp, pgno, &iRead);

  /* If the requested page was not found, no error has occured, and 
  ** the client holds a full-wal lock on the other wal file, search it
  ** too.  */
  if( rc==SQLITE_OK && bWal2 && iRead==0 && (
        pWal->readLock==WAL_LOCK_PART1_FULL2 
     || pWal->readLock==WAL_LOCK_PART2_FULL1
  )){
    rc = walSearchWal(pWal, !iApp, pgno, &iRead);
  }

#if defined(SQLITE_TEST) && defined(SQLITE_DEBUG)
  if( iRead ){ 
    u32 iFrame;
    int iWal = walExternalDecode(iRead, &iFrame);
    WALTRACE(("WAL%p: page %d @ frame %d wal %d\n",pWal,(int)pgno,iFrame,iWal));
  }else{
    WALTRACE(("WAL%p: page %d not found\n", pWal, (int)pgno));
  }
#endif

#ifdef SQLITE_ENABLE_EXPENSIVE_ASSERT
  /* If expensive assert() statements are available, do a linear search
  ** of the wal-index file content. Make sure the results agree with the
  ** result obtained using the hash indexes above.  
  **
  ** TODO: This is broken for wal2.
  */
  {
    u32 iRead2 = 0;
    u32 iTest;
    assert( pWal->bShmUnreliable || pWal->minFrame>0 );
    for(iTest=iLast; iTest>=pWal->minFrame && iTest>0; iTest--){
      if( walFramePgno(pWal, iTest)==pgno ){
        iRead2 = iTest;
        break;
      }
    }
    assert( iRead==iRead2 );
  }
#endif

  *piRead = iRead;
  return SQLITE_OK;
}

/*
** Read the contents of frame iRead from the wal file into buffer pOut
** (which is nOut bytes in size). Return SQLITE_OK if successful, or an
** error code otherwise.
*/
int sqlite3WalReadFrame(
  Wal *pWal,                      /* WAL handle */
  u32 iExternal,                  /* Frame to read */
  int nOut,                       /* Size of buffer pOut in bytes */
  u8 *pOut                        /* Buffer to write page data to */
){
  int sz;
  int iWal = 0;
  u32 iRead;
  i64 iOffset;

  /* Figure out the page size */
  sz = pWal->hdr.szPage;
  sz = (sz&0xfe00) + ((sz&0x0001)<<16);
  testcase( sz<=32768 );
  testcase( sz>=65536 );

  if( isWalMode2(pWal) ){
    /* Figure out which of the two wal files, and the frame within, that 
    ** iExternal refers to.  */
    iWal = walExternalDecode(iExternal, &iRead);
  }else{
    iRead = iExternal;
  }

  WALTRACE(("WAL%p: reading frame %d wal %d\n", pWal, iRead, iWal));
  iOffset = walFrameOffset(iRead, sz) + WAL_FRAME_HDRSIZE;
  /* testcase( IS_BIG_INT(iOffset) ); // requires a 4GiB WAL */
  return sqlite3OsRead(pWal->apWalFd[iWal], pOut, (nOut>sz?sz:nOut), iOffset);
}

/* 
** Return the size of the database in pages (or zero, if unknown).
*/
Pgno sqlite3WalDbsize(Wal *pWal){
  if( pWal && ALWAYS(pWal->readLock!=WAL_LOCK_NONE) ){
    return pWal->hdr.nPage;
  }
  return 0;
}


/* 
** This function starts a write transaction on the WAL.
**
** A read transaction must have already been started by a prior call
** to sqlite3WalBeginReadTransaction().
**
** If another thread or process has written into the database since
** the read transaction was started, then it is not possible for this
** thread to write as doing so would cause a fork.  So this routine
** returns SQLITE_BUSY in that case and no write transaction is started.
**
** There can only be a single writer active at a time.
*/
int sqlite3WalBeginWriteTransaction(Wal *pWal){
  int rc;

#ifdef SQLITE_ENABLE_SETLK_TIMEOUT
  /* If the write-lock is already held, then it was obtained before the
  ** read-transaction was even opened, making this call a no-op.
  ** Return early. */
  if( pWal->writeLock ){
    assert( !memcmp(&pWal->hdr,(void *)walIndexHdr(pWal),sizeof(WalIndexHdr)) );
    return SQLITE_OK;
  }
#endif

  /* Cannot start a write transaction without first holding a read
  ** transaction. */
  assert( pWal->readLock!=WAL_LOCK_NONE );
  assert( pWal->writeLock==0 && pWal->iReCksum==0 );

  if( pWal->readOnly ){
    return SQLITE_READONLY;
  }

  /* Only one writer allowed at a time.  Get the write lock.  Return
  ** SQLITE_BUSY if unable.
  */
  rc = walLockExclusive(pWal, WAL_WRITE_LOCK, 1);
  if( rc ){
    return rc;
  }
  pWal->writeLock = 1;

  /* If another connection has written to the database file since the
  ** time the read transaction on this connection was started, then
  ** the write is disallowed.
  */
  if( memcmp(&pWal->hdr, (void *)walIndexHdr(pWal), sizeof(WalIndexHdr))!=0 ){
    walUnlockExclusive(pWal, WAL_WRITE_LOCK, 1);
    pWal->writeLock = 0;
    rc = SQLITE_BUSY_SNAPSHOT;
  }

  return rc;
}

/*
** End a write transaction.  The commit has already been done.  This
** routine merely releases the lock.
*/
int sqlite3WalEndWriteTransaction(Wal *pWal){
  if( pWal->writeLock ){
    walUnlockExclusive(pWal, WAL_WRITE_LOCK, 1);
    pWal->writeLock = 0;
    pWal->iReCksum = 0;
    pWal->truncateOnCommit = 0;
  }
  return SQLITE_OK;
}

/*
** If any data has been written (but not committed) to the log file, this
** function moves the write-pointer back to the start of the transaction.
**
** Additionally, the callback function is invoked for each frame written
** to the WAL since the start of the transaction. If the callback returns
** other than SQLITE_OK, it is not invoked again and the error code is
** returned to the caller.
**
** Otherwise, if the callback function does not return an error, this
** function returns SQLITE_OK.
*/
int sqlite3WalUndo(Wal *pWal, int (*xUndo)(void *, Pgno), void *pUndoCtx){
  int rc = SQLITE_OK;
  if( ALWAYS(pWal->writeLock) ){
    int iWal = walidxGetFile(&pWal->hdr);
    Pgno iMax = walidxGetMxFrame(&pWal->hdr, iWal);
    Pgno iNew;
    Pgno iFrame;

    assert( isWalMode2(pWal) || iWal==0 );

    /* Restore the clients cache of the wal-index header to the state it
    ** was in before the client began writing to the database. 
    */
    memcpy(&pWal->hdr, (void *)walIndexHdr(pWal), sizeof(WalIndexHdr));
    assert( walidxGetFile(&pWal->hdr)==iWal );
    iNew = walidxGetMxFrame(&pWal->hdr, walidxGetFile(&pWal->hdr));

    for(iFrame=iNew+1; ALWAYS(rc==SQLITE_OK) && iFrame<=iMax; iFrame++){
      /* This call cannot fail. Unless the page for which the page number
      ** is passed as the second argument is (a) in the cache and 
      ** (b) has an outstanding reference, then xUndo is either a no-op
      ** (if (a) is false) or simply expels the page from the cache (if (b)
      ** is false).
      **
      ** If the upper layer is doing a rollback, it is guaranteed that there
      ** are no outstanding references to any page other than page 1. And
      ** page 1 is never written to the log until the transaction is
      ** committed. As a result, the call to xUndo may not fail.
      */
      Pgno pgno;
      if( isWalMode2(pWal) ){
        pgno = walFramePgno2(pWal, iWal, iFrame);
      }else{
        pgno = walFramePgno(pWal, iFrame);
      }
      assert( pgno!=1 );
      rc = xUndo(pUndoCtx, pgno);
    }
    if( iMax!=iNew ) walCleanupHash(pWal);
  }
  return rc;
}

/* 
** Argument aWalData must point to an array of WAL_SAVEPOINT_NDATA u32 
** values. This function populates the array with values required to 
** "rollback" the write position of the WAL handle back to the current 
** point in the event of a savepoint rollback (via WalSavepointUndo()).
*/
void sqlite3WalSavepoint(Wal *pWal, u32 *aWalData){
  int iWal = walidxGetFile(&pWal->hdr);
  assert( pWal->writeLock );
  assert( isWalMode2(pWal) || iWal==0 );
  aWalData[0] = walidxGetMxFrame(&pWal->hdr, iWal);
  aWalData[1] = pWal->hdr.aFrameCksum[0];
  aWalData[2] = pWal->hdr.aFrameCksum[1];
  aWalData[3] = isWalMode2(pWal) ? iWal : pWal->nCkpt;
}

/* 
** Move the write position of the WAL back to the point identified by
** the values in the aWalData[] array. aWalData must point to an array
** of WAL_SAVEPOINT_NDATA u32 values that has been previously populated
** by a call to WalSavepoint().
*/
int sqlite3WalSavepointUndo(Wal *pWal, u32 *aWalData){
  int rc = SQLITE_OK;
  int iWal = walidxGetFile(&pWal->hdr);
  int iCmp = isWalMode2(pWal) ? iWal : pWal->nCkpt;

  assert( pWal->writeLock );
  assert( isWalMode2(pWal) || iWal==0 );
  assert( aWalData[3]!=iCmp || aWalData[0]<=walidxGetMxFrame(&pWal->hdr,iWal) );

  if( aWalData[3]!=iCmp ){
    /* This savepoint was opened immediately after the write-transaction
    ** was started. Right after that, the writer decided to wrap around
    ** to the start of the log. Update the savepoint values to match.
    */
    aWalData[0] = 0;
    aWalData[3] = iCmp;
  }

  if( aWalData[0]<walidxGetMxFrame(&pWal->hdr, iWal) ){
    walidxSetMxFrame(&pWal->hdr, iWal, aWalData[0]);
    pWal->hdr.aFrameCksum[0] = aWalData[1];
    pWal->hdr.aFrameCksum[1] = aWalData[2];
    walCleanupHash(pWal);
  }

  return rc;
}

/*
** This function is called just before writing a set of frames to the log
** file (see sqlite3WalFrames()). It checks to see if, instead of appending
** to the current log file, it is possible and desirable to switch to the
** other log file and write the new transaction to the start of it.
** If so, the wal-index header is updated accordingly - both in heap memory
** and in the *-shm file.
**
** SQLITE_OK is returned if no error is encountered (regardless of whether
** or not the wal-index header is modified). An SQLite error code is returned
** if an error occurs.
*/
static int walRestartLog(Wal *pWal){
  int rc = SQLITE_OK;

  if( isWalMode2(pWal) ){
    int iApp = walidxGetFile(&pWal->hdr);
    int nWalSize = WAL_DEFAULT_WALSIZE;
    if( pWal->mxWalSize>0 ){
      nWalSize = (pWal->mxWalSize-WAL_HDRSIZE+pWal->szPage+WAL_FRAME_HDRSIZE-1) 
        / (pWal->szPage+WAL_FRAME_HDRSIZE);
      nWalSize = MAX(nWalSize, 1);
    }

    if( walidxGetMxFrame(&pWal->hdr, iApp)>=nWalSize ){
      volatile WalCkptInfo *pInfo = walCkptInfo(pWal);
      u32 mxFrame = walidxGetMxFrame(&pWal->hdr, !iApp);
      if( mxFrame==0 || pInfo->nBackfill ){
        rc = wal2RestartOk(pWal, iApp);
        if( rc==SQLITE_OK ){
          int iNew = !iApp;
          pWal->nCkpt++;
          walidxSetFile(&pWal->hdr, iNew);
          walidxSetMxFrame(&pWal->hdr, iNew, 0);
          sqlite3Put4byte((u8*)&pWal->hdr.aSalt[0], pWal->hdr.aFrameCksum[0]);
          sqlite3Put4byte((u8*)&pWal->hdr.aSalt[1], pWal->hdr.aFrameCksum[1]);
          walIndexWriteHdr(pWal);
          pInfo->nBackfill = 0;
          wal2RestartFinished(pWal, iApp);
          walUnlockShared(pWal, WAL_READ_LOCK(pWal->readLock));
          pWal->readLock = iNew ? WAL_LOCK_PART2_FULL1 : WAL_LOCK_PART1_FULL2;
          rc = walLockShared(pWal, WAL_READ_LOCK(pWal->readLock));
        }else if( rc==SQLITE_BUSY ){
          rc = SQLITE_OK;
        }
      }
    }
  }else if( pWal->readLock==0 ){
    int cnt;
    volatile WalCkptInfo *pInfo = walCkptInfo(pWal);
    assert( pInfo->nBackfill==pWal->hdr.mxFrame );
    if( pInfo->nBackfill>0 ){
      u32 salt1;
      sqlite3_randomness(4, &salt1);
      rc = walLockExclusive(pWal, WAL_READ_LOCK(1), WAL_NREADER-1);
      if( rc==SQLITE_OK ){
        /* If all readers are using WAL_READ_LOCK(0) (in other words if no
        ** readers are currently using the WAL), then the transactions
        ** frames will overwrite the start of the existing log. Update the
        ** wal-index header to reflect this.
        **
        ** In theory it would be Ok to update the cache of the header only
        ** at this point. But updating the actual wal-index header is also
        ** safe and means there is no special case for sqlite3WalUndo()
        ** to handle if this transaction is rolled back.  */
        walRestartHdr(pWal, salt1);
        walUnlockExclusive(pWal, WAL_READ_LOCK(1), WAL_NREADER-1);
      }else if( rc!=SQLITE_BUSY ){
        return rc;
      }
    }
    walUnlockShared(pWal, WAL_READ_LOCK(0));
    pWal->readLock = WAL_LOCK_NONE;
    cnt = 0;
    do{
      int notUsed;
      rc = walTryBeginRead(pWal, &notUsed, 1, ++cnt);
    }while( rc==WAL_RETRY );
    assert( (rc&0xff)!=SQLITE_BUSY ); /* BUSY not possible when useWal==1 */
    testcase( (rc&0xff)==SQLITE_IOERR );
    testcase( rc==SQLITE_PROTOCOL );
    testcase( rc==SQLITE_OK );
  }

  return rc;
}

/*
** Information about the current state of the WAL file and where
** the next fsync should occur - passed from sqlite3WalFrames() into
** walWriteToLog().
*/
typedef struct WalWriter {
  Wal *pWal;                   /* The complete WAL information */
  sqlite3_file *pFd;           /* The WAL file to which we write */
  sqlite3_int64 iSyncPoint;    /* Fsync at this offset */
  int syncFlags;               /* Flags for the fsync */
  int szPage;                  /* Size of one page */
} WalWriter;

/*
** Write iAmt bytes of content into the WAL file beginning at iOffset.
** Do a sync when crossing the p->iSyncPoint boundary.
**
** In other words, if iSyncPoint is in between iOffset and iOffset+iAmt,
** first write the part before iSyncPoint, then sync, then write the
** rest.
*/
static int walWriteToLog(
  WalWriter *p,              /* WAL to write to */
  void *pContent,            /* Content to be written */
  int iAmt,                  /* Number of bytes to write */
  sqlite3_int64 iOffset      /* Start writing at this offset */
){
  int rc;
  if( iOffset<p->iSyncPoint && iOffset+iAmt>=p->iSyncPoint ){
    int iFirstAmt = (int)(p->iSyncPoint - iOffset);
    rc = sqlite3OsWrite(p->pFd, pContent, iFirstAmt, iOffset);
    if( rc ) return rc;
    iOffset += iFirstAmt;
    iAmt -= iFirstAmt;
    pContent = (void*)(iFirstAmt + (char*)pContent);
    assert( WAL_SYNC_FLAGS(p->syncFlags)!=0 );
    rc = sqlite3OsSync(p->pFd, WAL_SYNC_FLAGS(p->syncFlags));
    if( iAmt==0 || rc ) return rc;
  }
  rc = sqlite3OsWrite(p->pFd, pContent, iAmt, iOffset);
  return rc;
}

/*
** Write out a single frame of the WAL
*/
static int walWriteOneFrame(
  WalWriter *p,               /* Where to write the frame */
  PgHdr *pPage,               /* The page of the frame to be written */
  int nTruncate,              /* The commit flag.  Usually 0.  >0 for commit */
  sqlite3_int64 iOffset       /* Byte offset at which to write */
){
  int rc;                         /* Result code from subfunctions */
  void *pData;                    /* Data actually written */
  u8 aFrame[WAL_FRAME_HDRSIZE];   /* Buffer to assemble frame-header in */

#if defined(SQLITE_TEST) && defined(SQLITE_DEBUG)
  { 
    int iWal = walidxGetFile(&p->pWal->hdr);
    int iFrame = 1 + (iOffset / (WAL_FRAME_HDRSIZE + p->pWal->szPage));
    assert( p->pWal->apWalFd[iWal]==p->pFd );
    WALTRACE(("WAL%p: page %d written to frame %d of wal %d\n",
          p->pWal, (int)pPage->pgno, iFrame, iWal
    ));
  }
#endif

  pData = pPage->pData;
  walEncodeFrame(p->pWal, pPage->pgno, nTruncate, pData, aFrame);
  rc = walWriteToLog(p, aFrame, sizeof(aFrame), iOffset);
  if( rc ) return rc;
  /* Write the page data */
  rc = walWriteToLog(p, pData, p->szPage, iOffset+sizeof(aFrame));
  return rc;
}

/*
** This function is called as part of committing a transaction within which
** one or more frames have been overwritten. It updates the checksums for
** all frames written to the wal file by the current transaction starting
** with the earliest to have been overwritten.
**
** SQLITE_OK is returned if successful, or an SQLite error code otherwise.
*/
static int walRewriteChecksums(Wal *pWal, u32 iLast){
  int rc = SQLITE_OK;             /* Return code */
  const int szPage = pWal->szPage;/* Database page size */
  u8 *aBuf;                       /* Buffer to load data from wal file into */
  u8 aFrame[WAL_FRAME_HDRSIZE];   /* Buffer to assemble frame-headers in */
  u32 iRead;                      /* Next frame to read from wal file */
  i64 iCksumOff;
  sqlite3_file *pWalFd = pWal->apWalFd[walidxGetFile(&pWal->hdr)];

  aBuf = sqlite3_malloc(szPage + WAL_FRAME_HDRSIZE);
  if( aBuf==0 ) return SQLITE_NOMEM_BKPT;

  /* Find the checksum values to use as input for the recalculating the
  ** first checksum. If the first frame is frame 1 (implying that the current
  ** transaction restarted the wal file), these values must be read from the
  ** wal-file header. Otherwise, read them from the frame header of the
  ** previous frame.  */
  assert( pWal->iReCksum>0 );
  if( pWal->iReCksum==1 ){
    iCksumOff = 24;
  }else{
    iCksumOff = walFrameOffset(pWal->iReCksum-1, szPage) + 16;
  }
  rc = sqlite3OsRead(pWalFd, aBuf, sizeof(u32)*2, iCksumOff);
  pWal->hdr.aFrameCksum[0] = sqlite3Get4byte(aBuf);
  pWal->hdr.aFrameCksum[1] = sqlite3Get4byte(&aBuf[sizeof(u32)]);

  iRead = pWal->iReCksum;
  pWal->iReCksum = 0;
  for(; rc==SQLITE_OK && iRead<=iLast; iRead++){
    i64 iOff = walFrameOffset(iRead, szPage);
    rc = sqlite3OsRead(pWalFd, aBuf, szPage+WAL_FRAME_HDRSIZE, iOff);
    if( rc==SQLITE_OK ){
      u32 iPgno, nDbSize;
      iPgno = sqlite3Get4byte(aBuf);
      nDbSize = sqlite3Get4byte(&aBuf[4]);

      walEncodeFrame(pWal, iPgno, nDbSize, &aBuf[WAL_FRAME_HDRSIZE], aFrame);
      rc = sqlite3OsWrite(pWalFd, aFrame, sizeof(aFrame), iOff);
    }
  }

  sqlite3_free(aBuf);
  return rc;
}

/* 
** Write a set of frames to the log. The caller must hold the write-lock
** on the log file (obtained using sqlite3WalBeginWriteTransaction()).
*/
int sqlite3WalFrames(
  Wal *pWal,                      /* Wal handle to write to */
  int szPage,                     /* Database page-size in bytes */
  PgHdr *pList,                   /* List of dirty pages to write */
  Pgno nTruncate,                 /* Database size after this commit */
  int isCommit,                   /* True if this is a commit */
  int sync_flags                  /* Flags to pass to OsSync() (or 0) */
){
  int rc;                         /* Used to catch return codes */
  u32 iFrame;                     /* Next frame address */
  PgHdr *p;                       /* Iterator to run through pList with. */
  PgHdr *pLast = 0;               /* Last frame in list */
  int nExtra = 0;                 /* Number of extra copies of last page */
  int szFrame;                    /* The size of a single frame */
  i64 iOffset;                    /* Next byte to write in WAL file */
  WalWriter w;                    /* The writer */
  u32 iFirst = 0;                 /* First frame that may be overwritten */
  WalIndexHdr *pLive;             /* Pointer to shared header */
  int iApp;
  int bWal2 = isWalMode2(pWal);

  assert( pList );
  assert( pWal->writeLock );

  /* If this frame set completes a transaction, then nTruncate>0.  If
  ** nTruncate==0 then this frame set does not complete the transaction. */
  assert( (isCommit!=0)==(nTruncate!=0) );

  pLive = (WalIndexHdr*)walIndexHdr(pWal);
  if( memcmp(&pWal->hdr, (void *)pLive, sizeof(WalIndexHdr))!=0 ){
    /* if( isWalMode2(pWal)==0 ) */
    iFirst = walidxGetMxFrame(pLive, walidxGetFile(pLive))+1;
  }

  /* See if it is possible to write these frames into the start of the
  ** log file, instead of appending to it at pWal->hdr.mxFrame.
  */
  else if( SQLITE_OK!=(rc = walRestartLog(pWal)) ){
    return rc;
  }

  /* If this is the first frame written into the log, write the WAL
  ** header to the start of the WAL file. See comments at the top of
  ** this source file for a description of the WAL header format.
  */
  iApp = walidxGetFile(&pWal->hdr);
  iFrame = walidxGetMxFrame(&pWal->hdr, iApp);
  assert( iApp==0 || bWal2 );

#if defined(SQLITE_TEST) && defined(SQLITE_DEBUG)
  { int cnt; for(cnt=0, p=pList; p; p=p->pDirty, cnt++){}
    WALTRACE(("WAL%p: frame write begin. %d frames. iWal=%d. mxFrame=%d. %s\n",
              pWal, cnt, iApp, iFrame, isCommit ? "Commit" : "Spill"));
  }
#endif

  if( iFrame==0 ){
    u32 iCkpt = 0;
    u8 aWalHdr[WAL_HDRSIZE];      /* Buffer to assemble wal-header in */
    u32 aCksum[2];                /* Checksum for wal-header */

    sqlite3Put4byte(&aWalHdr[0], (WAL_MAGIC | SQLITE_BIGENDIAN));
    sqlite3Put4byte(&aWalHdr[4], pWal->hdr.iVersion);
    sqlite3Put4byte(&aWalHdr[8], szPage);
    if( bWal2 ){
      if( walidxGetMxFrame(&pWal->hdr, !iApp)>0 ){
        u8 aPrev[4];
        rc = sqlite3OsRead(pWal->apWalFd[!iApp], aPrev, 4, 12);
        if( rc!=SQLITE_OK ){
          return rc;
        }
        iCkpt = (sqlite3Get4byte(aPrev) + 1) & 0x0F;
      }
    }else{
      iCkpt = pWal->nCkpt;
    }
    sqlite3Put4byte(&aWalHdr[12], iCkpt);
    memcpy(&aWalHdr[16], pWal->hdr.aSalt, 8);
    walChecksumBytes(1, aWalHdr, WAL_HDRSIZE-2*4, 0, aCksum);
    sqlite3Put4byte(&aWalHdr[24], aCksum[0]);
    sqlite3Put4byte(&aWalHdr[28], aCksum[1]);

    pWal->szPage = szPage;
    pWal->hdr.bigEndCksum = SQLITE_BIGENDIAN;
    pWal->hdr.aFrameCksum[0] = aCksum[0];
    pWal->hdr.aFrameCksum[1] = aCksum[1];
    pWal->truncateOnCommit = 1;

    rc = sqlite3OsWrite(pWal->apWalFd[iApp], aWalHdr, sizeof(aWalHdr), 0);
    WALTRACE(("WAL%p: wal-header write %s\n", pWal, rc ? "failed" : "ok"));
    if( rc!=SQLITE_OK ){
      return rc;
    }

    /* Sync the header (unless SQLITE_IOCAP_SEQUENTIAL is true or unless
    ** all syncing is turned off by PRAGMA synchronous=OFF).  Otherwise
    ** an out-of-order write following a WAL restart could result in
    ** database corruption.  See the ticket:
    **
    **     https://sqlite.org/src/info/ff5be73dee
    */
    if( pWal->syncHeader ){
      rc = sqlite3OsSync(pWal->apWalFd[iApp], CKPT_SYNC_FLAGS(sync_flags));
      if( rc ) return rc;
    }
  }
  assert( (int)pWal->szPage==szPage );

  /* Setup information needed to write frames into the WAL */
  w.pWal = pWal;
  w.pFd = pWal->apWalFd[iApp];
  w.iSyncPoint = 0;
  w.syncFlags = sync_flags;
  w.szPage = szPage;
  iOffset = walFrameOffset(iFrame+1, szPage);
  szFrame = szPage + WAL_FRAME_HDRSIZE;

  /* Write all frames into the log file exactly once */
  for(p=pList; p; p=p->pDirty){
    int nDbSize;   /* 0 normally.  Positive == commit flag */

    /* Check if this page has already been written into the wal file by
    ** the current transaction. If so, overwrite the existing frame and
    ** set Wal.writeLock to WAL_WRITELOCK_RECKSUM - indicating that 
    ** checksums must be recomputed when the transaction is committed.  */
    if( iFirst && (p->pDirty || isCommit==0) ){
      u32 iWrite = 0;
      VVA_ONLY(rc =) walSearchWal(pWal, iApp, p->pgno, &iWrite);
      assert( rc==SQLITE_OK || iWrite==0 );
      if( iWrite && bWal2 ){
        walExternalDecode(iWrite, &iWrite);
      }
      if( iWrite>=iFirst ){
        i64 iOff = walFrameOffset(iWrite, szPage) + WAL_FRAME_HDRSIZE;
        void *pData;
        if( pWal->iReCksum==0 || iWrite<pWal->iReCksum ){
          pWal->iReCksum = iWrite;
        }
        pData = p->pData;
        rc = sqlite3OsWrite(pWal->apWalFd[iApp], pData, szPage, iOff);
        if( rc ) return rc;
        p->flags &= ~PGHDR_WAL_APPEND;
        continue;
      }
    }

    iFrame++;
    assert( iOffset==walFrameOffset(iFrame, szPage) );
    nDbSize = (isCommit && p->pDirty==0) ? nTruncate : 0;
    rc = walWriteOneFrame(&w, p, nDbSize, iOffset);
    if( rc ) return rc;
    pLast = p;
    iOffset += szFrame;
    p->flags |= PGHDR_WAL_APPEND;
  }

  /* Recalculate checksums within the wal file if required. */
  if( isCommit && pWal->iReCksum ){
    rc = walRewriteChecksums(pWal, iFrame);
    if( rc ) return rc;
  }

  /* If this is the end of a transaction, then we might need to pad
  ** the transaction and/or sync the WAL file.
  **
  ** Padding and syncing only occur if this set of frames complete a
  ** transaction and if PRAGMA synchronous=FULL.  If synchronous==NORMAL
  ** or synchronous==OFF, then no padding or syncing are needed.
  **
  ** If SQLITE_IOCAP_POWERSAFE_OVERWRITE is defined, then padding is not
  ** needed and only the sync is done.  If padding is needed, then the
  ** final frame is repeated (with its commit mark) until the next sector
  ** boundary is crossed.  Only the part of the WAL prior to the last
  ** sector boundary is synced; the part of the last frame that extends
  ** past the sector boundary is written after the sync.
  */
  if( isCommit && WAL_SYNC_FLAGS(sync_flags)!=0 ){
    int bSync = 1;
    if( pWal->padToSectorBoundary ){
      int sectorSize = sqlite3SectorSize(w.pFd);
      w.iSyncPoint = ((iOffset+sectorSize-1)/sectorSize)*sectorSize;
      bSync = (w.iSyncPoint==iOffset);
      testcase( bSync );
      while( iOffset<w.iSyncPoint ){
        rc = walWriteOneFrame(&w, pLast, nTruncate, iOffset);
        if( rc ) return rc;
        iOffset += szFrame;
        nExtra++;
        assert( pLast!=0 );
      }
    }
    if( bSync ){
      assert( rc==SQLITE_OK );
      rc = sqlite3OsSync(w.pFd, WAL_SYNC_FLAGS(sync_flags));
    }
  }

  /* If this frame set completes the first transaction in the WAL and
  ** if PRAGMA journal_size_limit is set, then truncate the WAL to the
  ** journal size limit, if possible.
  */
  if( isCommit && pWal->truncateOnCommit && pWal->mxWalSize>=0 ){
    i64 sz = pWal->mxWalSize;
    if( walFrameOffset(iFrame+nExtra+1, szPage)>pWal->mxWalSize ){
      sz = walFrameOffset(iFrame+nExtra+1, szPage);
    }
    walLimitSize(pWal, sz);
    pWal->truncateOnCommit = 0;
  }

  /* Append data to the wal-index. It is not necessary to lock the 
  ** wal-index to do this as the SQLITE_SHM_WRITE lock held on the wal-index
  ** guarantees that there are no other writers, and no data that may
  ** be in use by existing readers is being overwritten.
  */
  iFrame = walidxGetMxFrame(&pWal->hdr, iApp);
  for(p=pList; p && rc==SQLITE_OK; p=p->pDirty){
    if( (p->flags & PGHDR_WAL_APPEND)==0 ) continue;
    iFrame++;
    rc = walIndexAppend(pWal, iApp, iFrame, p->pgno);
  }
  assert( pLast!=0 || nExtra==0 );
  while( rc==SQLITE_OK && nExtra>0 ){
    iFrame++;
    nExtra--;
    rc = walIndexAppend(pWal, iApp, iFrame, pLast->pgno);
  }

  if( rc==SQLITE_OK ){
    /* Update the private copy of the header. */
    pWal->hdr.szPage = (u16)((szPage&0xff00) | (szPage>>16));
    testcase( szPage<=32768 );
    testcase( szPage>=65536 );
    walidxSetMxFrame(&pWal->hdr, iApp, iFrame);
    if( isCommit ){
      pWal->hdr.iChange++;
      pWal->hdr.nPage = nTruncate;
    }
    /* If this is a commit, update the wal-index header too. */
    if( isCommit ){
      walIndexWriteHdr(pWal);
      if( bWal2 ){
        int iOther = !walidxGetFile(&pWal->hdr);
        if( walidxGetMxFrame(&pWal->hdr, iOther) 
            && !walCkptInfo(pWal)->nBackfill 
        ){
          pWal->iCallback = walidxGetMxFrame(&pWal->hdr, 0);
          pWal->iCallback += walidxGetMxFrame(&pWal->hdr, 1);
        }
      }else{
        pWal->iCallback = iFrame;
      }
    }
  }

  WALTRACE(("WAL%p: frame write %s\n", pWal, rc ? "failed" : "ok"));
  return rc;
}

/* 
** This routine is called to implement sqlite3_wal_checkpoint() and
** related interfaces.
**
** Obtain a CHECKPOINT lock and then backfill as much information as
** we can from WAL into the database.
**
** If parameter xBusy is not NULL, it is a pointer to a busy-handler
** callback. In this case this function runs a blocking checkpoint.
*/
int sqlite3WalCheckpoint(
  Wal *pWal,                      /* Wal connection */
  sqlite3 *db,                    /* Check this handle's interrupt flag */
  int eMode,                      /* PASSIVE, FULL, RESTART, or TRUNCATE */
  int (*xBusy)(void*),            /* Function to call when busy */
  void *pBusyArg,                 /* Context argument for xBusyHandler */
  int sync_flags,                 /* Flags to sync db file with (or 0) */
  int nBuf,                       /* Size of temporary buffer */
  u8 *zBuf,                       /* Temporary buffer to use */
  int *pnLog,                     /* OUT: Number of frames in WAL */
  int *pnCkpt                     /* OUT: Number of backfilled frames in WAL */
){
  int rc;                         /* Return code */
  int isChanged = 0;              /* True if a new wal-index header is loaded */
  int eMode2 = eMode;             /* Mode to pass to walCheckpoint() */
  int (*xBusy2)(void*) = xBusy;   /* Busy handler for eMode2 */

  assert( pWal->ckptLock==0 );
  assert( pWal->writeLock==0 );

  /* EVIDENCE-OF: R-62920-47450 The busy-handler callback is never invoked
  ** in the SQLITE_CHECKPOINT_PASSIVE mode. */
  assert( eMode!=SQLITE_CHECKPOINT_PASSIVE || xBusy==0 );

  if( pWal->readOnly ) return SQLITE_READONLY;
  WALTRACE(("WAL%p: checkpoint begins\n", pWal));

  /* Enable blocking locks, if possible. If blocking locks are successfully
  ** enabled, set xBusy2=0 so that the busy-handler is never invoked. */
  sqlite3WalDb(pWal, db);
  (void)walEnableBlocking(pWal);

  /* IMPLEMENTATION-OF: R-62028-47212 All calls obtain an exclusive 
  ** "checkpoint" lock on the database file.
  ** EVIDENCE-OF: R-10421-19736 If any other process is running a
  ** checkpoint operation at the same time, the lock cannot be obtained and
  ** SQLITE_BUSY is returned.
  ** EVIDENCE-OF: R-53820-33897 Even if there is a busy-handler configured,
  ** it will not be invoked in this case.
  */
  rc = walLockExclusive(pWal, WAL_CKPT_LOCK, 1);
  testcase( rc==SQLITE_BUSY );
  testcase( rc!=SQLITE_OK && xBusy2!=0 );
  if( rc==SQLITE_OK ){
    pWal->ckptLock = 1;

    /* IMPLEMENTATION-OF: R-59782-36818 The SQLITE_CHECKPOINT_FULL, RESTART and
    ** TRUNCATE modes also obtain the exclusive "writer" lock on the database
    ** file.
    **
    ** EVIDENCE-OF: R-60642-04082 If the writer lock cannot be obtained
    ** immediately, and a busy-handler is configured, it is invoked and the
    ** writer lock retried until either the busy-handler returns 0 or the
    ** lock is successfully obtained.
    */
    if( eMode!=SQLITE_CHECKPOINT_PASSIVE ){
      rc = walBusyLock(pWal, xBusy2, pBusyArg, WAL_WRITE_LOCK, 1);
      if( rc==SQLITE_OK ){
        pWal->writeLock = 1;
      }else if( rc==SQLITE_BUSY ){
        eMode2 = SQLITE_CHECKPOINT_PASSIVE;
        xBusy2 = 0;
        rc = SQLITE_OK;
      }
    }
  }


  /* Read the wal-index header. */
  if( rc==SQLITE_OK ){
    walDisableBlocking(pWal);
    rc = walIndexReadHdr(pWal, &isChanged);
    (void)walEnableBlocking(pWal);
    if( isChanged && pWal->pDbFd->pMethods->iVersion>=3 ){
      sqlite3OsUnfetch(pWal->pDbFd, 0, 0);
    }
  }

  /* Copy data from the log to the database file. */
  if( rc==SQLITE_OK ){
    int iCkpt = walidxGetFile(&pWal->hdr);

    if( (walPagesize(pWal)!=nBuf) 
     && ((pWal->hdr.mxFrame2 & 0x7FFFFFFF) || pWal->hdr.mxFrame)
    ){
      rc = SQLITE_CORRUPT_BKPT;
    }else{
      rc = walCheckpoint(pWal, db, eMode2, xBusy2, pBusyArg, sync_flags, zBuf);
    }

    /* If no error occurred, set the output variables. */
    if( rc==SQLITE_OK || rc==SQLITE_BUSY ){
      if( pnLog ){
        *pnLog = walidxGetMxFrame(&pWal->hdr,0)+walidxGetMxFrame(&pWal->hdr,1);
      }
      if( pnCkpt ){
        if( isWalMode2(pWal) ){
          if( (int)(walCkptInfo(pWal)->nBackfill) ){
            *pnCkpt = walidxGetMxFrame(&pWal->hdr, iCkpt);
          }else{
            *pnCkpt = 0;
          }
        }else{
          *pnCkpt = walCkptInfo(pWal)->nBackfill;
        }
      }
    }
  }

  if( isChanged ){
    /* If a new wal-index header was loaded before the checkpoint was 
    ** performed, then the pager-cache associated with pWal is now
    ** out of date. So zero the cached wal-index header to ensure that
    ** next time the pager opens a snapshot on this database it knows that
    ** the cache needs to be reset.
    */
    memset(&pWal->hdr, 0, sizeof(WalIndexHdr));
  }

  walDisableBlocking(pWal);
  sqlite3WalDb(pWal, 0);

  /* Release the locks. */
  sqlite3WalEndWriteTransaction(pWal);
  if( pWal->ckptLock ){
    walUnlockExclusive(pWal, WAL_CKPT_LOCK, 1);
    pWal->ckptLock = 0;
  }
  WALTRACE(("WAL%p: checkpoint %s\n", pWal, rc ? "failed" : "ok"));
#ifdef SQLITE_ENABLE_SETLK_TIMEOUT
  if( rc==SQLITE_BUSY_TIMEOUT ) rc = SQLITE_BUSY;
#endif
  return (rc==SQLITE_OK && eMode!=eMode2 ? SQLITE_BUSY : rc);
}

/* Return the value to pass to a sqlite3_wal_hook callback, the
** number of frames in the WAL at the point of the last commit since
** sqlite3WalCallback() was called.  If no commits have occurred since
** the last call, then return 0.
*/
int sqlite3WalCallback(Wal *pWal){
  u32 ret = 0;
  if( pWal ){
    ret = pWal->iCallback;
    pWal->iCallback = 0;
  }
  return (int)ret;
}

/*
** This function is called to change the WAL subsystem into or out
** of locking_mode=EXCLUSIVE.
**
** If op is zero, then attempt to change from locking_mode=EXCLUSIVE
** into locking_mode=NORMAL.  This means that we must acquire a lock
** on the pWal->readLock byte.  If the WAL is already in locking_mode=NORMAL
** or if the acquisition of the lock fails, then return 0.  If the
** transition out of exclusive-mode is successful, return 1.  This
** operation must occur while the pager is still holding the exclusive
** lock on the main database file.
**
** If op is one, then change from locking_mode=NORMAL into 
** locking_mode=EXCLUSIVE.  This means that the pWal->readLock must
** be released.  Return 1 if the transition is made and 0 if the
** WAL is already in exclusive-locking mode - meaning that this
** routine is a no-op.  The pager must already hold the exclusive lock
** on the main database file before invoking this operation.
**
** If op is negative, then do a dry-run of the op==1 case but do
** not actually change anything. The pager uses this to see if it
** should acquire the database exclusive lock prior to invoking
** the op==1 case.
*/
int sqlite3WalExclusiveMode(Wal *pWal, int op){
  int rc;

  assert( pWal->writeLock==0 );
  assert( pWal->exclusiveMode!=WAL_HEAPMEMORY_MODE || op==-1 );

  /* pWal->readLock is usually set, but might be -1 if there was a 
  ** prior error while attempting to acquire are read-lock. This cannot 
  ** happen if the connection is actually in exclusive mode (as no xShmLock
  ** locks are taken in this case). Nor should the pager attempt to
  ** upgrade to exclusive-mode following such an error.
  */
  assert( pWal->readLock!=WAL_LOCK_NONE || pWal->lockError );
  assert( pWal->readLock!=WAL_LOCK_NONE || (op<=0 && pWal->exclusiveMode==0) );

  if( op==0 ){
    if( pWal->exclusiveMode ){
      pWal->exclusiveMode = WAL_NORMAL_MODE;
      rc = walLockShared(pWal, WAL_READ_LOCK(pWal->readLock));
      if( rc!=SQLITE_OK ){
        pWal->exclusiveMode = WAL_EXCLUSIVE_MODE;
      }
      rc = pWal->exclusiveMode==WAL_NORMAL_MODE;
    }else{
      /* Already in locking_mode=NORMAL */
      rc = 0;
    }
  }else if( op>0 ){
    assert( pWal->exclusiveMode==WAL_NORMAL_MODE );
    assert( pWal->readLock>=0 );
    walUnlockShared(pWal, WAL_READ_LOCK(pWal->readLock));
    pWal->exclusiveMode = WAL_EXCLUSIVE_MODE;
    rc = 1;
  }else{
    rc = pWal->exclusiveMode==WAL_NORMAL_MODE;
  }
  return rc;
}

/* 
** Return true if the argument is non-NULL and the WAL module is using
** heap-memory for the wal-index. Otherwise, if the argument is NULL or the
** WAL module is using shared-memory, return false. 
*/
int sqlite3WalHeapMemory(Wal *pWal){
  return (pWal && pWal->exclusiveMode==WAL_HEAPMEMORY_MODE );
}

#ifdef SQLITE_ENABLE_SNAPSHOT
/* Create a snapshot object.  The content of a snapshot is opaque to
** every other subsystem, so the WAL module can put whatever it needs
** in the object.
*/
int sqlite3WalSnapshotGet(Wal *pWal, sqlite3_snapshot **ppSnapshot){
  int rc = SQLITE_OK;
  WalIndexHdr *pRet;
  static const u32 aZero[4] = { 0, 0, 0, 0 };

  /* Snapshots may not be used with wal2 mode databases. */
  if( isWalMode2(pWal) ) return SQLITE_ERROR;

  assert( pWal->readLock>=0 && pWal->writeLock==0 );

  if( memcmp(&pWal->hdr.aFrameCksum[0],aZero,8)==0 ){
    *ppSnapshot = 0;
    return SQLITE_ERROR;
  }
  pRet = (WalIndexHdr*)sqlite3_malloc(sizeof(WalIndexHdr));
  if( pRet==0 ){
    rc = SQLITE_NOMEM_BKPT;
  }else{
    memcpy(pRet, &pWal->hdr, sizeof(WalIndexHdr));
    *ppSnapshot = (sqlite3_snapshot*)pRet;
  }

  return rc;
}

/* Try to open on pSnapshot when the next read-transaction starts
*/
void sqlite3WalSnapshotOpen(
  Wal *pWal, 
  sqlite3_snapshot *pSnapshot
){
  pWal->pSnapshot = (WalIndexHdr*)pSnapshot;
}

/* 
** Return a +ve value if snapshot p1 is newer than p2. A -ve value if
** p1 is older than p2 and zero if p1 and p2 are the same snapshot.
*/
int sqlite3_snapshot_cmp(sqlite3_snapshot *p1, sqlite3_snapshot *p2){
  WalIndexHdr *pHdr1 = (WalIndexHdr*)p1;
  WalIndexHdr *pHdr2 = (WalIndexHdr*)p2;

  /* aSalt[0] is a copy of the value stored in the wal file header. It
  ** is incremented each time the wal file is restarted.  */
  if( pHdr1->aSalt[0]<pHdr2->aSalt[0] ) return -1;
  if( pHdr1->aSalt[0]>pHdr2->aSalt[0] ) return +1;
  if( pHdr1->mxFrame<pHdr2->mxFrame ) return -1;
  if( pHdr1->mxFrame>pHdr2->mxFrame ) return +1;
  return 0;
}

/*
** The caller currently has a read transaction open on the database.
** This function takes a SHARED lock on the CHECKPOINTER slot and then
** checks if the snapshot passed as the second argument is still 
** available. If so, SQLITE_OK is returned.
**
** If the snapshot is not available, SQLITE_ERROR is returned. Or, if
** the CHECKPOINTER lock cannot be obtained, SQLITE_BUSY. If any error
** occurs (any value other than SQLITE_OK is returned), the CHECKPOINTER
** lock is released before returning.
*/
int sqlite3WalSnapshotCheck(Wal *pWal, sqlite3_snapshot *pSnapshot){
  int rc;

  /* Snapshots may not be used with wal2 mode databases. */
  if( isWalMode2(pWal) ) return SQLITE_ERROR;

  rc = walLockShared(pWal, WAL_CKPT_LOCK);
  if( rc==SQLITE_OK ){
    WalIndexHdr *pNew = (WalIndexHdr*)pSnapshot;
    if( memcmp(pNew->aSalt, pWal->hdr.aSalt, sizeof(pWal->hdr.aSalt))
     || pNew->mxFrame<walCkptInfo(pWal)->nBackfillAttempted
    ){
      rc = SQLITE_ERROR_SNAPSHOT;
      walUnlockShared(pWal, WAL_CKPT_LOCK);
    }
  }
  return rc;
}

/*
** Release a lock obtained by an earlier successful call to
** sqlite3WalSnapshotCheck().
*/
void sqlite3WalSnapshotUnlock(Wal *pWal){
  assert( pWal );
  walUnlockShared(pWal, WAL_CKPT_LOCK);
}


#endif /* SQLITE_ENABLE_SNAPSHOT */

#ifdef SQLITE_ENABLE_ZIPVFS
/*
** If the argument is not NULL, it points to a Wal object that holds a
** read-lock. This function returns the database page-size if it is known,
** or zero if it is not (or if pWal is NULL).
*/
int sqlite3WalFramesize(Wal *pWal){
  assert( pWal==0 || pWal->readLock>=0 );
  return (pWal ? pWal->szPage : 0);
}
#endif

/* Return the sqlite3_file object for the WAL file
*/
sqlite3_file *sqlite3WalFile(Wal *pWal){
  return pWal->apWalFd[0];
}

/* 
** Return the journal mode used by this Wal object.
*/
int sqlite3WalJournalMode(Wal *pWal){
  assert( pWal );
  return (isWalMode2(pWal) ? PAGER_JOURNALMODE_WAL2 : PAGER_JOURNALMODE_WAL);
}

#endif /* #ifndef SQLITE_OMIT_WAL */<|MERGE_RESOLUTION|>--- conflicted
+++ resolved
@@ -727,13 +727,10 @@
 #ifdef SQLITE_ENABLE_SNAPSHOT
   WalIndexHdr *pSnapshot;    /* Start transaction here if not NULL */
 #endif
-<<<<<<< HEAD
   int bWal2;                 /* bWal2 flag passed to WalOpen() */
-=======
 #ifdef SQLITE_ENABLE_SETLK_TIMEOUT
   sqlite3 *db;
 #endif
->>>>>>> c795e3df
 };
 
 /*
@@ -2581,19 +2578,11 @@
           rc = sqlite3OsTruncate(pWal->pDbFd, szDb);
         }
         if( rc==SQLITE_OK ){
-<<<<<<< HEAD
-          rc = sqlite3OsFileControl(pWal->pDbFd, SQLITE_FCNTL_CKPT_DONE, 0);
-          if( rc==SQLITE_NOTFOUND ) rc = SQLITE_OK;
-        }
-        if( rc==SQLITE_OK ){
           rc = sqlite3OsSync(pWal->pDbFd, CKPT_SYNC_FLAGS(sync_flags));
-=======
-          AtomicStore(&pInfo->nBackfill, mxSafeFrame);
->>>>>>> c795e3df
         }
       }
       if( rc==SQLITE_OK ){
-        pInfo->nBackfill = bWal2 ? 1 : mxSafeFrame;
+        AtomicStore(&pInfo->nBackfill, (bWal2 ? 1 : mxSafeFrame));
       }
 
       /* Release the reader lock held while backfilling */
@@ -3229,7 +3218,6 @@
   assert( pWal->nWiData>0 );
   assert( pWal->apWiData[0]!=0 );
   pInfo = walCkptInfo(pWal);
-<<<<<<< HEAD
   if( isWalMode2(pWal) ){
     /* This connection needs a "part" lock on the current wal file and, 
     ** unless pInfo->nBackfill is set to indicate that it has already been
@@ -3249,17 +3237,6 @@
     if( rc!=SQLITE_OK ){
       return (rc==SQLITE_BUSY ? WAL_RETRY : rc);
     }
-=======
-  if( !useWal && AtomicLoad(&pInfo->nBackfill)==pWal->hdr.mxFrame
-#ifdef SQLITE_ENABLE_SNAPSHOT
-   && (pWal->pSnapshot==0 || pWal->hdr.mxFrame==0)
-#endif
-  ){
-    /* The WAL has been completely backfilled (or it is empty).
-    ** and can be safely ignored.
-    */
-    rc = walLockShared(pWal, WAL_READ_LOCK(0));
->>>>>>> c795e3df
     walShmBarrier(pWal);
     if( memcmp((void *)walIndexHdr(pWal), &pWal->hdr, sizeof(WalIndexHdr)) ){
       walUnlockShared(pWal, WAL_READ_LOCK(eLock));
@@ -3505,14 +3482,8 @@
 #ifdef SQLITE_ENABLE_SNAPSHOT
   int bChanged = 0;
   WalIndexHdr *pSnapshot = pWal->pSnapshot;
-<<<<<<< HEAD
-  if( pSnapshot && isWalMode2(pWal) ) return SQLITE_ERROR;
-  if( pSnapshot && memcmp(pSnapshot, &pWal->hdr, sizeof(WalIndexHdr))!=0 ){
-    bChanged = 1;
-  }
-#endif
-=======
   if( pSnapshot ){
+    if( isWalMode2(pWal) ) return SQLITE_ERROR;
     if( memcmp(pSnapshot, &pWal->hdr, sizeof(WalIndexHdr))!=0 ){
       bChanged = 1;
     }
@@ -3528,7 +3499,6 @@
     (void)walEnableBlocking(pWal);
     rc = walLockShared(pWal, WAL_CKPT_LOCK);
     walDisableBlocking(pWal);
->>>>>>> c795e3df
 
     if( rc!=SQLITE_OK ){
       return rc;
