/*
** 2010 February 1
**
** The author disclaims copyright to this source code.  In place of
** a legal notice, here is a blessing:
**
**    May you do good and not evil.
**    May you find forgiveness for yourself and forgive others.
**    May you share freely, never taking more than you give.
**
*************************************************************************
**
** This file contains the implementation of a write-ahead log (WAL) used in 
** "journal_mode=WAL" mode.
**
** WRITE-AHEAD LOG (WAL) FILE FORMAT
**
** A WAL file consists of a header followed by zero or more "frames".
** Each frame records the revised content of a single page from the
** database file.  All changes to the database are recorded by writing
** frames into the WAL.  Transactions commit when a frame is written that
** contains a commit marker.  A single WAL can and usually does record 
** multiple transactions.  Periodically, the content of the WAL is
** transferred back into the database file in an operation called a
** "checkpoint".
**
** A single WAL file can be used multiple times.  In other words, the
** WAL can fill up with frames and then be checkpointed and then new
** frames can overwrite the old ones.  A WAL always grows from beginning
** toward the end.  Checksums and counters attached to each frame are
** used to determine which frames within the WAL are valid and which
** are leftovers from prior checkpoints.
**
** The WAL header is 32 bytes in size and consists of the following eight
** big-endian 32-bit unsigned integer values:
**
**     0: Magic number.  0x377f0682 or 0x377f0683
**     4: File format version.  Currently 3007000
**     8: Database page size.  Example: 1024
**    12: Checkpoint sequence number
**    16: Salt-1, random integer incremented with each checkpoint
**    20: Salt-2, a different random integer changing with each ckpt
**    24: Checksum-1 (first part of checksum for first 24 bytes of header).
**    28: Checksum-2 (second part of checksum for first 24 bytes of header).
**
** Immediately following the wal-header are zero or more frames. Each
** frame consists of a 24-byte frame-header followed by a <page-size> bytes
** of page data. The frame-header is six big-endian 32-bit unsigned 
** integer values, as follows:
**
**     0: Page number.
**     4: For commit records, the size of the database image in pages 
**        after the commit. For all other records, zero.
**     8: Salt-1 (copied from the header)
**    12: Salt-2 (copied from the header)
**    16: Checksum-1.
**    20: Checksum-2.
**
** A frame is considered valid if and only if the following conditions are
** true:
**
**    (1) The salt-1 and salt-2 values in the frame-header match
**        salt values in the wal-header
**
**    (2) The checksum values in the final 8 bytes of the frame-header
**        exactly match the checksum computed consecutively on the
**        WAL header and the first 8 bytes and the content of all frames
**        up to and including the current frame.
**
** The checksum is computed using 32-bit big-endian integers if the
** magic number in the first 4 bytes of the WAL is 0x377f0683 and it
** is computed using little-endian if the magic number is 0x377f0682.
** The checksum values are always stored in the frame header in a
** big-endian format regardless of which byte order is used to compute
** the checksum.  The checksum is computed by interpreting the input as
** an even number of unsigned 32-bit integers: x[0] through x[N].  The
** algorithm used for the checksum is as follows:
** 
**   for i from 0 to n-1 step 2:
**     s0 += x[i] + s1;
**     s1 += x[i+1] + s0;
**   endfor
**
** Note that s0 and s1 are both weighted checksums using fibonacci weights
** in reverse order (the largest fibonacci weight occurs on the first element
** of the sequence being summed.)  The s1 value spans all 32-bit 
** terms of the sequence whereas s0 omits the final term.
**
** On a checkpoint, the WAL is first VFS.xSync-ed, then valid content of the
** WAL is transferred into the database, then the database is VFS.xSync-ed.
** The VFS.xSync operations serve as write barriers - all writes launched
** before the xSync must complete before any write that launches after the
** xSync begins.
**
** After each checkpoint, the salt-1 value is incremented and the salt-2
** value is randomized.  This prevents old and new frames in the WAL from
** being considered valid at the same time and being checkpointing together
** following a crash.
**
** READER ALGORITHM
**
** To read a page from the database (call it page number P), a reader
** first checks the WAL to see if it contains page P.  If so, then the
** last valid instance of page P that is followed by a commit frame
** or is a commit frame itself becomes the value read.  If the WAL
** contains no copies of page P that are valid and which are a commit
** frame or are followed by a commit frame, then page P is read from
** the database file.
**
** To start a read transaction, the reader records the index of the last
** valid frame in the WAL.  The reader uses this recorded "mxFrame" value
** for all subsequent read operations.  New transactions can be appended
** to the WAL, but as long as the reader uses its original mxFrame value
** and ignores the newly appended content, it will see a consistent snapshot
** of the database from a single point in time.  This technique allows
** multiple concurrent readers to view different versions of the database
** content simultaneously.
**
** The reader algorithm in the previous paragraphs works correctly, but 
** because frames for page P can appear anywhere within the WAL, the
** reader has to scan the entire WAL looking for page P frames.  If the
** WAL is large (multiple megabytes is typical) that scan can be slow,
** and read performance suffers.  To overcome this problem, a separate
** data structure called the wal-index is maintained to expedite the
** search for frames of a particular page.
** 
** WAL-INDEX FORMAT
**
** Conceptually, the wal-index is shared memory, though VFS implementations
** might choose to implement the wal-index using a mmapped file.  Because
** the wal-index is shared memory, SQLite does not support journal_mode=WAL 
** on a network filesystem.  All users of the database must be able to
** share memory.
**
** In the default unix and windows implementation, the wal-index is a mmapped
** file whose name is the database name with a "-shm" suffix added.  For that
** reason, the wal-index is sometimes called the "shm" file.
**
** The wal-index is transient.  After a crash, the wal-index can (and should
** be) reconstructed from the original WAL file.  In fact, the VFS is required
** to either truncate or zero the header of the wal-index when the last
** connection to it closes.  Because the wal-index is transient, it can
** use an architecture-specific format; it does not have to be cross-platform.
** Hence, unlike the database and WAL file formats which store all values
** as big endian, the wal-index can store multi-byte values in the native
** byte order of the host computer.
**
** The purpose of the wal-index is to answer this question quickly:  Given
** a page number P and a maximum frame index M, return the index of the 
** last frame in the wal before frame M for page P in the WAL, or return
** NULL if there are no frames for page P in the WAL prior to M.
**
** The wal-index consists of a header region, followed by an one or
** more index blocks.  
**
** The wal-index header contains the total number of frames within the WAL
** in the mxFrame field.
**
** Each index block except for the first contains information on 
** HASHTABLE_NPAGE frames. The first index block contains information on
** HASHTABLE_NPAGE_ONE frames. The values of HASHTABLE_NPAGE_ONE and 
** HASHTABLE_NPAGE are selected so that together the wal-index header and
** first index block are the same size as all other index blocks in the
** wal-index.  The values are:
**
**   HASHTABLE_NPAGE      4096
**   HASHTABLE_NPAGE_ONE  4062
**
** Each index block contains two sections, a page-mapping that contains the
** database page number associated with each wal frame, and a hash-table 
** that allows readers to query an index block for a specific page number.
** The page-mapping is an array of HASHTABLE_NPAGE (or HASHTABLE_NPAGE_ONE
** for the first index block) 32-bit page numbers. The first entry in the 
** first index-block contains the database page number corresponding to the
** first frame in the WAL file. The first entry in the second index block
** in the WAL file corresponds to the (HASHTABLE_NPAGE_ONE+1)th frame in
** the log, and so on.
**
** The last index block in a wal-index usually contains less than the full
** complement of HASHTABLE_NPAGE (or HASHTABLE_NPAGE_ONE) page-numbers,
** depending on the contents of the WAL file. This does not change the
** allocated size of the page-mapping array - the page-mapping array merely
** contains unused entries.
**
** Even without using the hash table, the last frame for page P
** can be found by scanning the page-mapping sections of each index block
** starting with the last index block and moving toward the first, and
** within each index block, starting at the end and moving toward the
** beginning.  The first entry that equals P corresponds to the frame
** holding the content for that page.
**
** The hash table consists of HASHTABLE_NSLOT 16-bit unsigned integers.
** HASHTABLE_NSLOT = 2*HASHTABLE_NPAGE, and there is one entry in the
** hash table for each page number in the mapping section, so the hash 
** table is never more than half full.  The expected number of collisions 
** prior to finding a match is 1.  Each entry of the hash table is an
** 1-based index of an entry in the mapping section of the same
** index block.   Let K be the 1-based index of the largest entry in
** the mapping section.  (For index blocks other than the last, K will
** always be exactly HASHTABLE_NPAGE (4096) and for the last index block
** K will be (mxFrame%HASHTABLE_NPAGE).)  Unused slots of the hash table
** contain a value of 0.
**
** To look for page P in the hash table, first compute a hash iKey on
** P as follows:
**
**      iKey = (P * 383) % HASHTABLE_NSLOT
**
** Then start scanning entries of the hash table, starting with iKey
** (wrapping around to the beginning when the end of the hash table is
** reached) until an unused hash slot is found. Let the first unused slot
** be at index iUnused.  (iUnused might be less than iKey if there was
** wrap-around.) Because the hash table is never more than half full,
** the search is guaranteed to eventually hit an unused entry.  Let 
** iMax be the value between iKey and iUnused, closest to iUnused,
** where aHash[iMax]==P.  If there is no iMax entry (if there exists
** no hash slot such that aHash[i]==p) then page P is not in the
** current index block.  Otherwise the iMax-th mapping entry of the
** current index block corresponds to the last entry that references 
** page P.
**
** A hash search begins with the last index block and moves toward the
** first index block, looking for entries corresponding to page P.  On
** average, only two or three slots in each index block need to be
** examined in order to either find the last entry for page P, or to
** establish that no such entry exists in the block.  Each index block
** holds over 4000 entries.  So two or three index blocks are sufficient
** to cover a typical 10 megabyte WAL file, assuming 1K pages.  8 or 10
** comparisons (on average) suffice to either locate a frame in the
** WAL or to establish that the frame does not exist in the WAL.  This
** is much faster than scanning the entire 10MB WAL.
**
** Note that entries are added in order of increasing K.  Hence, one
** reader might be using some value K0 and a second reader that started
** at a later time (after additional transactions were added to the WAL
** and to the wal-index) might be using a different value K1, where K1>K0.
** Both readers can use the same hash table and mapping section to get
** the correct result.  There may be entries in the hash table with
** K>K0, but to the first reader those entries will appear to be unused
** slots in the hash table and so the first reader will get an answer as
** if no values greater than K0 had ever been inserted into the hash table
** in the first place - which is what reader one wants.  Meanwhile, the
** second reader using K1 will see additional values that were inserted
** later, which is exactly what reader two wants.  
**
** When a rollback occurs, the value of K is decreased. Hash table entries
** that correspond to frames greater than the new K value are removed
** from the hash table at this point.
*/

/*
** WAL2 NOTES
**
** This file also contains the implementation of "wal2" mode - activated
** using "PRAGMA journal_mode = wal2". Wal2 mode is very similar to wal
** mode, except that it uses two wal files instead of one. Under some
** circumstances, wal2 mode provides more concurrency than legacy wal 
** mode.
**
** THE PROBLEM WAL2 SOLVES:
**
** In legacy wal mode, if a writer wishes to write to the database while
** a checkpoint is ongoing, it may append frames to the existing wal file.
** This means that after the checkpoint has finished, the wal file consists
** of a large block of checkpointed frames, followed by a block of
** uncheckpointed frames. In a deployment that features a high volume of
** write traffic, this may mean that the wal file is never completely
** checkpointed. And so grows indefinitely.
**
** An alternative is to use "PRAGMA wal_checkpoint=RESTART" or similar to
** force a complete checkpoint of the wal file. But this must:
**
**   1) Wait on all existing readers to finish,
**   2) Wait on any existing writer, and then block all new writers,
**   3) Do the checkpoint,
**   4) Wait on any new readers that started during steps 2 and 3. Writers
**      are still blocked during this step.
**
** This means that in order to avoid the wal file growing indefinitely 
** in a busy system, writers must periodically pause to allow a checkpoint
** to complete. In a system with long running readers, such pauses may be
** for a non-trivial amount of time.
**
** OVERVIEW OF SOLUTION
**
** Wal2 mode uses two wal files. After writers have grown the first wal 
** file to a pre-configured size, they begin appending transactions to 
** the second wal file. Once all existing readers are reading snapshots
** new enough to include the entire first wal file, a checkpointer can
** checkpoint it.
**
** Meanwhile, writers are writing transactions to the second wal file.
** Once that wal file has grown larger than the pre-configured size, each
** new writer checks if:
**
**    * the first wal file has been checkpointed, and if so, if
**    * there are no readers still reading from the first wal file (once
**      it has been checkpointed, new readers read only from the second
**      wal file).
**
** If both these conditions are true, the writer may switch back to the
** first wal file. Eventually, a checkpointer can checkpoint the second
** wal file, and so on.
**
** The wal file that writers are currently appending to (the one they
** don't have to check the above two criteria before writing to) is called
** the "current" wal file.
**
** The first wal file takes the same name as the wal file in legacy wal
** mode systems - "<db>-wal". The second is named "<db>-wal2".
**
** CHECKPOINTS
**
** The "pre-configured size" mentioned above is the value set by 
** "PRAGMA journal_size_limit". Or, if journal_size_limit is not set, 
** 1000 pages.
**
** There is only a single type of checkpoint in wal2 mode (no "truncate",
** "restart" etc.), and it always checkpoints the entire contents of a single
** wal file. A wal file cannot be checkpointed until after a writer has written
** the first transaction into the other wal file and all readers are reading a
** snapshot that includes at least one transaction from the other wal file.
**
** The wal-hook, if one is registered, is invoked after a write-transaction
** is committed, just as it is in legacy wal mode. The integer parameter
** passed to the wal-hook is the total number of uncheckpointed frames in both
** wal files. Except, the parameter is set to zero if there is no frames 
** that may be checkpointed. This happens in two scenarios:
**
**   1. The "other" wal file (the one that the writer did not just append to)
**      is completely empty, or
**
**   2. The "other" wal file (the one that the writer did not just append to)
**      has already been checkpointed.
**
**
** WAL FILE FORMAT
**
** The file format used for each wal file in wal2 mode is the same as for
** legacy wal mode.  Except, the file format field is set to 3021000 
** instead of 3007000.
**
** WAL-INDEX FORMAT
**
** The wal-index format is also very similar. Even though there are two
** wal files, there is still a single wal-index shared-memory area (*-shm
** file with the default unix or win32 VFS). The wal-index header is the
** same size, with the following exceptions it has the same format:
**
**   * The version field is set to 3021000 instead of 3007000.
**
**   * An unused 32-bit field in the legacy wal-index header is
**     now used to store (a) a single bit indicating which of the
**     two wal files writers should append to and (b) the number
**     of frames in the second wal file (31 bits).
**
** The first hash table in the wal-index contains entries corresponding
** to the first HASHTABLE_NPAGE_ONE frames stored in the first wal file.
** The second hash table in the wal-index contains entries indexing the
** first HASHTABLE_NPAGE frames in the second wal file. The third hash
** table contains the next HASHTABLE_NPAGE frames in the first wal file,
** and so on.
**
** LOCKS
**
** Read-locks are simpler than for legacy wal mode. There are no locking
** slots that contain frame numbers. Instead, there are four distinct
** combinations of read locks a reader may hold:
**
**   WAL_LOCK_PART1:       "part" lock on first wal, none of second.
**   WAL_LOCK_PART1_FULL2: "part" lock on first wal, "full" of second.
**   WAL_LOCK_PART2: no lock on first wal, "part" lock on second.
**   WAL_LOCK_PART2_FULL1: "full" lock on first wal, "part" lock on second.
**
** When a reader reads the wal-index header as part of opening a read
** transaction, it takes a "part" lock on the current wal file. "Part" 
** because the wal file may grow while the read transaction is active, in 
** which case the reader would be reading only part of the wal file. 
** A part lock prevents a checkpointer from checkpointing the wal file 
** on which it is held.
**
** If there is data in the non-current wal file that has not been 
** checkpointed, the reader takes a "full" lock on that wal file. A 
** "full" lock indicates that the reader is using the entire wal file.
** A full lock prevents a writer from overwriting the wal file on which
** it is held, but does not prevent a checkpointer from checkpointing 
** it.
**
** There is still a single WRITER and a single CHECKPOINTER lock. The
** recovery procedure still takes the same exclusive lock on the entire
** range of SQLITE_SHM_NLOCK shm-locks. This works because the read-locks
** above use four of the six read-locking slots used by legacy wal mode.
**
** STARTUP/RECOVERY
**
** The read and write version fields of the database header in a wal2
** database are set to 0x03, instead of 0x02 as in legacy wal mode.
**
** The wal file format used in wal2 mode is the same as the format used
** in legacy wal mode. However, in order to support recovery, there are two
** differences in the way wal file header fields are populated, as follows:
**
**   * When the first wal file is first created, the "nCkpt" field in
**     the wal file header is set to 0. Thereafter, each time the writer
**     switches wal file, it sets the nCkpt field in the new wal file
**     header to ((nCkpt0 + 1) & 0x0F), where nCkpt0 is the value in
**     the previous wal file header. This means that the first wal file
**     always has an even value in the nCkpt field, and the second wal
**     file always has an odd value.
**
**   * When a writer switches wal file, it sets the salt values in the
**     new wal file to a copy of the checksum for the final frame in
**     the previous wal file.
**
** Recovery proceeds as follows:
**
** 1. Each wal file is recovered separately. Except, if the first wal 
**    file does not exist or is zero bytes in size, the second wal file
**    is truncated to zero bytes before it is "recovered".
**
** 2. If both wal files contain valid headers, then the nCkpt fields
**    are compared to see which of the two wal files is older. If the
**    salt keys in the second wal file match the final frame checksum 
**    in the older wal file, then both wal files are used. Otherwise,
**    the newer wal file is ignored.
**
** 3. Or, if only one or neither of the wal files has a valid header, 
**    then only a single or no wal files are recovered into the 
**    reconstructed wal-index.
**
** Refer to header comments for walIndexRecover() for further details.
*/

#ifndef SQLITE_OMIT_WAL

#include "wal.h"

/*
** Trace output macros
*/
#if defined(SQLITE_TEST) && defined(SQLITE_DEBUG)
int sqlite3WalTrace = 0;
# define WALTRACE(X)  if(sqlite3WalTrace) sqlite3DebugPrintf X
#else
# define WALTRACE(X)
#endif

/*
** Both the wal-file and the wal-index contain version fields 
** indicating the current version of the system. If a client
** reads the header of a wal file (as part of recovery), or the
** wal-index (as part of opening a read transaction) and (a) the
** header checksum is correct but (b) the version field is not
** recognized, the operation fails with SQLITE_CANTOPEN.
**
** Currently, clients support both version-1 ("journal_mode=wal") and
** version-2 ("journal_mode=wal2"). Legacy clients may support version-1
** only.
*/
#define WAL_VERSION1 3007000      /* For "journal_mode=wal" */
#define WAL_VERSION2 3021000      /* For "journal_mode=wal2" */

/*
** Index numbers for various locking bytes.   WAL_NREADER is the number
** of available reader locks and should be at least 3.  The default
** is SQLITE_SHM_NLOCK==8 and  WAL_NREADER==5.
**
** Technically, the various VFSes are free to implement these locks however
** they see fit.  However, compatibility is encouraged so that VFSes can
** interoperate.  The standard implemention used on both unix and windows
** is for the index number to indicate a byte offset into the
** WalCkptInfo.aLock[] array in the wal-index header.  In other words, all
** locks are on the shm file.  The WALINDEX_LOCK_OFFSET constant (which
** should be 120) is the location in the shm file for the first locking
** byte.
*/
#define WAL_WRITE_LOCK         0
#define WAL_ALL_BUT_WRITE      1
#define WAL_CKPT_LOCK          1
#define WAL_RECOVER_LOCK       2
#define WAL_READ_LOCK(I)       (3+(I))
#define WAL_NREADER            (SQLITE_SHM_NLOCK-3)

/*
** Values that may be stored in Wal.readLock in wal2 mode.
**
** In wal mode, the Wal.readLock member is set to -1 when no read-lock
** is held, or else is the index of the read-mark on which a lock is
** held.
**
** In wal2 mode, a value of -1 still indicates that no read-lock is held.
** And a non-zero value still represents the index of the read-mark on
** which a lock is held. There are two differences:
**
**   1. wal2 mode never uses read-mark 0.
**
**   2. locks on each read-mark have a different interpretation, as 
**      indicated by the symbolic names below.
*/
#define WAL_LOCK_NONE        -1
#define WAL_LOCK_PART1        1
#define WAL_LOCK_PART1_FULL2  2
#define WAL_LOCK_PART2_FULL1  3
#define WAL_LOCK_PART2        4

/* 
** This constant is used in wal2 mode only.
**
** In wal2 mode, when committing a transaction, if the current wal file 
** is sufficiently large and there are no conflicting locks held, the
** writer writes the new transaction into the start of the other wal
** file. Usually, "sufficiently large" is defined by the value configured
** using "PRAGMA journal_size_limit". However, if no such value has been
** configured, sufficiently large defaults to WAL_DEFAULT_WALSIZE frames.
*/
#define WAL_DEFAULT_WALSIZE 1000

/* Object declarations */
typedef struct WalIndexHdr WalIndexHdr;
typedef struct WalIterator WalIterator;
typedef struct WalCkptInfo WalCkptInfo;


/*
** The following object holds a copy of the wal-index header content.
**
** The actual header in the wal-index consists of two copies of this
** object followed by one instance of the WalCkptInfo object.
** For all versions of SQLite through 3.10.0 and probably beyond,
** the locking bytes (WalCkptInfo.aLock) start at offset 120 and
** the total header size is 136 bytes.
**
** The szPage value can be any power of 2 between 512 and 32768, inclusive.
** Or it can be 1 to represent a 65536-byte page.  The latter case was
** added in 3.7.1 when support for 64K pages was added.  
**
** WAL2 mode notes: Member variable mxFrame2 is only used in wal2 mode
** (when iVersion is set to WAL_VERSION2). The lower 31 bits store
** the maximum frame number in file *-wal2. The most significant bit
** is a flag - set if clients are currently appending to *-wal2, clear
** otherwise.
*/
struct WalIndexHdr {
  u32 iVersion;                   /* Wal-index version */
  u32 mxFrame2;                   /* See "WAL2 mode notes" above */
  u32 iChange;                    /* Counter incremented each transaction */
  u8 isInit;                      /* 1 when initialized */
  u8 bigEndCksum;                 /* True if checksums in WAL are big-endian */
  u16 szPage;                     /* Database page size in bytes. 1==64K */
  u32 mxFrame;                    /* Index of last valid frame in each WAL */
  u32 nPage;                      /* Size of database in pages */
  u32 aFrameCksum[2];             /* Checksum of last frame in log */
  u32 aSalt[2];                   /* Two salt values copied from WAL header */
  u32 aCksum[2];                  /* Checksum over all prior fields */
};

/*
** The following macros and functions are get/set methods for the maximum
** frame numbers and current wal file values stored in the WalIndexHdr
** structure. These are helpful because of the unorthodox way in which
** the values are stored in wal2 mode (see above). They are equivalent
** to functions with the following signatures.
**
**   u32  walidxGetMxFrame(WalIndexHdr*, int iWal);          // get mxFrame
**   void walidxSetMxFrame(WalIndexHdr*, int iWal, u32 val); // set mxFrame
**   int  walidxGetFile(WalIndexHdr*)                        // get file
**   void walidxSetFile(WalIndexHdr*, int val);              // set file
*/
#define walidxGetMxFrame(pHdr, iWal) \
  ((iWal) ? ((pHdr)->mxFrame2 & 0x7FFFFFFF) : (pHdr)->mxFrame)

static void walidxSetMxFrame(WalIndexHdr *pHdr, int iWal, u32 mxFrame){
  if( iWal ){
    pHdr->mxFrame2 = (pHdr->mxFrame2 & 0x80000000) | mxFrame;
  }else{
    pHdr->mxFrame = mxFrame;
  }
  assert( walidxGetMxFrame(pHdr, iWal)==mxFrame );
}

#define walidxGetFile(pHdr) ((pHdr)->mxFrame2 >> 31)

#define walidxSetFile(pHdr, iWal) (                                   \
    (pHdr)->mxFrame2 = ((pHdr)->mxFrame2 & 0x7FFFFFFF) | ((iWal)<<31) \
)

/*
** Argument is a pointer to a Wal structure. Return true if the current
** cache of the wal-index header indicates "journal_mode=wal2" mode, or
** false otherwise.
*/
#define isWalMode2(pWal) ((pWal)->hdr.iVersion==WAL_VERSION2)

/*
** A copy of the following object occurs in the wal-index immediately
** following the second copy of the WalIndexHdr.  This object stores
** information used by checkpoint.
**
** nBackfill is the number of frames in the WAL that have been written
** back into the database. (We call the act of moving content from WAL to
** database "backfilling".)  The nBackfill number is never greater than
** WalIndexHdr.mxFrame.  nBackfill can only be increased by threads
** holding the WAL_CKPT_LOCK lock (which includes a recovery thread).
** However, a WAL_WRITE_LOCK thread can move the value of nBackfill from
** mxFrame back to zero when the WAL is reset.
**
** nBackfillAttempted is the largest value of nBackfill that a checkpoint
** has attempted to achieve.  Normally nBackfill==nBackfillAtempted, however
** the nBackfillAttempted is set before any backfilling is done and the
** nBackfill is only set after all backfilling completes.  So if a checkpoint
** crashes, nBackfillAttempted might be larger than nBackfill.  The
** WalIndexHdr.mxFrame must never be less than nBackfillAttempted.
**
** The aLock[] field is a set of bytes used for locking.  These bytes should
** never be read or written.
**
** There is one entry in aReadMark[] for each reader lock.  If a reader
** holds read-lock K, then the value in aReadMark[K] is no greater than
** the mxFrame for that reader.  The value READMARK_NOT_USED (0xffffffff)
** for any aReadMark[] means that entry is unused.  aReadMark[0] is 
** a special case; its value is never used and it exists as a place-holder
** to avoid having to offset aReadMark[] indexs by one.  Readers holding
** WAL_READ_LOCK(0) always ignore the entire WAL and read all content
** directly from the database.
**
** The value of aReadMark[K] may only be changed by a thread that
** is holding an exclusive lock on WAL_READ_LOCK(K).  Thus, the value of
** aReadMark[K] cannot changed while there is a reader is using that mark
** since the reader will be holding a shared lock on WAL_READ_LOCK(K).
**
** The checkpointer may only transfer frames from WAL to database where
** the frame numbers are less than or equal to every aReadMark[] that is
** in use (that is, every aReadMark[j] for which there is a corresponding
** WAL_READ_LOCK(j)).  New readers (usually) pick the aReadMark[] with the
** largest value and will increase an unused aReadMark[] to mxFrame if there
** is not already an aReadMark[] equal to mxFrame.  The exception to the
** previous sentence is when nBackfill equals mxFrame (meaning that everything
** in the WAL has been backfilled into the database) then new readers
** will choose aReadMark[0] which has value 0 and hence such reader will
** get all their all content directly from the database file and ignore 
** the WAL.
**
** Writers normally append new frames to the end of the WAL.  However,
** if nBackfill equals mxFrame (meaning that all WAL content has been
** written back into the database) and if no readers are using the WAL
** (in other words, if there are no WAL_READ_LOCK(i) where i>0) then
** the writer will first "reset" the WAL back to the beginning and start
** writing new content beginning at frame 1.
**
** We assume that 32-bit loads are atomic and so no locks are needed in
** order to read from any aReadMark[] entries.
*/
struct WalCkptInfo {
  u32 nBackfill;                  /* Number of WAL frames backfilled into DB */
  u32 aReadMark[WAL_NREADER];     /* Reader marks */
  u8 aLock[SQLITE_SHM_NLOCK];     /* Reserved space for locks */
  u32 nBackfillAttempted;         /* WAL frames perhaps written, or maybe not */
  u32 notUsed0;                   /* Available for future enhancements */
};
#define READMARK_NOT_USED  0xffffffff

/*
** This is a schematic view of the complete 136-byte header of the
** wal-index file (also known as the -shm file):
**
**      +-----------------------------+
**   0: | iVersion                    | \
**      +-----------------------------+  |
**   4: | (unused padding)            |  |
**      +-----------------------------+  |
**   8: | iChange                     |  |
**      +-------+-------+-------------+  |
**  12: | bInit |  bBig |   szPage    |  |
**      +-------+-------+-------------+  |
**  16: | mxFrame                     |  |  First copy of the
**      +-----------------------------+  |  WalIndexHdr object
**  20: | nPage                       |  |
**      +-----------------------------+  |
**  24: | aFrameCksum                 |  |
**      |                             |  |
**      +-----------------------------+  |
**  32: | aSalt                       |  |
**      |                             |  |
**      +-----------------------------+  |
**  40: | aCksum                      |  |
**      |                             | /
**      +-----------------------------+
**  48: | iVersion                    | \
**      +-----------------------------+  |
**  52: | (unused padding)            |  |
**      +-----------------------------+  |
**  56: | iChange                     |  |
**      +-------+-------+-------------+  |
**  60: | bInit |  bBig |   szPage    |  |
**      +-------+-------+-------------+  |  Second copy of the
**  64: | mxFrame                     |  |  WalIndexHdr
**      +-----------------------------+  |
**  68: | nPage                       |  |
**      +-----------------------------+  |
**  72: | aFrameCksum                 |  |
**      |                             |  |
**      +-----------------------------+  |
**  80: | aSalt                       |  |
**      |                             |  |
**      +-----------------------------+  |
**  88: | aCksum                      |  |
**      |                             | /
**      +-----------------------------+
**  96: | nBackfill                   |
**      +-----------------------------+
** 100: | 5 read marks                |     
**      |                             |
**      |                             |
**      |                             |
**      |                             |
**      +-------+-------+------+------+
** 120: | Write | Ckpt  | Rcvr | Rd0  | \
**      +-------+-------+------+------+  ) 8 lock bytes
**      | Read1 | Read2 | Rd3  | Rd4  | /
**      +-------+-------+------+------+
** 128: | nBackfillAttempted          |
**      +-----------------------------+
** 132: | (unused padding)            |
**      +-----------------------------+
*/

/* A block of WALINDEX_LOCK_RESERVED bytes beginning at
** WALINDEX_LOCK_OFFSET is reserved for locks. Since some systems
** only support mandatory file-locks, we do not read or write data
** from the region of the file on which locks are applied.
*/
#define WALINDEX_LOCK_OFFSET (sizeof(WalIndexHdr)*2+offsetof(WalCkptInfo,aLock))
#define WALINDEX_HDR_SIZE    (sizeof(WalIndexHdr)*2+sizeof(WalCkptInfo))

/* Size of header before each frame in wal */
#define WAL_FRAME_HDRSIZE 24

/* Size of write ahead log header, including checksum. */
#define WAL_HDRSIZE 32

/* WAL magic value. Either this value, or the same value with the least
** significant bit also set (WAL_MAGIC | 0x00000001) is stored in 32-bit
** big-endian format in the first 4 bytes of a WAL file.
**
** If the LSB is set, then the checksums for each frame within the WAL
** file are calculated by treating all data as an array of 32-bit 
** big-endian words. Otherwise, they are calculated by interpreting 
** all data as 32-bit little-endian words.
*/
#define WAL_MAGIC 0x377f0682

/*
** Return the offset of frame iFrame in the write-ahead log file, 
** assuming a database page size of szPage bytes. The offset returned
** is to the start of the write-ahead log frame-header.
*/
#define walFrameOffset(iFrame, szPage) (                               \
  WAL_HDRSIZE + ((iFrame)-1)*(i64)((szPage)+WAL_FRAME_HDRSIZE)         \
)

/*
** An open write-ahead log file is represented by an instance of the
** following object.
*/
struct Wal {
  sqlite3_vfs *pVfs;         /* The VFS used to create pDbFd */
  sqlite3_file *pDbFd;       /* File handle for the database file */
  sqlite3_file *apWalFd[2];  /* File handle for "*-wal" and "*-wal2" */
  u32 iCallback;             /* Value to pass to log callback (or 0) */
  i64 mxWalSize;             /* Truncate WAL to this size upon reset */
  int nWiData;               /* Size of array apWiData */
  int szFirstBlock;          /* Size of first block written to WAL file */
  volatile u32 **apWiData;   /* Pointer to wal-index content in memory */
  u32 szPage;                /* Database page size */
  i16 readLock;              /* Which read lock is being held.  -1 for none */
  u8 syncFlags;              /* Flags to use to sync header writes */
  u8 exclusiveMode;          /* Non-zero if connection is in exclusive mode */
  u8 writeLock;              /* True if in a write transaction */
  u8 ckptLock;               /* True if holding a checkpoint lock */
  u8 readOnly;               /* WAL_RDWR, WAL_RDONLY, or WAL_SHM_RDONLY */
  u8 truncateOnCommit;       /* True to truncate WAL file on commit */
  u8 syncHeader;             /* Fsync the WAL header if true */
  u8 padToSectorBoundary;    /* Pad transactions out to the next sector */
  u8 bShmUnreliable;         /* SHM content is read-only and unreliable */
  WalIndexHdr hdr;           /* Wal-index header for current transaction */
  u32 minFrame;              /* Ignore wal frames before this one */
  u32 iReCksum;              /* On commit, recalculate checksums from here */
  const char *zWalName;      /* Name of WAL file */
  const char *zWalName2;     /* Name of second WAL file */
  u32 nCkpt;                 /* Checkpoint sequence counter in the wal-header */
#ifdef SQLITE_DEBUG
  u8 lockError;              /* True if a locking error has occurred */
#endif
#ifdef SQLITE_ENABLE_SNAPSHOT
  WalIndexHdr *pSnapshot;    /* Start transaction here if not NULL */
#endif
  int bWal2;                 /* bWal2 flag passed to WalOpen() */
#ifdef SQLITE_ENABLE_SETLK_TIMEOUT
  sqlite3 *db;
#endif
};

/*
** Candidate values for Wal.exclusiveMode.
*/
#define WAL_NORMAL_MODE     0
#define WAL_EXCLUSIVE_MODE  1     
#define WAL_HEAPMEMORY_MODE 2

/*
** Possible values for WAL.readOnly
*/
#define WAL_RDWR        0    /* Normal read/write connection */
#define WAL_RDONLY      1    /* The WAL file is readonly */
#define WAL_SHM_RDONLY  2    /* The SHM file is readonly */

/*
** Each page of the wal-index mapping contains a hash-table made up of
** an array of HASHTABLE_NSLOT elements of the following type.
*/
typedef u16 ht_slot;

/*
** This structure is used to implement an iterator that loops through
** all frames in the WAL in database page order. Where two or more frames
** correspond to the same database page, the iterator visits only the 
** frame most recently written to the WAL (in other words, the frame with
** the largest index).
**
** The internals of this structure are only accessed by:
**
**   walIteratorInit() - Create a new iterator,
**   walIteratorNext() - Step an iterator,
**   walIteratorFree() - Free an iterator.
**
** This functionality is used by the checkpoint code (see walCheckpoint()).
*/
struct WalIterator {
  u32 iPrior;                     /* Last result returned from the iterator */
  int nSegment;                   /* Number of entries in aSegment[] */
  struct WalSegment {
    int iNext;                    /* Next slot in aIndex[] not yet returned */
    ht_slot *aIndex;              /* i0, i1, i2... such that aPgno[iN] ascend */
    u32 *aPgno;                   /* Array of page numbers. */
    int nEntry;                   /* Nr. of entries in aPgno[] and aIndex[] */
    int iZero;                    /* Frame number associated with aPgno[0] */
  } aSegment[1];                  /* One for every 32KB page in the wal-index */
};

/*
** Define the parameters of the hash tables in the wal-index file. There
** is a hash-table following every HASHTABLE_NPAGE page numbers in the
** wal-index.
**
** Changing any of these constants will alter the wal-index format and
** create incompatibilities.
*/
#define HASHTABLE_NPAGE      4096                 /* Must be power of 2 */
#define HASHTABLE_HASH_1     383                  /* Should be prime */
#define HASHTABLE_NSLOT      (HASHTABLE_NPAGE*2)  /* Must be a power of 2 */

/* 
** The block of page numbers associated with the first hash-table in a
** wal-index is smaller than usual. This is so that there is a complete
** hash-table on each aligned 32KB page of the wal-index.
*/
#define HASHTABLE_NPAGE_ONE  (HASHTABLE_NPAGE - (WALINDEX_HDR_SIZE/sizeof(u32)))

/* The wal-index is divided into pages of WALINDEX_PGSZ bytes each. */
#define WALINDEX_PGSZ   (                                         \
    sizeof(ht_slot)*HASHTABLE_NSLOT + HASHTABLE_NPAGE*sizeof(u32) \
)

/*
** Obtain a pointer to the iPage'th page of the wal-index. The wal-index
** is broken into pages of WALINDEX_PGSZ bytes. Wal-index pages are
** numbered from zero.
**
** If the wal-index is currently smaller the iPage pages then the size
** of the wal-index might be increased, but only if it is safe to do
** so.  It is safe to enlarge the wal-index if pWal->writeLock is true
** or pWal->exclusiveMode==WAL_HEAPMEMORY_MODE.
**
** Three possible result scenarios:
**
**   (1)  rc==SQLITE_OK    and *ppPage==Requested-Wal-Index-Page
**   (2)  rc>=SQLITE_ERROR and *ppPage==NULL
**   (3)  rc==SQLITE_OK    and *ppPage==NULL  // only if iPage==0 
**
** Scenario (3) can only occur when pWal->writeLock is false and iPage==0
*/
static SQLITE_NOINLINE int walIndexPageRealloc(
  Wal *pWal,               /* The WAL context */
  int iPage,               /* The page we seek */
  volatile u32 **ppPage    /* Write the page pointer here */
){
  int rc = SQLITE_OK;

  /* Enlarge the pWal->apWiData[] array if required */
  if( pWal->nWiData<=iPage ){
    sqlite3_int64 nByte = sizeof(u32*)*(iPage+1);
    volatile u32 **apNew;
    apNew = (volatile u32 **)sqlite3Realloc((void *)pWal->apWiData, nByte);
    if( !apNew ){
      *ppPage = 0;
      return SQLITE_NOMEM_BKPT;
    }
    memset((void*)&apNew[pWal->nWiData], 0,
           sizeof(u32*)*(iPage+1-pWal->nWiData));
    pWal->apWiData = apNew;
    pWal->nWiData = iPage+1;
  }

  /* Request a pointer to the required page from the VFS */
  assert( pWal->apWiData[iPage]==0 );
  if( pWal->exclusiveMode==WAL_HEAPMEMORY_MODE ){
    pWal->apWiData[iPage] = (u32 volatile *)sqlite3MallocZero(WALINDEX_PGSZ);
    if( !pWal->apWiData[iPage] ) rc = SQLITE_NOMEM_BKPT;
  }else{
    rc = sqlite3OsShmMap(pWal->pDbFd, iPage, WALINDEX_PGSZ, 
        pWal->writeLock, (void volatile **)&pWal->apWiData[iPage]
    );
    assert( pWal->apWiData[iPage]!=0
         || rc!=SQLITE_OK
         || (pWal->writeLock==0 && iPage==0) );
    testcase( pWal->apWiData[iPage]==0 && rc==SQLITE_OK );
    if( rc==SQLITE_OK ){
      if( iPage>0 && sqlite3FaultSim(600) ) rc = SQLITE_NOMEM;
    }else if( (rc&0xff)==SQLITE_READONLY ){
      pWal->readOnly |= WAL_SHM_RDONLY;
      if( rc==SQLITE_READONLY ){
        rc = SQLITE_OK;
      }
    }
  }

  *ppPage = pWal->apWiData[iPage];
  assert( iPage==0 || *ppPage || rc!=SQLITE_OK );
  return rc;
}
static int walIndexPage(
  Wal *pWal,               /* The WAL context */
  int iPage,               /* The page we seek */
  volatile u32 **ppPage    /* Write the page pointer here */
){
  if( pWal->nWiData<=iPage || (*ppPage = pWal->apWiData[iPage])==0 ){
    return walIndexPageRealloc(pWal, iPage, ppPage);
  }
  return SQLITE_OK;
}

/*
** Return a pointer to the WalCkptInfo structure in the wal-index.
*/
static volatile WalCkptInfo *walCkptInfo(Wal *pWal){
  assert( pWal->nWiData>0 && pWal->apWiData[0] );
  return (volatile WalCkptInfo*)&(pWal->apWiData[0][sizeof(WalIndexHdr)/2]);
}

/*
** Return a pointer to the WalIndexHdr structure in the wal-index.
*/
static volatile WalIndexHdr *walIndexHdr(Wal *pWal){
  assert( pWal->nWiData>0 && pWal->apWiData[0] );
  return (volatile WalIndexHdr*)pWal->apWiData[0];
}

/*
** The argument to this macro must be of type u32. On a little-endian
** architecture, it returns the u32 value that results from interpreting
** the 4 bytes as a big-endian value. On a big-endian architecture, it
** returns the value that would be produced by interpreting the 4 bytes
** of the input value as a little-endian integer.
*/
#define BYTESWAP32(x) ( \
    (((x)&0x000000FF)<<24) + (((x)&0x0000FF00)<<8)  \
  + (((x)&0x00FF0000)>>8)  + (((x)&0xFF000000)>>24) \
)

/*
** Generate or extend an 8 byte checksum based on the data in 
** array aByte[] and the initial values of aIn[0] and aIn[1] (or
** initial values of 0 and 0 if aIn==NULL).
**
** The checksum is written back into aOut[] before returning.
**
** nByte must be a positive multiple of 8.
*/
static void walChecksumBytes(
  int nativeCksum, /* True for native byte-order, false for non-native */
  u8 *a,           /* Content to be checksummed */
  int nByte,       /* Bytes of content in a[].  Must be a multiple of 8. */
  const u32 *aIn,  /* Initial checksum value input */
  u32 *aOut        /* OUT: Final checksum value output */
){
  u32 s1, s2;
  u32 *aData = (u32 *)a;
  u32 *aEnd = (u32 *)&a[nByte];

  if( aIn ){
    s1 = aIn[0];
    s2 = aIn[1];
  }else{
    s1 = s2 = 0;
  }

  assert( nByte>=8 );
  assert( (nByte&0x00000007)==0 );
  assert( nByte<=65536 );

  if( nativeCksum ){
    do {
      s1 += *aData++ + s2;
      s2 += *aData++ + s1;
    }while( aData<aEnd );
  }else{
    do {
      s1 += BYTESWAP32(aData[0]) + s2;
      s2 += BYTESWAP32(aData[1]) + s1;
      aData += 2;
    }while( aData<aEnd );
  }

  aOut[0] = s1;
  aOut[1] = s2;
}

/*
** If there is the possibility of concurrent access to the SHM file
** from multiple threads and/or processes, then do a memory barrier.
*/
static void walShmBarrier(Wal *pWal){
  if( pWal->exclusiveMode!=WAL_HEAPMEMORY_MODE ){
    sqlite3OsShmBarrier(pWal->pDbFd);
  }
}

/*
** Add the SQLITE_NO_TSAN as part of the return-type of a function
** definition as a hint that the function contains constructs that
** might give false-positive TSAN warnings.
**
** See tag-20200519-1.
*/
#if defined(__clang__) && !defined(SQLITE_NO_TSAN)
# define SQLITE_NO_TSAN __attribute__((no_sanitize_thread))
#else
# define SQLITE_NO_TSAN
#endif

/*
** Write the header information in pWal->hdr into the wal-index.
**
** The checksum on pWal->hdr is updated before it is written.
*/
static SQLITE_NO_TSAN void walIndexWriteHdr(Wal *pWal){
  volatile WalIndexHdr *aHdr = walIndexHdr(pWal);
  const int nCksum = offsetof(WalIndexHdr, aCksum);

  assert( pWal->writeLock );
  pWal->hdr.isInit = 1;
  assert( pWal->hdr.iVersion==WAL_VERSION1||pWal->hdr.iVersion==WAL_VERSION2 );
  walChecksumBytes(1, (u8*)&pWal->hdr, nCksum, 0, pWal->hdr.aCksum);
  /* Possible TSAN false-positive.  See tag-20200519-1 */
  memcpy((void*)&aHdr[1], (const void*)&pWal->hdr, sizeof(WalIndexHdr));
  walShmBarrier(pWal);
  memcpy((void*)&aHdr[0], (const void*)&pWal->hdr, sizeof(WalIndexHdr));
}

/*
** This function encodes a single frame header and writes it to a buffer
** supplied by the caller. A frame-header is made up of a series of 
** 4-byte big-endian integers, as follows:
**
**     0: Page number.
**     4: For commit records, the size of the database image in pages 
**        after the commit. For all other records, zero.
**     8: Salt-1 (copied from the wal-header)
**    12: Salt-2 (copied from the wal-header)
**    16: Checksum-1.
**    20: Checksum-2.
*/
static void walEncodeFrame(
  Wal *pWal,                      /* The write-ahead log */
  u32 iPage,                      /* Database page number for frame */
  u32 nTruncate,                  /* New db size (or 0 for non-commit frames) */
  u8 *aData,                      /* Pointer to page data */
  u8 *aFrame                      /* OUT: Write encoded frame here */
){
  int nativeCksum;                /* True for native byte-order checksums */
  u32 *aCksum = pWal->hdr.aFrameCksum;
  assert( WAL_FRAME_HDRSIZE==24 );
  sqlite3Put4byte(&aFrame[0], iPage);
  sqlite3Put4byte(&aFrame[4], nTruncate);
  if( pWal->iReCksum==0 ){
    memcpy(&aFrame[8], pWal->hdr.aSalt, 8);

    nativeCksum = (pWal->hdr.bigEndCksum==SQLITE_BIGENDIAN);
    walChecksumBytes(nativeCksum, aFrame, 8, aCksum, aCksum);
    walChecksumBytes(nativeCksum, aData, pWal->szPage, aCksum, aCksum);

    sqlite3Put4byte(&aFrame[16], aCksum[0]);
    sqlite3Put4byte(&aFrame[20], aCksum[1]);
  }else{
    memset(&aFrame[8], 0, 16);
  }
}

/*
** Check to see if the frame with header in aFrame[] and content
** in aData[] is valid.  If it is a valid frame, fill *piPage and
** *pnTruncate and return true.  Return if the frame is not valid.
*/
static int walDecodeFrame(
  Wal *pWal,                      /* The write-ahead log */
  u32 *piPage,                    /* OUT: Database page number for frame */
  u32 *pnTruncate,                /* OUT: New db size (or 0 if not commit) */
  u8 *aData,                      /* Pointer to page data (for checksum) */
  u8 *aFrame                      /* Frame data */
){
  int nativeCksum;                /* True for native byte-order checksums */
  u32 *aCksum = pWal->hdr.aFrameCksum;
  u32 pgno;                       /* Page number of the frame */
  assert( WAL_FRAME_HDRSIZE==24 );

  /* A frame is only valid if the salt values in the frame-header
  ** match the salt values in the wal-header. 
  */
  if( memcmp(&pWal->hdr.aSalt, &aFrame[8], 8)!=0 ){
    return 0;
  }

  /* A frame is only valid if the page number is creater than zero.
  */
  pgno = sqlite3Get4byte(&aFrame[0]);
  if( pgno==0 ){
    return 0;
  }

  /* A frame is only valid if a checksum of the WAL header,
  ** all prior frames, the first 16 bytes of this frame-header, 
  ** and the frame-data matches the checksum in the last 8 
  ** bytes of this frame-header.
  */
  nativeCksum = (pWal->hdr.bigEndCksum==SQLITE_BIGENDIAN);
  walChecksumBytes(nativeCksum, aFrame, 8, aCksum, aCksum);
  walChecksumBytes(nativeCksum, aData, pWal->szPage, aCksum, aCksum);
  if( aCksum[0]!=sqlite3Get4byte(&aFrame[16]) 
   || aCksum[1]!=sqlite3Get4byte(&aFrame[20]) 
  ){
    /* Checksum failed. */
    return 0;
  }

  /* If we reach this point, the frame is valid.  Return the page number
  ** and the new database size.
  */
  *piPage = pgno;
  *pnTruncate = sqlite3Get4byte(&aFrame[4]);
  return 1;
}


#if defined(SQLITE_TEST) && defined(SQLITE_DEBUG)
/*
** Names of locks.  This routine is used to provide debugging output and is not
** a part of an ordinary build.
*/
static const char *walLockName(int lockIdx){
  if( lockIdx==WAL_WRITE_LOCK ){
    return "WRITE-LOCK";
  }else if( lockIdx==WAL_CKPT_LOCK ){
    return "CKPT-LOCK";
  }else if( lockIdx==WAL_RECOVER_LOCK ){
    return "RECOVER-LOCK";
  }else{
    static char zName[15];
    sqlite3_snprintf(sizeof(zName), zName, "READ-LOCK[%d]",
                     lockIdx-WAL_READ_LOCK(0));
    return zName;
  }
}
#endif /*defined(SQLITE_TEST) || defined(SQLITE_DEBUG) */
    

/*
** Set or release locks on the WAL.  Locks are either shared or exclusive.
** A lock cannot be moved directly between shared and exclusive - it must go
** through the unlocked state first.
**
** In locking_mode=EXCLUSIVE, all of these routines become no-ops.
*/
static int walLockShared(Wal *pWal, int lockIdx){
  int rc;
  if( pWal->exclusiveMode ) return SQLITE_OK;
  rc = sqlite3OsShmLock(pWal->pDbFd, lockIdx, 1,
                        SQLITE_SHM_LOCK | SQLITE_SHM_SHARED);
  WALTRACE(("WAL%p: acquire SHARED-%s %s\n", pWal,
            walLockName(lockIdx), rc ? "failed" : "ok"));
  VVA_ONLY( pWal->lockError = (u8)(rc!=SQLITE_OK && (rc&0xFF)!=SQLITE_BUSY); )
  return rc;
}
static void walUnlockShared(Wal *pWal, int lockIdx){
  if( pWal->exclusiveMode ) return;
  (void)sqlite3OsShmLock(pWal->pDbFd, lockIdx, 1,
                         SQLITE_SHM_UNLOCK | SQLITE_SHM_SHARED);
  WALTRACE(("WAL%p: release SHARED-%s\n", pWal, walLockName(lockIdx)));
}
static int walLockExclusive(Wal *pWal, int lockIdx, int n){
  int rc;
  if( pWal->exclusiveMode ) return SQLITE_OK;
  rc = sqlite3OsShmLock(pWal->pDbFd, lockIdx, n,
                        SQLITE_SHM_LOCK | SQLITE_SHM_EXCLUSIVE);
  WALTRACE(("WAL%p: acquire EXCLUSIVE-%s cnt=%d %s\n", pWal,
            walLockName(lockIdx), n, rc ? "failed" : "ok"));
  VVA_ONLY( pWal->lockError = (u8)(rc!=SQLITE_OK && (rc&0xFF)!=SQLITE_BUSY); )
  return rc;
}
static void walUnlockExclusive(Wal *pWal, int lockIdx, int n){
  if( pWal->exclusiveMode ) return;
  (void)sqlite3OsShmLock(pWal->pDbFd, lockIdx, n,
                         SQLITE_SHM_UNLOCK | SQLITE_SHM_EXCLUSIVE);
  WALTRACE(("WAL%p: release EXCLUSIVE-%s cnt=%d\n", pWal,
             walLockName(lockIdx), n));
}

/*
** Compute a hash on a page number.  The resulting hash value must land
** between 0 and (HASHTABLE_NSLOT-1).  The walHashNext() function advances
** the hash to the next value in the event of a collision.
*/
static int walHash(u32 iPage){
  assert( iPage>0 );
  assert( (HASHTABLE_NSLOT & (HASHTABLE_NSLOT-1))==0 );
  return (iPage*HASHTABLE_HASH_1) & (HASHTABLE_NSLOT-1);
}
static int walNextHash(int iPriorHash){
  return (iPriorHash+1)&(HASHTABLE_NSLOT-1);
}

/*
** An instance of the WalHashLoc object is used to describe the location
** of a page hash table in the wal-index.  This becomes the return value
** from walHashGet().
*/
typedef struct WalHashLoc WalHashLoc;
struct WalHashLoc {
  volatile ht_slot *aHash;  /* Start of the wal-index hash table */
  volatile u32 *aPgno;      /* aPgno[1] is the page of first frame indexed */
  u32 iZero;                /* One less than the frame number of first indexed*/
};

/* 
** Return pointers to the hash table and page number array stored on
** page iHash of the wal-index. The wal-index is broken into 32KB pages
** numbered starting from 0.
**
** Set output variable pLoc->aHash to point to the start of the hash table
** in the wal-index file. Set pLoc->iZero to one less than the frame 
** number of the first frame indexed by this hash table. If a
** slot in the hash table is set to N, it refers to frame number 
** (pLoc->iZero+N) in the log.
**
** Finally, set pLoc->aPgno so that pLoc->aPgno[0] is the page number of the
** first frame indexed by the hash table, frame (pLoc->iZero).
*/
static int walHashGet(
  Wal *pWal,                      /* WAL handle */
  int iHash,                      /* Find the iHash'th table */
  WalHashLoc *pLoc                /* OUT: Hash table location */
){
  int rc;                         /* Return code */

  rc = walIndexPage(pWal, iHash, &pLoc->aPgno);
  assert( rc==SQLITE_OK || iHash>0 );

  if( pLoc->aPgno ){
    pLoc->aHash = (volatile ht_slot *)&pLoc->aPgno[HASHTABLE_NPAGE];
    if( iHash==0 ){
      pLoc->aPgno = &pLoc->aPgno[WALINDEX_HDR_SIZE/sizeof(u32)];
      pLoc->iZero = 0;
    }else{
      pLoc->iZero = HASHTABLE_NPAGE_ONE + (iHash-1)*HASHTABLE_NPAGE;
    }
  }else if( NEVER(rc==SQLITE_OK) ){
    rc = SQLITE_ERROR;
  }
  return rc;
}

static u32 walExternalEncode(int iWal, u32 iFrame){
  u32 iRet;
  if( iWal ){
    iRet = HASHTABLE_NPAGE_ONE + iFrame;
    iRet += ((iFrame-1) / HASHTABLE_NPAGE) * HASHTABLE_NPAGE;
  }else{
    iRet = iFrame;
    iFrame += HASHTABLE_NPAGE - HASHTABLE_NPAGE_ONE;
    iRet += ((iFrame-1) / HASHTABLE_NPAGE) * HASHTABLE_NPAGE;
  }
  return iRet;
}

/*
** Parameter iExternal is an external frame identifier. This function
** transforms it to a wal file number (0 or 1) and frame number within
** this wal file (reported via output parameter *piRead).
*/
static int walExternalDecode(u32 iExternal, u32 *piRead){
  int iHash = (iExternal+HASHTABLE_NPAGE-HASHTABLE_NPAGE_ONE-1)/HASHTABLE_NPAGE;

  if( 0==(iHash & 0x01) ){
    /* A frame in wal file 0 */
    *piRead = (iExternal <= HASHTABLE_NPAGE_ONE) ? iExternal :
      iExternal - (iHash/2) * HASHTABLE_NPAGE;
    return 0;
  }

  *piRead = iExternal - HASHTABLE_NPAGE_ONE - ((iHash-1)/2) * HASHTABLE_NPAGE;
  return 1;
}

/*
** Return the number of the wal-index page that contains the hash-table
** and page-number array that contain entries corresponding to WAL frame
** iFrame. The wal-index is broken up into 32KB pages. Wal-index pages 
** are numbered starting from 0.
*/
static int walFramePage(u32 iFrame){
  int iHash = (iFrame+HASHTABLE_NPAGE-HASHTABLE_NPAGE_ONE-1) / HASHTABLE_NPAGE;
  assert( (iHash==0 || iFrame>HASHTABLE_NPAGE_ONE)
       && (iHash>=1 || iFrame<=HASHTABLE_NPAGE_ONE)
       && (iHash<=1 || iFrame>(HASHTABLE_NPAGE_ONE+HASHTABLE_NPAGE))
       && (iHash>=2 || iFrame<=HASHTABLE_NPAGE_ONE+HASHTABLE_NPAGE)
       && (iHash<=2 || iFrame>(HASHTABLE_NPAGE_ONE+2*HASHTABLE_NPAGE))
  );
  assert( iHash>=0 );
  return iHash;
}

/*
** Return the index of the hash-table corresponding to frame iFrame of wal
** file iWal.
*/
static int walFramePage2(int iWal, u32 iFrame){
  int iRet;
  assert( iWal==0 || iWal==1 );
  assert( iFrame>0 );
  if( iWal==0 ){
    iRet = 2*((iFrame+HASHTABLE_NPAGE-HASHTABLE_NPAGE_ONE-1)/HASHTABLE_NPAGE);
  }else{
    iRet = 1 + 2 * ((iFrame-1) / HASHTABLE_NPAGE);
  }
  return iRet;
}

/*
** Return the page number associated with frame iFrame in this WAL.
*/
static u32 walFramePgno(Wal *pWal, u32 iFrame){
  int iHash = walFramePage(iFrame);
  if( iHash==0 ){
    return pWal->apWiData[0][WALINDEX_HDR_SIZE/sizeof(u32) + iFrame - 1];
  }
  return pWal->apWiData[iHash][(iFrame-1-HASHTABLE_NPAGE_ONE)%HASHTABLE_NPAGE];
}

static u32 walFramePgno2(Wal *pWal, int iWal, u32 iFrame){
  return walFramePgno(pWal, walExternalEncode(iWal, iFrame));
}

/*
** Remove entries from the hash table that point to WAL slots greater
** than pWal->hdr.mxFrame.
**
** This function is called whenever pWal->hdr.mxFrame is decreased due
** to a rollback or savepoint.
**
** At most only the hash table containing pWal->hdr.mxFrame needs to be
** updated.  Any later hash tables will be automatically cleared when
** pWal->hdr.mxFrame advances to the point where those hash tables are
** actually needed.
*/
static void walCleanupHash(Wal *pWal){
  WalHashLoc sLoc;                /* Hash table location */
  int iLimit = 0;                 /* Zero values greater than this */
  int nByte;                      /* Number of bytes to zero in aPgno[] */
  int i;                          /* Used to iterate through aHash[] */
  int iWal = walidxGetFile(&pWal->hdr);
  u32 mxFrame = walidxGetMxFrame(&pWal->hdr, iWal);

  u32 iExternal;
  if( isWalMode2(pWal) ){
    iExternal = walExternalEncode(iWal, mxFrame);
  }else{
    assert( iWal==0 );
    iExternal = mxFrame;
  }

  assert( pWal->writeLock );
  testcase( mxFrame==HASHTABLE_NPAGE_ONE-1 );
  testcase( mxFrame==HASHTABLE_NPAGE_ONE );
  testcase( mxFrame==HASHTABLE_NPAGE_ONE+1 );

  if( mxFrame==0 ) return;

  /* Obtain pointers to the hash-table and page-number array containing 
  ** the entry that corresponds to frame pWal->hdr.mxFrame. It is guaranteed
  ** that the page said hash-table and array reside on is already mapped.(1)
  */
  assert( pWal->nWiData>walFramePage(iExternal) );
  assert( pWal->apWiData[walFramePage(iExternal)] );
  i = walHashGet(pWal, walFramePage(iExternal), &sLoc);
  if( NEVER(i) ) return; /* Defense-in-depth, in case (1) above is wrong */

  /* Zero all hash-table entries that correspond to frame numbers greater
  ** than pWal->hdr.mxFrame.
  */
  iLimit = iExternal - sLoc.iZero;
  assert( iLimit>0 );
  for(i=0; i<HASHTABLE_NSLOT; i++){
    if( sLoc.aHash[i]>iLimit ){
      sLoc.aHash[i] = 0;
    }
  }
  
  /* Zero the entries in the aPgno array that correspond to frames with
<<<<<<< HEAD
  ** frame numbers greater than pWal->hdr.mxFrame.  */
  nByte = (int)((char *)sLoc.aHash - (char *)&sLoc.aPgno[iLimit+1]);
  memset((void *)&sLoc.aPgno[iLimit+1], 0, nByte);
=======
  ** frame numbers greater than pWal->hdr.mxFrame. 
  */
  nByte = (int)((char *)sLoc.aHash - (char *)&sLoc.aPgno[iLimit]);
  assert( nByte>=0 );
  memset((void *)&sLoc.aPgno[iLimit], 0, nByte);
>>>>>>> e8837211

#ifdef SQLITE_ENABLE_EXPENSIVE_ASSERT
  /* Verify that the every entry in the mapping region is still reachable
  ** via the hash table even after the cleanup.
  */
  if( iLimit ){
    int j;           /* Loop counter */
    int iKey;        /* Hash key */
    for(j=0; j<iLimit; j++){
      for(iKey=walHash(sLoc.aPgno[j]);sLoc.aHash[iKey];iKey=walNextHash(iKey)){
        if( sLoc.aHash[iKey]==j+1 ) break;
      }
      assert( sLoc.aHash[iKey]==j+1 );
    }
  }
#endif /* SQLITE_ENABLE_EXPENSIVE_ASSERT */
}

/*
** Set an entry in the wal-index that will map database page number
** pPage into WAL frame iFrame.
*/
static int walIndexAppend(Wal *pWal, int iWal, u32 iFrame, u32 iPage){
  int rc;                         /* Return code */
  WalHashLoc sLoc;                /* Wal-index hash table location */
  u32 iExternal;
  
  if( isWalMode2(pWal) ){
    iExternal = walExternalEncode(iWal, iFrame);
  }else{
    assert( iWal==0 );
    iExternal = iFrame;
  }

  rc = walHashGet(pWal, walFramePage(iExternal), &sLoc);

  /* Assuming the wal-index file was successfully mapped, populate the
  ** page number array and hash table entry.
  */
  if( rc==SQLITE_OK ){
    int iKey;                     /* Hash table key */
    int idx;                      /* Value to write to hash-table slot */
    int nCollide;                 /* Number of hash collisions */

    idx = iExternal - sLoc.iZero;
    assert( idx <= HASHTABLE_NSLOT/2 + 1 );
    
    /* If this is the first entry to be added to this hash-table, zero the
    ** entire hash table and aPgno[] array before proceeding. 
    */
    if( idx==1 ){
      int nByte = (int)((u8*)&sLoc.aHash[HASHTABLE_NSLOT] - (u8*)sLoc.aPgno);
      assert( nByte>=0 );
      memset((void*)sLoc.aPgno, 0, nByte);
    }

    /* If the entry in aPgno[] is already set, then the previous writer
    ** must have exited unexpectedly in the middle of a transaction (after
    ** writing one or more dirty pages to the WAL to free up memory). 
    ** Remove the remnants of that writers uncommitted transaction from 
    ** the hash-table before writing any new entries.
    */
    if( sLoc.aPgno[idx-1] ){
      walCleanupHash(pWal);
      assert( !sLoc.aPgno[idx-1] );
    }

    /* Write the aPgno[] array entry and the hash-table slot. */
    nCollide = idx;
    for(iKey=walHash(iPage); sLoc.aHash[iKey]; iKey=walNextHash(iKey)){
      if( (nCollide--)==0 ) return SQLITE_CORRUPT_BKPT;
    }
    sLoc.aPgno[idx-1] = iPage;
    AtomicStore(&sLoc.aHash[iKey], (ht_slot)idx);

#ifdef SQLITE_ENABLE_EXPENSIVE_ASSERT
    /* Verify that the number of entries in the hash table exactly equals
    ** the number of entries in the mapping region.
    */
    {
      int i;           /* Loop counter */
      int nEntry = 0;  /* Number of entries in the hash table */
      for(i=0; i<HASHTABLE_NSLOT; i++){ if( sLoc.aHash[i] ) nEntry++; }
      assert( nEntry==idx );
    }

    /* Verify that the every entry in the mapping region is reachable
    ** via the hash table.  This turns out to be a really, really expensive
    ** thing to check, so only do this occasionally - not on every
    ** iteration.
    */
    if( (idx&0x3ff)==0 ){
      int i;           /* Loop counter */
      for(i=0; i<idx; i++){
        for(iKey=walHash(sLoc.aPgno[i]);
            sLoc.aHash[iKey];
            iKey=walNextHash(iKey)){
          if( sLoc.aHash[iKey]==i+1 ) break;
        }
        assert( sLoc.aHash[iKey]==i+1 );
      }
    }
#endif /* SQLITE_ENABLE_EXPENSIVE_ASSERT */
  }

  return rc;
}

/*
** Recover a single wal file - *-wal if iWal==0, or *-wal2 if iWal==1.
*/
static int walIndexRecoverOne(Wal *pWal, int iWal, u32 *pnCkpt, int *pbZero){
  i64 nSize;                      /* Size of log file */
  u32 aFrameCksum[2] = {0, 0};
  int rc;
  sqlite3_file *pWalFd = pWal->apWalFd[iWal];

  assert( iWal==0 || iWal==1 );

  memset(&pWal->hdr, 0, sizeof(WalIndexHdr));
  sqlite3_randomness(8, pWal->hdr.aSalt);

  rc = sqlite3OsFileSize(pWalFd, &nSize);
  if( rc==SQLITE_OK ){
    if( nSize>WAL_HDRSIZE ){
      u8 aBuf[WAL_HDRSIZE];         /* Buffer to load WAL header into */
      u32 *aPrivate = 0;            /* Heap copy of *-shm pg being populated */
      u8 *aFrame = 0;               /* Malloc'd buffer to load entire frame */
      int szFrame;                  /* Number of bytes in buffer aFrame[] */
      u8 *aData;                    /* Pointer to data part of aFrame buffer */
      int szPage;                   /* Page size according to the log */
      u32 magic;                    /* Magic value read from WAL header */
      u32 version;                  /* Magic value read from WAL header */
      int isValid;                  /* True if this frame is valid */
      int iPg;                      /* Current 32KB wal-index page */
      int iLastFrame;               /* Last frame in wal, based on size alone */
      int iLastPg;                  /* Last shm page used by this wal */
  
      /* Read in the WAL header. */
      rc = sqlite3OsRead(pWalFd, aBuf, WAL_HDRSIZE, 0);
      if( rc!=SQLITE_OK ){
        return rc;
      }
  
      /* If the database page size is not a power of two, or is greater than
      ** SQLITE_MAX_PAGE_SIZE, conclude that the WAL file contains no valid 
      ** data. Similarly, if the 'magic' value is invalid, ignore the whole
      ** WAL file.
      */
      magic = sqlite3Get4byte(&aBuf[0]);
      szPage = sqlite3Get4byte(&aBuf[8]);
      if( (magic&0xFFFFFFFE)!=WAL_MAGIC 
       || szPage&(szPage-1) 
       || szPage>SQLITE_MAX_PAGE_SIZE 
       || szPage<512 
      ){
        return SQLITE_OK;
      }
      pWal->hdr.bigEndCksum = (u8)(magic&0x00000001);
      pWal->szPage = szPage;
  
      /* Verify that the WAL header checksum is correct */
      walChecksumBytes(pWal->hdr.bigEndCksum==SQLITE_BIGENDIAN, 
          aBuf, WAL_HDRSIZE-2*4, 0, pWal->hdr.aFrameCksum
      );
      if( pWal->hdr.aFrameCksum[0]!=sqlite3Get4byte(&aBuf[24])
       || pWal->hdr.aFrameCksum[1]!=sqlite3Get4byte(&aBuf[28])
      ){
        return SQLITE_OK;
      }
  
      memcpy(&pWal->hdr.aSalt, &aBuf[16], 8);
      *pnCkpt = sqlite3Get4byte(&aBuf[12]);
  
      /* Verify that the version number on the WAL format is one that
      ** are able to understand */
      version = sqlite3Get4byte(&aBuf[4]);
      if( version!=WAL_VERSION1 && version!=WAL_VERSION2 ){
        return SQLITE_CANTOPEN_BKPT;
      }
      pWal->hdr.iVersion = version;
  
      /* Malloc a buffer to read frames into. */
      szFrame = szPage + WAL_FRAME_HDRSIZE;
      aFrame = (u8 *)sqlite3_malloc64(szFrame + WALINDEX_PGSZ);
      if( !aFrame ){
        return SQLITE_NOMEM_BKPT;
      }
      aData = &aFrame[WAL_FRAME_HDRSIZE];
      aPrivate = (u32*)&aData[szPage];
  
      /* Read all frames from the log file. */
      iLastFrame = (nSize - WAL_HDRSIZE) / szFrame;
      if( version==WAL_VERSION2 ){
        iLastPg = walFramePage2(iWal, iLastFrame);
      }else{
        iLastPg = walFramePage(iLastFrame);
      }
      for(iPg=iWal; iPg<=iLastPg; iPg+=(version==WAL_VERSION2 ? 2 : 1)){
        u32 *aShare;
        int iFrame;                 /* Index of last frame read */
        int iLast;
        int iFirst;
        int nHdr, nHdr32;

        rc = walIndexPage(pWal, iPg, (volatile u32**)&aShare);
        if( rc ) break;
        pWal->apWiData[iPg] = aPrivate;

        if( iWal ){
          assert( version==WAL_VERSION2 );
          iFirst = 1 + (iPg/2)*HASHTABLE_NPAGE;
          iLast = iFirst + HASHTABLE_NPAGE - 1;
        }else{
          int i2 = (version==WAL_VERSION2) ? (iPg/2) : iPg;
          iLast = HASHTABLE_NPAGE_ONE+i2*HASHTABLE_NPAGE;
          iFirst = 1 + (i2==0?0:HASHTABLE_NPAGE_ONE+(i2-1)*HASHTABLE_NPAGE);
        }
        iLast = MIN(iLast, iLastFrame);

        for(iFrame=iFirst; iFrame<=iLast; iFrame++){
          i64 iOffset = walFrameOffset(iFrame, szPage);
          u32 pgno;                 /* Database page number for frame */
          u32 nTruncate;            /* dbsize field from frame header */

          /* Read and decode the next log frame. */
          rc = sqlite3OsRead(pWalFd, aFrame, szFrame, iOffset);
          if( rc!=SQLITE_OK ) break;
          isValid = walDecodeFrame(pWal, &pgno, &nTruncate, aData, aFrame);
          if( !isValid ) break;
          rc = walIndexAppend(pWal, iWal, iFrame, pgno);
          if( NEVER(rc!=SQLITE_OK) ) break;
  
          /* If nTruncate is non-zero, this is a commit record. */
          if( nTruncate ){
            pWal->hdr.mxFrame = iFrame;
            pWal->hdr.nPage = nTruncate;
            pWal->hdr.szPage = (u16)((szPage&0xff00) | (szPage>>16));
            testcase( szPage<=32768 );
            testcase( szPage>=65536 );
            aFrameCksum[0] = pWal->hdr.aFrameCksum[0];
            aFrameCksum[1] = pWal->hdr.aFrameCksum[1];
          }
        }
        pWal->apWiData[iPg] = aShare;
        nHdr = (iPg==0 ? WALINDEX_HDR_SIZE : 0);
        nHdr32 = nHdr / sizeof(u32);
#ifndef SQLITE_SAFER_WALINDEX_RECOVERY
        /* Memcpy() should work fine here, on all reasonable implementations.
        ** Technically, memcpy() might change the destination to some
        ** intermediate value before setting to the final value, and that might
        ** cause a concurrent reader to malfunction.  Memcpy() is allowed to
        ** do that, according to the spec, but no memcpy() implementation that
        ** we know of actually does that, which is why we say that memcpy()
        ** is safe for this.  Memcpy() is certainly a lot faster.
        */
        memcpy(&aShare[nHdr32], &aPrivate[nHdr32], WALINDEX_PGSZ-nHdr);
#else
        /* In the event that some platform is found for which memcpy()
        ** changes the destination to some intermediate value before
        ** setting the final value, this alternative copy routine is
        ** provided.
        */
        {
          int i;
          for(i=nHdr32; i<WALINDEX_PGSZ/sizeof(u32); i++){
            if( aShare[i]!=aPrivate[i] ){
              /* Atomic memory operations are not required here because if
              ** the value needs to be changed, that means it is not being
              ** accessed concurrently. */
              aShare[i] = aPrivate[i];
            }
          }
        }
#endif
        if( iFrame<=iLast ) break;
      }
  
      sqlite3_free(aFrame);
    }else if( pbZero ){
      *pbZero = 1;
    }
  }

  pWal->hdr.aFrameCksum[0] = aFrameCksum[0];
  pWal->hdr.aFrameCksum[1] = aFrameCksum[1];

  return rc;
}

static int walOpenWal2(Wal *pWal){
  int rc = SQLITE_OK;
  if( !isOpen(pWal->apWalFd[1]) ){
    int f = (SQLITE_OPEN_READWRITE|SQLITE_OPEN_CREATE|SQLITE_OPEN_WAL);
    rc = sqlite3OsOpen(pWal->pVfs, pWal->zWalName2, pWal->apWalFd[1], f, &f);
  }
  return rc;
}

static int walTruncateWal2(Wal *pWal){
  int bIs;
  int rc;
  assert( !isOpen(pWal->apWalFd[1]) );
  rc = sqlite3OsAccess(pWal->pVfs, pWal->zWalName2, SQLITE_ACCESS_EXISTS, &bIs);
  if( rc==SQLITE_OK && bIs ){
    rc = walOpenWal2(pWal);
    if( rc==SQLITE_OK ){
      rc = sqlite3OsTruncate(pWal->apWalFd[1], 0);
      sqlite3OsClose(pWal->apWalFd[1]);
    }
  }
  return rc;
}

/*
** Recover the wal-index by reading the write-ahead log file. 
**
** This routine first tries to establish an exclusive lock on the
** wal-index to prevent other threads/processes from doing anything
** with the WAL or wal-index while recovery is running.  The
** WAL_RECOVER_LOCK is also held so that other threads will know
** that this thread is running recovery.  If unable to establish
** the necessary locks, this routine returns SQLITE_BUSY.
*/
static int walIndexRecover(Wal *pWal){
  int rc;                         /* Return Code */
  int iLock;                      /* Lock offset to lock for checkpoint */
  u32 nCkpt1 = 0xFFFFFFFF;
  u32 nCkpt2 = 0xFFFFFFFF;
  int bZero = 0;
  WalIndexHdr hdr;

  /* Obtain an exclusive lock on all byte in the locking range not already
  ** locked by the caller. The caller is guaranteed to have locked the
  ** WAL_WRITE_LOCK byte, and may have also locked the WAL_CKPT_LOCK byte.
  ** If successful, the same bytes that are locked here are unlocked before
  ** this function returns.
  */
  assert( pWal->ckptLock==1 || pWal->ckptLock==0 );
  assert( WAL_ALL_BUT_WRITE==WAL_WRITE_LOCK+1 );
  assert( WAL_CKPT_LOCK==WAL_ALL_BUT_WRITE );
  assert( pWal->writeLock );
  iLock = WAL_ALL_BUT_WRITE + pWal->ckptLock;
  rc = walLockExclusive(pWal, iLock, WAL_READ_LOCK(0)-iLock);
  if( rc ){
    return rc;
  }

  WALTRACE(("WAL%p: recovery begin...\n", pWal));

  /* Recover the *-wal file. If a valid version-1 header is recovered
  ** from it, do not open the *-wal2 file. Even if it exists.
  **
  ** Otherwise, if the *-wal2 file exists or if the "wal2" flag was 
  ** specified when sqlite3WalOpen() was called, open and recover
  ** the *-wal2 file. Except, if the *-wal file was zero bytes in size,
  ** truncate the *-wal2 to zero bytes in size.
  **
  ** After this block has run, if the *-wal2 file is open the system
  ** starts up in VERSION2 mode. In this case pWal->hdr contains the 
  ** wal-index header considering only *-wal2. Stack variable hdr
  ** contains the wal-index header considering only *-wal. The hash 
  ** tables are populated for both.  
  **
  ** Or, if the *-wal2 file is not open, start up in VERSION1 mode.
  ** pWal->hdr is already populated.
  */
  rc = walIndexRecoverOne(pWal, 0, &nCkpt1, &bZero);
  assert( pWal->hdr.iVersion==0 
      || pWal->hdr.iVersion==WAL_VERSION1 
      || pWal->hdr.iVersion==WAL_VERSION2 
  );
  if( rc==SQLITE_OK && bZero ){
    rc = walTruncateWal2(pWal);
  }
  if( rc==SQLITE_OK && pWal->hdr.iVersion!=WAL_VERSION1 ){
    int bOpen = 1;
    sqlite3_vfs *pVfs = pWal->pVfs;
    if( pWal->hdr.iVersion==0 && pWal->bWal2==0 ){
      rc = sqlite3OsAccess(pVfs, pWal->zWalName2, SQLITE_ACCESS_EXISTS, &bOpen);
    }
    if( rc==SQLITE_OK && bOpen ){
      rc = walOpenWal2(pWal);
      if( rc==SQLITE_OK ){
        hdr = pWal->hdr;
        rc = walIndexRecoverOne(pWal, 1, &nCkpt2, 0);
      }
    }
  }

  if( rc==SQLITE_OK ){
    volatile WalCkptInfo *pInfo;

<<<<<<< HEAD
    if( isOpen(pWal->apWalFd[1]) ){
      /* The case where *-wal2 may follow *-wal */
      if( nCkpt2<=0x0F && nCkpt2==nCkpt1+1 ){
        if( sqlite3Get4byte((u8*)(&pWal->hdr.aSalt[0]))==hdr.aFrameCksum[0]
         && sqlite3Get4byte((u8*)(&pWal->hdr.aSalt[1]))==hdr.aFrameCksum[1]
        ){
          walidxSetFile(&pWal->hdr, 1);
          walidxSetMxFrame(&pWal->hdr, 1, pWal->hdr.mxFrame);
          walidxSetMxFrame(&pWal->hdr, 0, hdr.mxFrame);
        }else{
          pWal->hdr = hdr;
=======
    /* Malloc a buffer to read frames into. */
    szFrame = szPage + WAL_FRAME_HDRSIZE;
    aFrame = (u8 *)sqlite3_malloc64(szFrame + WALINDEX_PGSZ);
    if( !aFrame ){
      rc = SQLITE_NOMEM_BKPT;
      goto recovery_error;
    }
    aData = &aFrame[WAL_FRAME_HDRSIZE];
    aPrivate = (u32*)&aData[szPage];

    /* Read all frames from the log file. */
    iLastFrame = (nSize - WAL_HDRSIZE) / szFrame;
    for(iPg=0; iPg<=(u32)walFramePage(iLastFrame); iPg++){
      u32 *aShare;
      u32 iFrame;                 /* Index of last frame read */
      u32 iLast = MIN(iLastFrame, HASHTABLE_NPAGE_ONE+iPg*HASHTABLE_NPAGE);
      u32 iFirst = 1 + (iPg==0?0:HASHTABLE_NPAGE_ONE+(iPg-1)*HASHTABLE_NPAGE);
      u32 nHdr, nHdr32;
      rc = walIndexPage(pWal, iPg, (volatile u32**)&aShare);
      assert( aShare!=0 || rc!=SQLITE_OK );
      if( aShare==0 ) break;
      pWal->apWiData[iPg] = aPrivate;
      
      for(iFrame=iFirst; iFrame<=iLast; iFrame++){
        i64 iOffset = walFrameOffset(iFrame, szPage);
        u32 pgno;                 /* Database page number for frame */
        u32 nTruncate;            /* dbsize field from frame header */

        /* Read and decode the next log frame. */
        rc = sqlite3OsRead(pWal->pWalFd, aFrame, szFrame, iOffset);
        if( rc!=SQLITE_OK ) break;
        isValid = walDecodeFrame(pWal, &pgno, &nTruncate, aData, aFrame);
        if( !isValid ) break;
        rc = walIndexAppend(pWal, iFrame, pgno);
        if( NEVER(rc!=SQLITE_OK) ) break;

        /* If nTruncate is non-zero, this is a commit record. */
        if( nTruncate ){
          pWal->hdr.mxFrame = iFrame;
          pWal->hdr.nPage = nTruncate;
          pWal->hdr.szPage = (u16)((szPage&0xff00) | (szPage>>16));
          testcase( szPage<=32768 );
          testcase( szPage>=65536 );
          aFrameCksum[0] = pWal->hdr.aFrameCksum[0];
          aFrameCksum[1] = pWal->hdr.aFrameCksum[1];
>>>>>>> e8837211
        }
      }else

      /* When *-wal may follow *-wal2 */
      if( (nCkpt2==0x0F && nCkpt1==0) || (nCkpt2<0x0F && nCkpt2==nCkpt1-1) ){
        if( sqlite3Get4byte((u8*)(&hdr.aSalt[0]))==pWal->hdr.aFrameCksum[0]
         && sqlite3Get4byte((u8*)(&hdr.aSalt[1]))==pWal->hdr.aFrameCksum[1]
        ){
          SWAP(WalIndexHdr, pWal->hdr, hdr);
          walidxSetMxFrame(&pWal->hdr, 1, hdr.mxFrame);
        }else{
          walidxSetFile(&pWal->hdr, 1);
          walidxSetMxFrame(&pWal->hdr, 1, pWal->hdr.mxFrame);
          walidxSetMxFrame(&pWal->hdr, 0, 0);
        }
      }else

      /* Fallback */
      if( nCkpt1<=nCkpt2 ){
        pWal->hdr = hdr;
      }else{
        walidxSetFile(&pWal->hdr, 1);
        walidxSetMxFrame(&pWal->hdr, 1, pWal->hdr.mxFrame);
        walidxSetMxFrame(&pWal->hdr, 0, 0);
      }
      pWal->hdr.iVersion = WAL_VERSION2;
    }else{
      pWal->hdr.iVersion = WAL_VERSION1;
    }

    walIndexWriteHdr(pWal);

    /* Reset the checkpoint-header. This is safe because this thread is 
    ** currently holding locks that exclude all other writers and 
    ** checkpointers. Then set the values of read-mark slots 1 through N.
    */
    pInfo = walCkptInfo(pWal);
    memset((void*)pInfo, 0, sizeof(WalCkptInfo));
    if( 0==isWalMode2(pWal) ){
      int i;
      pInfo->nBackfillAttempted = pWal->hdr.mxFrame;
      pInfo->aReadMark[0] = 0;
      for(i=1; i<WAL_NREADER; i++){
        rc = walLockExclusive(pWal, WAL_READ_LOCK(i), 1);
        if( rc==SQLITE_OK ){
          if( i==1 && pWal->hdr.mxFrame ){
            pInfo->aReadMark[i] = pWal->hdr.mxFrame;
          }else{
            pInfo->aReadMark[i] = READMARK_NOT_USED;
          }
          walUnlockExclusive(pWal, WAL_READ_LOCK(i), 1);
        }else if( rc!=SQLITE_BUSY ){
          break;
        }
      }
    }

    /* If more than one frame was recovered from the log file, report an
    ** event via sqlite3_log(). This is to help with identifying performance
    ** problems caused by applications routinely shutting down without
    ** checkpointing the log file.  */
    if( pWal->hdr.nPage ){
      if( isWalMode2(pWal) ){
        sqlite3_log(SQLITE_NOTICE_RECOVER_WAL,
            "recovered (%d,%d) frames from WAL files %s[2] (wal2 mode)",
            walidxGetMxFrame(&pWal->hdr, 0), walidxGetMxFrame(&pWal->hdr, 1), 
            pWal->zWalName
        );
      }else{
        sqlite3_log(SQLITE_NOTICE_RECOVER_WAL,
            "recovered %d frames from WAL file %s",
            pWal->hdr.mxFrame, pWal->zWalName
        );
      }
    }
  }

  WALTRACE(("WAL%p: recovery %s\n", pWal, rc ? "failed" : "ok"));
  walUnlockExclusive(pWal, iLock, WAL_READ_LOCK(0)-iLock);
  return rc;
}

/*
** Close an open wal-index and wal files.
*/
static void walIndexClose(Wal *pWal, int isDelete){
  if( pWal->exclusiveMode==WAL_HEAPMEMORY_MODE || pWal->bShmUnreliable ){
    int i;
    for(i=0; i<pWal->nWiData; i++){
      sqlite3_free((void *)pWal->apWiData[i]);
      pWal->apWiData[i] = 0;
    }
  }
  if( pWal->exclusiveMode!=WAL_HEAPMEMORY_MODE ){
    sqlite3OsShmUnmap(pWal->pDbFd, isDelete);
  }
  sqlite3OsClose(pWal->apWalFd[0]);
  sqlite3OsClose(pWal->apWalFd[1]);
}

/* 
** Open a connection to the WAL file zWalName. The database file must 
** already be opened on connection pDbFd. The buffer that zWalName points
** to must remain valid for the lifetime of the returned Wal* handle.
**
** A SHARED lock should be held on the database file when this function
** is called. The purpose of this SHARED lock is to prevent any other
** client from unlinking the WAL or wal-index file. If another process
** were to do this just after this client opened one of these files, the
** system would be badly broken.
**
** If the log file is successfully opened, SQLITE_OK is returned and 
** *ppWal is set to point to a new WAL handle. If an error occurs,
** an SQLite error code is returned and *ppWal is left unmodified.
*/
int sqlite3WalOpen(
  sqlite3_vfs *pVfs,              /* vfs module to open wal and wal-index */
  sqlite3_file *pDbFd,            /* The open database file */
  const char *zWalName,           /* Name of the WAL file */
  int bNoShm,                     /* True to run in heap-memory mode */
  i64 mxWalSize,                  /* Truncate WAL to this size on reset */
  int bWal2,                      /* True to open in wal2 mode */
  Wal **ppWal                     /* OUT: Allocated Wal handle */
){
  int rc;                         /* Return Code */
  Wal *pRet;                      /* Object to allocate and return */
  int flags;                      /* Flags passed to OsOpen() */
  int nByte;                      /* Bytes of space to allocate */

  assert( zWalName && zWalName[0] );
  assert( pDbFd );

  /* Verify the values of various constants.  Any changes to the values
  ** of these constants would result in an incompatible on-disk format
  ** for the -shm file.  Any change that causes one of these asserts to
  ** fail is a backward compatibility problem, even if the change otherwise
  ** works.
  **
  ** This table also serves as a helpful cross-reference when trying to
  ** interpret hex dumps of the -shm file.
  */
  assert(    48 ==  sizeof(WalIndexHdr)  );
  assert(    40 ==  sizeof(WalCkptInfo)  );
  assert(   120 ==  WALINDEX_LOCK_OFFSET );
  assert(   136 ==  WALINDEX_HDR_SIZE    );
  assert(  4096 ==  HASHTABLE_NPAGE      );
  assert(  4062 ==  HASHTABLE_NPAGE_ONE  );
  assert(  8192 ==  HASHTABLE_NSLOT      );
  assert(   383 ==  HASHTABLE_HASH_1     );
  assert( 32768 ==  WALINDEX_PGSZ        );
  assert(     8 ==  SQLITE_SHM_NLOCK     );
  assert(     5 ==  WAL_NREADER          );
  assert(    24 ==  WAL_FRAME_HDRSIZE    );
  assert(    32 ==  WAL_HDRSIZE          );
  assert(   120 ==  WALINDEX_LOCK_OFFSET + WAL_WRITE_LOCK   );
  assert(   121 ==  WALINDEX_LOCK_OFFSET + WAL_CKPT_LOCK    );
  assert(   122 ==  WALINDEX_LOCK_OFFSET + WAL_RECOVER_LOCK );
  assert(   123 ==  WALINDEX_LOCK_OFFSET + WAL_READ_LOCK(0) );
  assert(   124 ==  WALINDEX_LOCK_OFFSET + WAL_READ_LOCK(1) );
  assert(   125 ==  WALINDEX_LOCK_OFFSET + WAL_READ_LOCK(2) );
  assert(   126 ==  WALINDEX_LOCK_OFFSET + WAL_READ_LOCK(3) );
  assert(   127 ==  WALINDEX_LOCK_OFFSET + WAL_READ_LOCK(4) );

  /* In the amalgamation, the os_unix.c and os_win.c source files come before
  ** this source file.  Verify that the #defines of the locking byte offsets
  ** in os_unix.c and os_win.c agree with the WALINDEX_LOCK_OFFSET value.
  ** For that matter, if the lock offset ever changes from its initial design
  ** value of 120, we need to know that so there is an assert() to check it.
  */
#ifdef WIN_SHM_BASE
  assert( WIN_SHM_BASE==WALINDEX_LOCK_OFFSET );
#endif
#ifdef UNIX_SHM_BASE
  assert( UNIX_SHM_BASE==WALINDEX_LOCK_OFFSET );
#endif

  nByte = sizeof(Wal) + pVfs->szOsFile*2;

  /* Allocate an instance of struct Wal to return. */
  *ppWal = 0;
  pRet = (Wal*)sqlite3MallocZero(nByte);
  if( !pRet ){
    return SQLITE_NOMEM_BKPT;
  }

  pRet->pVfs = pVfs;
  pRet->apWalFd[0] = (sqlite3_file*)((char*)pRet+sizeof(Wal));
  pRet->apWalFd[1] = (sqlite3_file*)((char*)pRet+sizeof(Wal)+pVfs->szOsFile);
  pRet->pDbFd = pDbFd;
  pRet->readLock = WAL_LOCK_NONE;
  pRet->mxWalSize = mxWalSize;
  pRet->zWalName = zWalName;
  pRet->syncHeader = 1;
  pRet->padToSectorBoundary = 1;
  pRet->exclusiveMode = (bNoShm ? WAL_HEAPMEMORY_MODE: WAL_NORMAL_MODE);
  pRet->bWal2 = bWal2;
  pRet->zWalName2 = &zWalName[sqlite3Strlen30(zWalName)+1];

  /* Open a file handle on the first write-ahead log file. */
  flags = (SQLITE_OPEN_READWRITE|SQLITE_OPEN_CREATE|SQLITE_OPEN_WAL);
  rc = sqlite3OsOpen(pVfs, zWalName, pRet->apWalFd[0], flags, &flags);
  if( rc==SQLITE_OK && flags&SQLITE_OPEN_READONLY ){
    pRet->readOnly = WAL_RDONLY;
  }

  if( rc!=SQLITE_OK ){
    walIndexClose(pRet, 0);
    sqlite3_free(pRet);
  }else{
    int iDC = sqlite3OsDeviceCharacteristics(pDbFd);
    if( iDC & SQLITE_IOCAP_SEQUENTIAL ){ pRet->syncHeader = 0; }
    if( iDC & SQLITE_IOCAP_POWERSAFE_OVERWRITE ){
      pRet->padToSectorBoundary = 0;
    }
    *ppWal = pRet;
    WALTRACE(("WAL%d: opened\n", pRet));
  }
  return rc;
}

/*
** Change the size to which the WAL file is trucated on each reset.
*/
void sqlite3WalLimit(Wal *pWal, i64 iLimit){
  if( pWal ) pWal->mxWalSize = iLimit;
}

/*
** Find the smallest page number out of all pages held in the WAL that
** has not been returned by any prior invocation of this method on the
** same WalIterator object.   Write into *piFrame the frame index where
** that page was last written into the WAL.  Write into *piPage the page
** number.
**
** Return 0 on success.  If there are no pages in the WAL with a page
** number larger than *piPage, then return 1.
*/
static int walIteratorNext(
  WalIterator *p,               /* Iterator */
  u32 *piPage,                  /* OUT: The page number of the next page */
  u32 *piFrame                  /* OUT: Wal frame index of next page */
){
  u32 iMin;                     /* Result pgno must be greater than iMin */
  u32 iRet = 0xFFFFFFFF;        /* 0xffffffff is never a valid page number */
  int i;                        /* For looping through segments */

  iMin = p->iPrior;
  assert( iMin<0xffffffff );
  for(i=p->nSegment-1; i>=0; i--){
    struct WalSegment *pSegment = &p->aSegment[i];
    while( pSegment->iNext<pSegment->nEntry ){
      u32 iPg = pSegment->aPgno[pSegment->aIndex[pSegment->iNext]];
      if( iPg>iMin ){
        if( iPg<iRet ){
          iRet = iPg;
          *piFrame = pSegment->iZero + pSegment->aIndex[pSegment->iNext];
        }
        break;
      }
      pSegment->iNext++;
    }
  }

  *piPage = p->iPrior = iRet;
  return (iRet==0xFFFFFFFF);
}

/*
** This function merges two sorted lists into a single sorted list.
**
** aLeft[] and aRight[] are arrays of indices.  The sort key is
** aContent[aLeft[]] and aContent[aRight[]].  Upon entry, the following
** is guaranteed for all J<K:
**
**        aContent[aLeft[J]] < aContent[aLeft[K]]
**        aContent[aRight[J]] < aContent[aRight[K]]
**
** This routine overwrites aRight[] with a new (probably longer) sequence
** of indices such that the aRight[] contains every index that appears in
** either aLeft[] or the old aRight[] and such that the second condition
** above is still met.
**
** The aContent[aLeft[X]] values will be unique for all X.  And the
** aContent[aRight[X]] values will be unique too.  But there might be
** one or more combinations of X and Y such that
**
**      aLeft[X]!=aRight[Y]  &&  aContent[aLeft[X]] == aContent[aRight[Y]]
**
** When that happens, omit the aLeft[X] and use the aRight[Y] index.
*/
static void walMerge(
  const u32 *aContent,            /* Pages in wal - keys for the sort */
  ht_slot *aLeft,                 /* IN: Left hand input list */
  int nLeft,                      /* IN: Elements in array *paLeft */
  ht_slot **paRight,              /* IN/OUT: Right hand input list */
  int *pnRight,                   /* IN/OUT: Elements in *paRight */
  ht_slot *aTmp                   /* Temporary buffer */
){
  int iLeft = 0;                  /* Current index in aLeft */
  int iRight = 0;                 /* Current index in aRight */
  int iOut = 0;                   /* Current index in output buffer */
  int nRight = *pnRight;
  ht_slot *aRight = *paRight;

  assert( nLeft>0 && nRight>0 );
  while( iRight<nRight || iLeft<nLeft ){
    ht_slot logpage;
    Pgno dbpage;

    if( (iLeft<nLeft) 
     && (iRight>=nRight || aContent[aLeft[iLeft]]<aContent[aRight[iRight]])
    ){
      logpage = aLeft[iLeft++];
    }else{
      logpage = aRight[iRight++];
    }
    dbpage = aContent[logpage];

    aTmp[iOut++] = logpage;
    if( iLeft<nLeft && aContent[aLeft[iLeft]]==dbpage ) iLeft++;

    assert( iLeft>=nLeft || aContent[aLeft[iLeft]]>dbpage );
    assert( iRight>=nRight || aContent[aRight[iRight]]>dbpage );
  }

  *paRight = aLeft;
  *pnRight = iOut;
  memcpy(aLeft, aTmp, sizeof(aTmp[0])*iOut);
}

/*
** Sort the elements in list aList using aContent[] as the sort key.
** Remove elements with duplicate keys, preferring to keep the
** larger aList[] values.
**
** The aList[] entries are indices into aContent[].  The values in
** aList[] are to be sorted so that for all J<K:
**
**      aContent[aList[J]] < aContent[aList[K]]
**
** For any X and Y such that
**
**      aContent[aList[X]] == aContent[aList[Y]]
**
** Keep the larger of the two values aList[X] and aList[Y] and discard
** the smaller.
*/
static void walMergesort(
  const u32 *aContent,            /* Pages in wal */
  ht_slot *aBuffer,               /* Buffer of at least *pnList items to use */
  ht_slot *aList,                 /* IN/OUT: List to sort */
  int *pnList                     /* IN/OUT: Number of elements in aList[] */
){
  struct Sublist {
    int nList;                    /* Number of elements in aList */
    ht_slot *aList;               /* Pointer to sub-list content */
  };

  const int nList = *pnList;      /* Size of input list */
  int nMerge = 0;                 /* Number of elements in list aMerge */
  ht_slot *aMerge = 0;            /* List to be merged */
  int iList;                      /* Index into input list */
  u32 iSub = 0;                   /* Index into aSub array */
  struct Sublist aSub[13];        /* Array of sub-lists */

  memset(aSub, 0, sizeof(aSub));
  assert( nList<=HASHTABLE_NPAGE && nList>0 );
  assert( HASHTABLE_NPAGE==(1<<(ArraySize(aSub)-1)) );

  for(iList=0; iList<nList; iList++){
    nMerge = 1;
    aMerge = &aList[iList];
    for(iSub=0; iList & (1<<iSub); iSub++){
      struct Sublist *p;
      assert( iSub<ArraySize(aSub) );
      p = &aSub[iSub];
      assert( p->aList && p->nList<=(1<<iSub) );
      assert( p->aList==&aList[iList&~((2<<iSub)-1)] );
      walMerge(aContent, p->aList, p->nList, &aMerge, &nMerge, aBuffer);
    }
    aSub[iSub].aList = aMerge;
    aSub[iSub].nList = nMerge;
  }

  for(iSub++; iSub<ArraySize(aSub); iSub++){
    if( nList & (1<<iSub) ){
      struct Sublist *p;
      assert( iSub<ArraySize(aSub) );
      p = &aSub[iSub];
      assert( p->nList<=(1<<iSub) );
      assert( p->aList==&aList[nList&~((2<<iSub)-1)] );
      walMerge(aContent, p->aList, p->nList, &aMerge, &nMerge, aBuffer);
    }
  }
  assert( aMerge==aList );
  *pnList = nMerge;

#ifdef SQLITE_DEBUG
  {
    int i;
    for(i=1; i<*pnList; i++){
      assert( aContent[aList[i]] > aContent[aList[i-1]] );
    }
  }
#endif
}

/* 
** Free an iterator allocated by walIteratorInit().
*/
static void walIteratorFree(WalIterator *p){
  sqlite3_free(p);
}

/*
** Construct a WalInterator object that can be used to loop over all 
** pages in wal file iWal following frame nBackfill in ascending order. Frames
** nBackfill or earlier may be included - excluding them is an optimization
** only. The caller must hold the checkpoint lock.
**
** On success, make *pp point to the newly allocated WalIterator object
** and return SQLITE_OK. Otherwise, return an error code. If this routine
** returns an error, the final value of *pp is undefined.
**
** The calling routine should invoke walIteratorFree() to destroy the
** WalIterator object when it has finished with it.
*/
static int walIteratorInit(
  Wal *pWal, 
  int iWal, 
  u32 nBackfill, 
  WalIterator **pp
){
  WalIterator *p;                 /* Return value */
  int nSegment;                   /* Number of segments to merge */
  u32 iLast;                      /* Last frame in log */
  sqlite3_int64 nByte;            /* Number of bytes to allocate */
  int i;                          /* Iterator variable */
  int iLastSeg;                   /* Last hash table to iterate though */
  ht_slot *aTmp;                  /* Temp space used by merge-sort */
  int rc = SQLITE_OK;             /* Return Code */
  int iMode = isWalMode2(pWal) ? 2 : 1;

  assert( isWalMode2(pWal) || iWal==0 );
  assert( 0==isWalMode2(pWal) || nBackfill==0 );

  /* This routine only runs while holding the checkpoint lock. And
  ** it only runs if there is actually content in the log (mxFrame>0).
  */
  iLast = walidxGetMxFrame(&pWal->hdr, iWal);
  assert( pWal->ckptLock && iLast>0 );

  if( iMode==2 ){
    iLastSeg = walFramePage2(iWal, iLast);
  }else{
    iLastSeg = walFramePage(iLast);
  }
  nSegment = 1 + (iLastSeg/iMode);

  /* Allocate space for the WalIterator object. */
  nByte = sizeof(WalIterator) 
        + (nSegment-1)*sizeof(struct WalSegment)
        + iLast*sizeof(ht_slot);
  p = (WalIterator *)sqlite3_malloc64(nByte);
  if( !p ){
    return SQLITE_NOMEM_BKPT;
  }
  memset(p, 0, nByte);
  p->nSegment = nSegment;

  /* Allocate temporary space used by the merge-sort routine. This block
  ** of memory will be freed before this function returns.
  */
  aTmp = (ht_slot *)sqlite3_malloc64(
      sizeof(ht_slot) * (iLast>HASHTABLE_NPAGE?HASHTABLE_NPAGE:iLast)
  );
  if( !aTmp ){
    rc = SQLITE_NOMEM_BKPT;
  }

  i = iMode==2 ? iWal : walFramePage(nBackfill+1);
  for(; rc==SQLITE_OK && i<=iLastSeg; i+=iMode){
    WalHashLoc sLoc;

    rc = walHashGet(pWal, i, &sLoc);
    if( rc==SQLITE_OK ){
      int j;                      /* Counter variable */
      int nEntry;                 /* Number of entries in this segment */
      ht_slot *aIndex;            /* Sorted index for this segment */
      u32 iZero;

      if( iMode==2 ){
        walExternalDecode(sLoc.iZero+1, &iZero);
        iZero--;
        assert( iZero==0 || i>=2 );
      }else{
        iZero = sLoc.iZero;
      }

<<<<<<< HEAD
      sLoc.aPgno++;
      if( i==iLastSeg ){
        nEntry = (int)(iLast - iZero);
=======
      if( (i+1)==nSegment ){
        nEntry = (int)(iLast - sLoc.iZero);
>>>>>>> e8837211
      }else{
        nEntry = (int)((u32*)sLoc.aHash - (u32*)sLoc.aPgno);
      }
      aIndex = &((ht_slot *)&p->aSegment[p->nSegment])[iZero];
      iZero++;
  
      for(j=0; j<nEntry; j++){
        aIndex[j] = (ht_slot)j;
      }
      walMergesort((u32*)sLoc.aPgno, aTmp, aIndex, &nEntry);
      p->aSegment[i/iMode].iZero = iZero;
      p->aSegment[i/iMode].nEntry = nEntry;
      p->aSegment[i/iMode].aIndex = aIndex;
      p->aSegment[i/iMode].aPgno = (u32*)sLoc.aPgno;
    }
  }
  sqlite3_free(aTmp);

  if( rc!=SQLITE_OK ){
    walIteratorFree(p);
    p = 0;
  }
  *pp = p;
  return rc;
}

#ifdef SQLITE_ENABLE_SETLK_TIMEOUT
/*
** Attempt to enable blocking locks. Blocking locks are enabled only if (a)
** they are supported by the VFS, and (b) the database handle is configured 
** with a busy-timeout. Return 1 if blocking locks are successfully enabled, 
** or 0 otherwise.
*/
static int walEnableBlocking(Wal *pWal){
  int res = 0;
  if( pWal->db ){
    int tmout = pWal->db->busyTimeout;
    if( tmout ){
      int rc;
      rc = sqlite3OsFileControl(
          pWal->pDbFd, SQLITE_FCNTL_LOCK_TIMEOUT, (void*)&tmout
      );
      res = (rc==SQLITE_OK);
    }
  }
  return res;
}

/*
** Disable blocking locks.
*/
static void walDisableBlocking(Wal *pWal){
  int tmout = 0;
  sqlite3OsFileControl(pWal->pDbFd, SQLITE_FCNTL_LOCK_TIMEOUT, (void*)&tmout);
}

/*
** If parameter bLock is true, attempt to enable blocking locks, take
** the WRITER lock, and then disable blocking locks. If blocking locks
** cannot be enabled, no attempt to obtain the WRITER lock is made. Return 
** an SQLite error code if an error occurs, or SQLITE_OK otherwise. It is not
** an error if blocking locks can not be enabled.
**
** If the bLock parameter is false and the WRITER lock is held, release it.
*/
int sqlite3WalWriteLock(Wal *pWal, int bLock){
  int rc = SQLITE_OK;
  assert( pWal->readLock<0 || bLock==0 );
  if( bLock ){
    assert( pWal->db );
    if( walEnableBlocking(pWal) ){
      rc = walLockExclusive(pWal, WAL_WRITE_LOCK, 1);
      if( rc==SQLITE_OK ){
        pWal->writeLock = 1;
      }
      walDisableBlocking(pWal);
    }
  }else if( pWal->writeLock ){
    walUnlockExclusive(pWal, WAL_WRITE_LOCK, 1);
    pWal->writeLock = 0;
  }
  return rc;
}

/*
** Set the database handle used to determine if blocking locks are required.
*/
void sqlite3WalDb(Wal *pWal, sqlite3 *db){
  pWal->db = db;
}

/*
** Take an exclusive WRITE lock. Blocking if so configured.
*/
static int walLockWriter(Wal *pWal){
  int rc;
  walEnableBlocking(pWal);
  rc = walLockExclusive(pWal, WAL_WRITE_LOCK, 1);
  walDisableBlocking(pWal);
  return rc;
}
#else
# define walEnableBlocking(x) 0
# define walDisableBlocking(x)
# define walLockWriter(pWal) walLockExclusive((pWal), WAL_WRITE_LOCK, 1)
# define sqlite3WalDb(pWal, db)
#endif   /* ifdef SQLITE_ENABLE_SETLK_TIMEOUT */


/*
** Attempt to obtain the exclusive WAL lock defined by parameters lockIdx and
** n. If the attempt fails and parameter xBusy is not NULL, then it is a
** busy-handler function. Invoke it and retry the lock until either the
** lock is successfully obtained or the busy-handler returns 0.
*/
static int walBusyLock(
  Wal *pWal,                      /* WAL connection */
  int (*xBusy)(void*),            /* Function to call when busy */
  void *pBusyArg,                 /* Context argument for xBusyHandler */
  int lockIdx,                    /* Offset of first byte to lock */
  int n                           /* Number of bytes to lock */
){
  int rc;
  do {
    rc = walLockExclusive(pWal, lockIdx, n);
  }while( xBusy && rc==SQLITE_BUSY && xBusy(pBusyArg) );
#ifdef SQLITE_ENABLE_SETLK_TIMEOUT
  if( rc==SQLITE_BUSY_TIMEOUT ){
    walDisableBlocking(pWal);
    rc = SQLITE_BUSY;
  }
#endif
  return rc;
}

/*
** The cache of the wal-index header must be valid to call this function.
** Return the page-size in bytes used by the database.
*/
static int walPagesize(Wal *pWal){
  return (pWal->hdr.szPage&0xfe00) + ((pWal->hdr.szPage&0x0001)<<16);
}

/*
** The following is guaranteed when this function is called:
**
**   a) the WRITER lock is held,
**   b) the entire log file has been checkpointed, and
**   c) any existing readers are reading exclusively from the database
**      file - there are no readers that may attempt to read a frame from
**      the log file.
**
** This function updates the shared-memory structures so that the next
** client to write to the database (which may be this one) does so by
** writing frames into the start of the log file.
**
** The value of parameter salt1 is used as the aSalt[1] value in the 
** new wal-index header. It should be passed a pseudo-random value (i.e. 
** one obtained from sqlite3_randomness()).
*/
static void walRestartHdr(Wal *pWal, u32 salt1){
  volatile WalCkptInfo *pInfo = walCkptInfo(pWal);
  int i;                          /* Loop counter */
  u32 *aSalt = pWal->hdr.aSalt;   /* Big-endian salt values */
  assert( isWalMode2(pWal)==0 );
  pWal->nCkpt++;
  pWal->hdr.mxFrame = 0;
  sqlite3Put4byte((u8*)&aSalt[0], 1 + sqlite3Get4byte((u8*)&aSalt[0]));
  memcpy(&pWal->hdr.aSalt[1], &salt1, 4);
  walIndexWriteHdr(pWal);
  AtomicStore(&pInfo->nBackfill, 0);
  pInfo->nBackfillAttempted = 0;
  pInfo->aReadMark[1] = 0;
  for(i=2; i<WAL_NREADER; i++) pInfo->aReadMark[i] = READMARK_NOT_USED;
  assert( pInfo->aReadMark[0]==0 );
}

/*
** This function is used in wal2 mode.
**
** This function is called when writer pWal is just about to start 
** writing out frames. Parameter iApp is the current wal file. The "other" wal
** file (wal file !iApp) has been fully checkpointed. This function returns
** SQLITE_OK if there are no readers preventing the writer from switching to
** the other wal file. Or SQLITE_BUSY if there are.
*/
static int wal2RestartOk(Wal *pWal, int iApp){
  /* The other wal file (wal file !iApp) can be overwritten if there
  ** are no readers reading from it - no "full" or "partial" locks.
  ** Technically speaking it is not possible for any reader to hold
  ** a "part" lock, as this would have prevented the file from being
  ** checkpointed. But checking anyway doesn't hurt. The following
  ** is equivalent to:
  **
  **   if( iApp==0 ) eLock = WAL_LOCK_PART1_FULL2;
  **   if( iApp==1 ) eLock = WAL_LOCK_PART1;
  */
  int eLock = 1 + (iApp==0);

  assert( WAL_LOCK_PART1==1 );
  assert( WAL_LOCK_PART1_FULL2==2 );
  assert( WAL_LOCK_PART2_FULL1==3 );
  assert( WAL_LOCK_PART2==4 );

  assert( iApp!=0 || eLock==WAL_LOCK_PART1_FULL2 );
  assert( iApp!=1 || eLock==WAL_LOCK_PART1 );

  return walLockExclusive(pWal, WAL_READ_LOCK(eLock), 3);
}
static void wal2RestartFinished(Wal *pWal, int iApp){
  walUnlockExclusive(pWal, WAL_READ_LOCK(1 + (iApp==0)), 3);
}

/*
** This function is used in wal2 mode.
**
** This function is called when a checkpointer wishes to checkpoint wal
** file iCkpt. It takes the required lock and, if successful, returns
** SQLITE_OK. Otherwise, an SQLite error code (e.g. SQLITE_BUSY). If this
** function returns SQLITE_OK, it is the responsibility of the caller
** to invoke wal2CheckpointFinished() to release the lock.
*/
static int wal2CheckpointOk(Wal *pWal, int iCkpt){
  int eLock = 1 + (iCkpt*2);

  assert( WAL_LOCK_PART1==1 );
  assert( WAL_LOCK_PART1_FULL2==2 );
  assert( WAL_LOCK_PART2_FULL1==3 );
  assert( WAL_LOCK_PART2==4 );

  assert( iCkpt!=0 || eLock==WAL_LOCK_PART1 );
  assert( iCkpt!=1 || eLock==WAL_LOCK_PART2_FULL1 );

  return walLockExclusive(pWal, WAL_READ_LOCK(eLock), 2);
}
static void wal2CheckpointFinished(Wal *pWal, int iCkpt){
  walUnlockExclusive(pWal, WAL_READ_LOCK(1 + (iCkpt*2)), 2);
}

/*
** Copy as much content as we can from the WAL back into the database file
** in response to an sqlite3_wal_checkpoint() request or the equivalent.
**
** The amount of information copies from WAL to database might be limited
** by active readers.  This routine will never overwrite a database page
** that a concurrent reader might be using.
**
** All I/O barrier operations (a.k.a fsyncs) occur in this routine when
** SQLite is in WAL-mode in synchronous=NORMAL.  That means that if 
** checkpoints are always run by a background thread or background 
** process, foreground threads will never block on a lengthy fsync call.
**
** Fsync is called on the WAL before writing content out of the WAL and
** into the database.  This ensures that if the new content is persistent
** in the WAL and can be recovered following a power-loss or hard reset.
**
** Fsync is also called on the database file if (and only if) the entire
** WAL content is copied into the database file.  This second fsync makes
** it safe to delete the WAL since the new content will persist in the
** database file.
**
** This routine uses and updates the nBackfill field of the wal-index header.
** This is the only routine that will increase the value of nBackfill.  
** (A WAL reset or recovery will revert nBackfill to zero, but not increase
** its value.)
**
** The caller must be holding sufficient locks to ensure that no other
** checkpoint is running (in any other thread or process) at the same
** time.
*/
static int walCheckpoint(
  Wal *pWal,                      /* Wal connection */
  sqlite3 *db,                    /* Check for interrupts on this handle */
  int eMode,                      /* One of PASSIVE, FULL or RESTART */
  int (*xBusy)(void*),            /* Function to call when busy */
  void *pBusyArg,                 /* Context argument for xBusyHandler */
  int sync_flags,                 /* Flags for OsSync() (or 0) */
  u8 *zBuf                        /* Temporary buffer to use */
){
  int rc = SQLITE_OK;             /* Return code */
  int szPage;                     /* Database page-size */
  WalIterator *pIter = 0;         /* Wal iterator context */
  u32 iDbpage = 0;                /* Next database page to write */
  u32 iFrame = 0;                 /* Wal frame containing data for iDbpage */
  u32 mxSafeFrame;                /* Max frame that can be backfilled */
  u32 mxPage;                     /* Max database page to write */
  int i;                          /* Loop counter */
  volatile WalCkptInfo *pInfo;    /* The checkpoint status information */
  int bWal2 = isWalMode2(pWal);   /* True for wal2 connections */
  int iCkpt = bWal2 ? !walidxGetFile(&pWal->hdr) : 0;

  mxSafeFrame = walidxGetMxFrame(&pWal->hdr, iCkpt);
  szPage = walPagesize(pWal);
  testcase( szPage<=32768 );
  testcase( szPage>=65536 );
  pInfo = walCkptInfo(pWal);
  if( (bWal2==1 && pInfo->nBackfill==0 && mxSafeFrame) 
   || (bWal2==0 && pInfo->nBackfill<mxSafeFrame)
  ){
    sqlite3_file *pWalFd = pWal->apWalFd[iCkpt];
    mxPage = pWal->hdr.nPage;

    /* If this is a wal2 system, check for a reader holding a lock 
    ** preventing this checkpoint operation. If one is found, return
    ** early.  */
    if( bWal2 ){
      rc = wal2CheckpointOk(pWal, iCkpt);
      if( rc!=SQLITE_OK ) return rc;
    }

    /* EVIDENCE-OF: R-62920-47450 The busy-handler callback is never invoked
    ** in the SQLITE_CHECKPOINT_PASSIVE mode. */
    assert( eMode!=SQLITE_CHECKPOINT_PASSIVE || xBusy==0 );

    /* If this is a wal system (not wal2), compute in mxSafeFrame the index 
    ** of the last frame of the WAL that is safe to write into the database.
    ** Frames beyond mxSafeFrame might overwrite database pages that are in 
    ** use by active readers and thus cannot be backfilled from the WAL.
    */
    if( bWal2==0 ){
      mxSafeFrame = pWal->hdr.mxFrame;
      mxPage = pWal->hdr.nPage;
      for(i=1; i<WAL_NREADER; i++){
        u32 y = AtomicLoad(pInfo->aReadMark+i);
        if( mxSafeFrame>y ){
          assert( y<=pWal->hdr.mxFrame );
          rc = walBusyLock(pWal, xBusy, pBusyArg, WAL_READ_LOCK(i), 1);
          if( rc==SQLITE_OK ){
            u32 iMark = (i==1 ? mxSafeFrame : READMARK_NOT_USED);
            AtomicStore(pInfo->aReadMark+i, iMark);
            walUnlockExclusive(pWal, WAL_READ_LOCK(i), 1);
          }else if( rc==SQLITE_BUSY ){
            mxSafeFrame = y;
            xBusy = 0;
          }else{
            goto walcheckpoint_out;
          }
        }
      }
    }

    /* Allocate the iterator */
    if( bWal2 || pInfo->nBackfill<mxSafeFrame ){
      assert( bWal2==0 || pInfo->nBackfill==0 );
      rc = walIteratorInit(pWal, iCkpt, pInfo->nBackfill, &pIter);
      assert( rc==SQLITE_OK || pIter==0 );
    }

    if( pIter && (bWal2 
     || (rc = walBusyLock(pWal, xBusy, pBusyArg,WAL_READ_LOCK(0),1))==SQLITE_OK
    )){
      u32 nBackfill = pInfo->nBackfill;

      assert( bWal2==0 || nBackfill==0 );
      pInfo->nBackfillAttempted = mxSafeFrame;

      /* Sync the wal file being checkpointed to disk */
      rc = sqlite3OsSync(pWalFd, CKPT_SYNC_FLAGS(sync_flags));

      /* If the database may grow as a result of this checkpoint, hint
      ** about the eventual size of the db file to the VFS layer.  */
      if( rc==SQLITE_OK ){
        i64 nReq = ((i64)mxPage * szPage);
        i64 nSize;                    /* Current size of database file */
        sqlite3OsFileControl(pWal->pDbFd, SQLITE_FCNTL_CKPT_START, 0);
        rc = sqlite3OsFileSize(pWal->pDbFd, &nSize);
        if( rc==SQLITE_OK && nSize<nReq ){
          i64 mx = pWal->hdr.mxFrame + (bWal2?walidxGetMxFrame(&pWal->hdr,1):0);
          if( (nSize+65536+mx*szPage)<nReq ){
            /* If the size of the final database is larger than the current
            ** database plus the amount of data in the wal file, plus the
            ** maximum size of the pending-byte page (65536 bytes), then 
            ** must be corruption somewhere.  Or in the case of wal2 mode,
            ** plus the amount of data in both wal files. */
            rc = SQLITE_CORRUPT_BKPT;
          }else{
            sqlite3OsFileControlHint(pWal->pDbFd, SQLITE_FCNTL_SIZE_HINT,&nReq);
          }
        }
      }

      /* Iterate through the contents of the WAL, copying data to the db file */
      while( rc==SQLITE_OK && 0==walIteratorNext(pIter, &iDbpage, &iFrame) ){
        i64 iOffset;

        assert( bWal2==1 || walFramePgno(pWal, iFrame)==iDbpage );
        assert( bWal2==0 || walFramePgno2(pWal, iCkpt, iFrame)==iDbpage );

        if( AtomicLoad(&db->u1.isInterrupted) ){
          rc = db->mallocFailed ? SQLITE_NOMEM_BKPT : SQLITE_INTERRUPT;
          break;
        }
        if( iFrame<=nBackfill || iFrame>mxSafeFrame || iDbpage>mxPage ){
          assert( bWal2==0 || iDbpage>mxPage );
          continue;
        }
        iOffset = walFrameOffset(iFrame, szPage) + WAL_FRAME_HDRSIZE;
        WALTRACE(("WAL%p: checkpoint frame %d of wal %d to db page %d\n",
              pWal, (int)iFrame, iCkpt, (int)iDbpage
        ));
        /* testcase( IS_BIG_INT(iOffset) ); // requires a 4GiB WAL file */
        rc = sqlite3OsRead(pWalFd, zBuf, szPage, iOffset);
        if( rc!=SQLITE_OK ) break;
        iOffset = (iDbpage-1)*(i64)szPage;
        testcase( IS_BIG_INT(iOffset) );
        rc = sqlite3OsWrite(pWal->pDbFd, zBuf, szPage, iOffset);
        if( rc!=SQLITE_OK ) break;
      }
      sqlite3OsFileControl(pWal->pDbFd, SQLITE_FCNTL_CKPT_DONE, 0);

      /* If work was actually accomplished, truncate the db file, sync the wal
      ** file and set WalCkptInfo.nBackfill to indicate so. */
      if( rc==SQLITE_OK && (bWal2 || mxSafeFrame==walIndexHdr(pWal)->mxFrame) ){
        if( !bWal2 ){
          i64 szDb = pWal->hdr.nPage*(i64)szPage;
          testcase( IS_BIG_INT(szDb) );
          rc = sqlite3OsTruncate(pWal->pDbFd, szDb);
        }
        if( rc==SQLITE_OK ){
          rc = sqlite3OsSync(pWal->pDbFd, CKPT_SYNC_FLAGS(sync_flags));
        }
      }
      if( rc==SQLITE_OK ){
        AtomicStore(&pInfo->nBackfill, (bWal2 ? 1 : mxSafeFrame));
      }

      /* Release the reader lock held while backfilling */
      if( bWal2==0 ){
        walUnlockExclusive(pWal, WAL_READ_LOCK(0), 1);
      }
    }

    if( rc==SQLITE_BUSY ){
      /* Reset the return code so as not to report a checkpoint failure
      ** just because there are active readers.  */
      rc = SQLITE_OK;
    }
    if( bWal2 ) wal2CheckpointFinished(pWal, iCkpt);
  }

  /* If this is an SQLITE_CHECKPOINT_RESTART or TRUNCATE operation, and the
  ** entire wal file has been copied into the database file, then block 
  ** until all readers have finished using the wal file. This ensures that 
  ** the next process to write to the database restarts the wal file.
  */
  if( bWal2==0 && rc==SQLITE_OK && eMode!=SQLITE_CHECKPOINT_PASSIVE ){
    assert( pWal->writeLock );
    if( pInfo->nBackfill<pWal->hdr.mxFrame ){
      rc = SQLITE_BUSY;
    }else if( eMode>=SQLITE_CHECKPOINT_RESTART ){
      u32 salt1;
      sqlite3_randomness(4, &salt1);
      assert( pInfo->nBackfill==pWal->hdr.mxFrame );
      rc = walBusyLock(pWal, xBusy, pBusyArg, WAL_READ_LOCK(1), WAL_NREADER-1);
      if( rc==SQLITE_OK ){
        if( eMode==SQLITE_CHECKPOINT_TRUNCATE ){
          /* IMPLEMENTATION-OF: R-44699-57140 This mode works the same way as
          ** SQLITE_CHECKPOINT_RESTART with the addition that it also
          ** truncates the log file to zero bytes just prior to a
          ** successful return.
          **
          ** In theory, it might be safe to do this without updating the
          ** wal-index header in shared memory, as all subsequent reader or
          ** writer clients should see that the entire log file has been
          ** checkpointed and behave accordingly. This seems unsafe though,
          ** as it would leave the system in a state where the contents of
          ** the wal-index header do not match the contents of the 
          ** file-system. To avoid this, update the wal-index header to
          ** indicate that the log file contains zero valid frames.  */
          walRestartHdr(pWal, salt1);
          rc = sqlite3OsTruncate(pWal->apWalFd[0], 0);
        }
        walUnlockExclusive(pWal, WAL_READ_LOCK(1), WAL_NREADER-1);
      }
    }
  }

 walcheckpoint_out:
  walIteratorFree(pIter);
  return rc;
}

/*
** If the WAL file is currently larger than nMax bytes in size, truncate
** it to exactly nMax bytes. If an error occurs while doing so, ignore it.
*/
static void walLimitSize(Wal *pWal, i64 nMax){
  if( isWalMode2(pWal)==0 ){
    i64 sz;
    int rx;
    sqlite3BeginBenignMalloc();
    rx = sqlite3OsFileSize(pWal->apWalFd[0], &sz);
    if( rx==SQLITE_OK && (sz > nMax ) ){
      rx = sqlite3OsTruncate(pWal->apWalFd[0], nMax);
    }
    sqlite3EndBenignMalloc();
    if( rx ){
      sqlite3_log(rx, "cannot limit WAL size: %s", pWal->zWalName);
    }
  }
}

/*
** Close a connection to a log file.
*/
int sqlite3WalClose(
  Wal *pWal,                      /* Wal to close */
  sqlite3 *db,                    /* For interrupt flag */
  int sync_flags,                 /* Flags to pass to OsSync() (or 0) */
  int nBuf,
  u8 *zBuf                        /* Buffer of at least nBuf bytes */
){
  int rc = SQLITE_OK;
  if( pWal ){
    int isDelete = 0;             /* True to unlink wal and wal-index files */

    /* If an EXCLUSIVE lock can be obtained on the database file (using the
    ** ordinary, rollback-mode locking methods, this guarantees that the
    ** connection associated with this log file is the only connection to
    ** the database. In this case checkpoint the database and unlink both
    ** the wal and wal-index files.
    **
    ** The EXCLUSIVE lock is not released before returning.
    */
    if( zBuf!=0
     && SQLITE_OK==(rc = sqlite3OsLock(pWal->pDbFd, SQLITE_LOCK_EXCLUSIVE))
    ){
      int i;
      if( pWal->exclusiveMode==WAL_NORMAL_MODE ){
        pWal->exclusiveMode = WAL_EXCLUSIVE_MODE;
      }
      for(i=0; rc==SQLITE_OK && i<2; i++){
        rc = sqlite3WalCheckpoint(pWal, db, 
            SQLITE_CHECKPOINT_PASSIVE, 0, 0, sync_flags, nBuf, zBuf, 0, 0
        );
        if( rc==SQLITE_OK ){
          int bPersist = -1;
          sqlite3OsFileControlHint(
              pWal->pDbFd, SQLITE_FCNTL_PERSIST_WAL, &bPersist
          );
          if( bPersist!=1 ){
            /* Try to delete the WAL file if the checkpoint completed and
            ** fsyned (rc==SQLITE_OK) and if we are not in persistent-wal
            ** mode (!bPersist) */
            isDelete = 1;
          }else if( pWal->mxWalSize>=0 ){
            /* Try to truncate the WAL file to zero bytes if the checkpoint
            ** completed and fsynced (rc==SQLITE_OK) and we are in persistent
            ** WAL mode (bPersist) and if the PRAGMA journal_size_limit is a
            ** non-negative value (pWal->mxWalSize>=0).  Note that we truncate
            ** to zero bytes as truncating to the journal_size_limit might
            ** leave a corrupt WAL file on disk. */
            walLimitSize(pWal, 0);
          }
        }

        if( isWalMode2(pWal)==0 ) break;

        walCkptInfo(pWal)->nBackfill = 0;
        walidxSetFile(&pWal->hdr, !walidxGetFile(&pWal->hdr));
        pWal->writeLock = 1;
        walIndexWriteHdr(pWal);
        pWal->writeLock = 0;
      }
    }

    walIndexClose(pWal, isDelete);
    if( isDelete ){
      sqlite3BeginBenignMalloc();
      sqlite3OsDelete(pWal->pVfs, pWal->zWalName, 0);
      sqlite3OsDelete(pWal->pVfs, pWal->zWalName2, 0);
      sqlite3EndBenignMalloc();
    }
    WALTRACE(("WAL%p: closed\n", pWal));
    sqlite3_free((void *)pWal->apWiData);
    sqlite3_free(pWal);
  }
  return rc;
}

/*
** Try to read the wal-index header.  Return 0 on success and 1 if
** there is a problem.
**
** The wal-index is in shared memory.  Another thread or process might
** be writing the header at the same time this procedure is trying to
** read it, which might result in inconsistency.  A dirty read is detected
** by verifying that both copies of the header are the same and also by
** a checksum on the header.
**
** If and only if the read is consistent and the header is different from
** pWal->hdr, then pWal->hdr is updated to the content of the new header
** and *pChanged is set to 1.
**
** If the checksum cannot be verified return non-zero. If the header
** is read successfully and the checksum verified, return zero.
*/
static SQLITE_NO_TSAN int walIndexTryHdr(Wal *pWal, int *pChanged){
  u32 aCksum[2];                  /* Checksum on the header content */
  WalIndexHdr h1, h2;             /* Two copies of the header content */
  WalIndexHdr volatile *aHdr;     /* Header in shared memory */

  /* The first page of the wal-index must be mapped at this point. */
  assert( pWal->nWiData>0 && pWal->apWiData[0] );

  /* Read the header. This might happen concurrently with a write to the
  ** same area of shared memory on a different CPU in a SMP,
  ** meaning it is possible that an inconsistent snapshot is read
  ** from the file. If this happens, return non-zero.
  **
  ** tag-20200519-1:
  ** There are two copies of the header at the beginning of the wal-index.
  ** When reading, read [0] first then [1].  Writes are in the reverse order.
  ** Memory barriers are used to prevent the compiler or the hardware from
  ** reordering the reads and writes.  TSAN and similar tools can sometimes
  ** give false-positive warnings about these accesses because the tools do not
  ** account for the double-read and the memory barrier. The use of mutexes
  ** here would be problematic as the memory being accessed is potentially
  ** shared among multiple processes and not all mutex implementions work
  ** reliably in that environment.
  */
  aHdr = walIndexHdr(pWal);
  memcpy(&h1, (void *)&aHdr[0], sizeof(h1)); /* Possible TSAN false-positive */
  walShmBarrier(pWal);
  memcpy(&h2, (void *)&aHdr[1], sizeof(h2));

  if( memcmp(&h1, &h2, sizeof(h1))!=0 ){
    return 1;   /* Dirty read */
  }  
  if( h1.isInit==0 ){
    return 1;   /* Malformed header - probably all zeros */
  }
  walChecksumBytes(1, (u8*)&h1, sizeof(h1)-sizeof(h1.aCksum), 0, aCksum);
  if( aCksum[0]!=h1.aCksum[0] || aCksum[1]!=h1.aCksum[1] ){
    return 1;   /* Checksum does not match */
  }

  if( memcmp(&pWal->hdr, &h1, sizeof(WalIndexHdr)) ){
    *pChanged = 1;
    memcpy(&pWal->hdr, &h1, sizeof(WalIndexHdr));
    pWal->szPage = (pWal->hdr.szPage&0xfe00) + ((pWal->hdr.szPage&0x0001)<<16);
    testcase( pWal->szPage<=32768 );
    testcase( pWal->szPage>=65536 );
  }

  /* The header was successfully read. Return zero. */
  return 0;
}

/*
** This is the value that walTryBeginRead returns when it needs to
** be retried.
*/
#define WAL_RETRY  (-1)

/*
** Read the wal-index header from the wal-index and into pWal->hdr.
** If the wal-header appears to be corrupt, try to reconstruct the
** wal-index from the WAL before returning.
**
** Set *pChanged to 1 if the wal-index header value in pWal->hdr is
** changed by this operation.  If pWal->hdr is unchanged, set *pChanged
** to 0.
**
** If the wal-index header is successfully read, return SQLITE_OK. 
** Otherwise an SQLite error code.
*/
static int walIndexReadHdr(Wal *pWal, int *pChanged){
  int rc;                         /* Return code */
  int badHdr;                     /* True if a header read failed */
  volatile u32 *page0;            /* Chunk of wal-index containing header */

  /* Ensure that page 0 of the wal-index (the page that contains the 
  ** wal-index header) is mapped. Return early if an error occurs here.
  */
  assert( pChanged );
  rc = walIndexPage(pWal, 0, &page0);
  if( rc!=SQLITE_OK ){
    assert( rc!=SQLITE_READONLY ); /* READONLY changed to OK in walIndexPage */
    if( rc==SQLITE_READONLY_CANTINIT ){
      /* The SQLITE_READONLY_CANTINIT return means that the shared-memory
      ** was openable but is not writable, and this thread is unable to
      ** confirm that another write-capable connection has the shared-memory
      ** open, and hence the content of the shared-memory is unreliable,
      ** since the shared-memory might be inconsistent with the WAL file
      ** and there is no writer on hand to fix it. */
      assert( page0==0 );
      assert( pWal->writeLock==0 );
      assert( pWal->readOnly & WAL_SHM_RDONLY );
      pWal->bShmUnreliable = 1;
      pWal->exclusiveMode = WAL_HEAPMEMORY_MODE;
      *pChanged = 1;
    }else{
      return rc; /* Any other non-OK return is just an error */
    }
  }else{
    /* page0 can be NULL if the SHM is zero bytes in size and pWal->writeLock
    ** is zero, which prevents the SHM from growing */
    testcase( page0!=0 );
  }
  assert( page0!=0 || pWal->writeLock==0 );

  /* If the first page of the wal-index has been mapped, try to read the
  ** wal-index header immediately, without holding any lock. This usually
  ** works, but may fail if the wal-index header is corrupt or currently 
  ** being modified by another thread or process.
  */
  badHdr = (page0 ? walIndexTryHdr(pWal, pChanged) : 1);

  /* If the first attempt failed, it might have been due to a race
  ** with a writer.  So get a WRITE lock and try again.
  */
  if( badHdr ){
    if( pWal->bShmUnreliable==0 && (pWal->readOnly & WAL_SHM_RDONLY) ){
      if( SQLITE_OK==(rc = walLockShared(pWal, WAL_WRITE_LOCK)) ){
        walUnlockShared(pWal, WAL_WRITE_LOCK);
        rc = SQLITE_READONLY_RECOVERY;
      }
    }else{
      int bWriteLock = pWal->writeLock;
      if( bWriteLock || SQLITE_OK==(rc = walLockWriter(pWal)) ){
        pWal->writeLock = 1;
        if( SQLITE_OK==(rc = walIndexPage(pWal, 0, &page0)) ){
          badHdr = walIndexTryHdr(pWal, pChanged);
          if( badHdr ){
            /* If the wal-index header is still malformed even while holding
            ** a WRITE lock, it can only mean that the header is corrupted and
            ** needs to be reconstructed.  So run recovery to do exactly that.
            */
            rc = walIndexRecover(pWal);
            *pChanged = 1;
          }
        }
        if( bWriteLock==0 ){
          pWal->writeLock = 0;
          walUnlockExclusive(pWal, WAL_WRITE_LOCK, 1);
        }
      }
    }
  }

  /* If the header is read successfully, check the version number to make
  ** sure the wal-index was not constructed with some future format that
  ** this version of SQLite cannot understand.
  */
  if( badHdr==0 
   && pWal->hdr.iVersion!=WAL_VERSION1 && pWal->hdr.iVersion!=WAL_VERSION2
  ){
    rc = SQLITE_CANTOPEN_BKPT;
  }
  if( pWal->bShmUnreliable ){
    if( rc!=SQLITE_OK ){
      walIndexClose(pWal, 0);
      pWal->bShmUnreliable = 0;
      assert( pWal->nWiData>0 && pWal->apWiData[0]==0 );
      /* walIndexRecover() might have returned SHORT_READ if a concurrent
      ** writer truncated the WAL out from under it.  If that happens, it
      ** indicates that a writer has fixed the SHM file for us, so retry */
      if( rc==SQLITE_IOERR_SHORT_READ ) rc = WAL_RETRY;
    }
    pWal->exclusiveMode = WAL_NORMAL_MODE;
  }

  return rc;
}

/*
** Open a transaction in a connection where the shared-memory is read-only
** and where we cannot verify that there is a separate write-capable connection
** on hand to keep the shared-memory up-to-date with the WAL file.
**
** This can happen, for example, when the shared-memory is implemented by
** memory-mapping a *-shm file, where a prior writer has shut down and
** left the *-shm file on disk, and now the present connection is trying
** to use that database but lacks write permission on the *-shm file.
** Other scenarios are also possible, depending on the VFS implementation.
**
** Precondition:
**
**    The *-wal file has been read and an appropriate wal-index has been
**    constructed in pWal->apWiData[] using heap memory instead of shared
**    memory. 
**
** If this function returns SQLITE_OK, then the read transaction has
** been successfully opened. In this case output variable (*pChanged) 
** is set to true before returning if the caller should discard the
** contents of the page cache before proceeding. Or, if it returns 
** WAL_RETRY, then the heap memory wal-index has been discarded and 
** the caller should retry opening the read transaction from the 
** beginning (including attempting to map the *-shm file). 
**
** If an error occurs, an SQLite error code is returned.
*/
static int walBeginShmUnreliable(Wal *pWal, int *pChanged){
  i64 szWal;                      /* Size of wal file on disk in bytes */
  i64 iOffset;                    /* Current offset when reading wal file */
  u8 aBuf[WAL_HDRSIZE];           /* Buffer to load WAL header into */
  u8 *aFrame = 0;                 /* Malloc'd buffer to load entire frame */
  int szFrame;                    /* Number of bytes in buffer aFrame[] */
  u8 *aData;                      /* Pointer to data part of aFrame buffer */
  volatile void *pDummy;          /* Dummy argument for xShmMap */
  int rc;                         /* Return code */
  u32 aSaveCksum[2];              /* Saved copy of pWal->hdr.aFrameCksum */

  assert( pWal->bShmUnreliable );
  assert( pWal->readOnly & WAL_SHM_RDONLY );
  assert( pWal->nWiData>0 && pWal->apWiData[0] );

  /* Take WAL_READ_LOCK(0). This has the effect of preventing any
  ** writers from running a checkpoint, but does not stop them
  ** from running recovery.  */
  rc = walLockShared(pWal, WAL_READ_LOCK(0));
  if( rc!=SQLITE_OK ){
    if( rc==SQLITE_BUSY ) rc = WAL_RETRY;
    goto begin_unreliable_shm_out;
  }
  pWal->readLock = 0;

  /* Check to see if a separate writer has attached to the shared-memory area,
  ** thus making the shared-memory "reliable" again.  Do this by invoking
  ** the xShmMap() routine of the VFS and looking to see if the return
  ** is SQLITE_READONLY instead of SQLITE_READONLY_CANTINIT.
  **
  ** If the shared-memory is now "reliable" return WAL_RETRY, which will
  ** cause the heap-memory WAL-index to be discarded and the actual
  ** shared memory to be used in its place.
  **
  ** This step is important because, even though this connection is holding
  ** the WAL_READ_LOCK(0) which prevents a checkpoint, a writer might
  ** have already checkpointed the WAL file and, while the current
  ** is active, wrap the WAL and start overwriting frames that this
  ** process wants to use.
  **
  ** Once sqlite3OsShmMap() has been called for an sqlite3_file and has
  ** returned any SQLITE_READONLY value, it must return only SQLITE_READONLY
  ** or SQLITE_READONLY_CANTINIT or some error for all subsequent invocations,
  ** even if some external agent does a "chmod" to make the shared-memory
  ** writable by us, until sqlite3OsShmUnmap() has been called.
  ** This is a requirement on the VFS implementation.
   */
  rc = sqlite3OsShmMap(pWal->pDbFd, 0, WALINDEX_PGSZ, 0, &pDummy);
  assert( rc!=SQLITE_OK ); /* SQLITE_OK not possible for read-only connection */
  if( rc!=SQLITE_READONLY_CANTINIT ){
    rc = (rc==SQLITE_READONLY ? WAL_RETRY : rc);
    goto begin_unreliable_shm_out;
  }

  /* We reach this point only if the real shared-memory is still unreliable.
  ** Assume the in-memory WAL-index substitute is correct and load it
  ** into pWal->hdr.
  */
  memcpy(&pWal->hdr, (void*)walIndexHdr(pWal), sizeof(WalIndexHdr));

  /* Make sure some writer hasn't come in and changed the WAL file out
  ** from under us, then disconnected, while we were not looking.
  */
  rc = sqlite3OsFileSize(pWal->apWalFd[0], &szWal);
  if( rc!=SQLITE_OK ){
    goto begin_unreliable_shm_out;
  }
  if( szWal<WAL_HDRSIZE ){
    /* If the wal file is too small to contain a wal-header and the
    ** wal-index header has mxFrame==0, then it must be safe to proceed
    ** reading the database file only. However, the page cache cannot
    ** be trusted, as a read/write connection may have connected, written
    ** the db, run a checkpoint, truncated the wal file and disconnected
    ** since this client's last read transaction.  */
    *pChanged = 1;
    rc = (pWal->hdr.mxFrame==0 ? SQLITE_OK : WAL_RETRY);
    goto begin_unreliable_shm_out;
  }

  /* Check the salt keys at the start of the wal file still match. */
  rc = sqlite3OsRead(pWal->apWalFd[0], aBuf, WAL_HDRSIZE, 0);
  if( rc!=SQLITE_OK ){
    goto begin_unreliable_shm_out;
  }
  if( memcmp(&pWal->hdr.aSalt, &aBuf[16], 8) ){
    /* Some writer has wrapped the WAL file while we were not looking.
    ** Return WAL_RETRY which will cause the in-memory WAL-index to be
    ** rebuilt. */
    rc = WAL_RETRY;
    goto begin_unreliable_shm_out;
  }

  /* Allocate a buffer to read frames into */
  szFrame = pWal->hdr.szPage + WAL_FRAME_HDRSIZE;
  aFrame = (u8 *)sqlite3_malloc64(szFrame);
  if( aFrame==0 ){
    rc = SQLITE_NOMEM_BKPT;
    goto begin_unreliable_shm_out;
  }
  aData = &aFrame[WAL_FRAME_HDRSIZE];

  /* Check to see if a complete transaction has been appended to the
  ** wal file since the heap-memory wal-index was created. If so, the
  ** heap-memory wal-index is discarded and WAL_RETRY returned to
  ** the caller.  */
  aSaveCksum[0] = pWal->hdr.aFrameCksum[0];
  aSaveCksum[1] = pWal->hdr.aFrameCksum[1];
  for(iOffset=walFrameOffset(pWal->hdr.mxFrame+1, pWal->hdr.szPage); 
      iOffset+szFrame<=szWal; 
      iOffset+=szFrame
  ){
    u32 pgno;                   /* Database page number for frame */
    u32 nTruncate;              /* dbsize field from frame header */

    /* Read and decode the next log frame. */
    rc = sqlite3OsRead(pWal->apWalFd[0], aFrame, szFrame, iOffset);
    if( rc!=SQLITE_OK ) break;
    if( !walDecodeFrame(pWal, &pgno, &nTruncate, aData, aFrame) ) break;

    /* If nTruncate is non-zero, then a complete transaction has been
    ** appended to this wal file. Set rc to WAL_RETRY and break out of
    ** the loop.  */
    if( nTruncate ){
      rc = WAL_RETRY;
      break;
    }
  }
  pWal->hdr.aFrameCksum[0] = aSaveCksum[0];
  pWal->hdr.aFrameCksum[1] = aSaveCksum[1];

 begin_unreliable_shm_out:
  sqlite3_free(aFrame);
  if( rc!=SQLITE_OK ){
    int i;
    for(i=0; i<pWal->nWiData; i++){
      sqlite3_free((void*)pWal->apWiData[i]);
      pWal->apWiData[i] = 0;
    }
    pWal->bShmUnreliable = 0;
    sqlite3WalEndReadTransaction(pWal);
    *pChanged = 1;
  }
  return rc;
}

/*
** Attempt to start a read transaction.  This might fail due to a race or
** other transient condition.  When that happens, it returns WAL_RETRY to
** indicate to the caller that it is safe to retry immediately.
**
** On success return SQLITE_OK.  On a permanent failure (such an
** I/O error or an SQLITE_BUSY because another process is running
** recovery) return a positive error code.
**
** The useWal parameter is true to force the use of the WAL and disable
** the case where the WAL is bypassed because it has been completely
** checkpointed.  If useWal==0 then this routine calls walIndexReadHdr() 
** to make a copy of the wal-index header into pWal->hdr.  If the 
** wal-index header has changed, *pChanged is set to 1 (as an indication 
** to the caller that the local page cache is obsolete and needs to be 
** flushed.)  When useWal==1, the wal-index header is assumed to already
** be loaded and the pChanged parameter is unused.
**
** The caller must set the cnt parameter to the number of prior calls to
** this routine during the current read attempt that returned WAL_RETRY.
** This routine will start taking more aggressive measures to clear the
** race conditions after multiple WAL_RETRY returns, and after an excessive
** number of errors will ultimately return SQLITE_PROTOCOL.  The
** SQLITE_PROTOCOL return indicates that some other process has gone rogue
** and is not honoring the locking protocol.  There is a vanishingly small
** chance that SQLITE_PROTOCOL could be returned because of a run of really
** bad luck when there is lots of contention for the wal-index, but that
** possibility is so small that it can be safely neglected, we believe.
**
** On success, this routine obtains a read lock on 
** WAL_READ_LOCK(pWal->readLock).  The pWal->readLock integer is
** in the range 0 <= pWal->readLock < WAL_NREADER.  If pWal->readLock==(-1)
** that means the Wal does not hold any read lock.  The reader must not
** access any database page that is modified by a WAL frame up to and
** including frame number aReadMark[pWal->readLock].  The reader will
** use WAL frames up to and including pWal->hdr.mxFrame if pWal->readLock>0
** Or if pWal->readLock==0, then the reader will ignore the WAL
** completely and get all content directly from the database file.
** If the useWal parameter is 1 then the WAL will never be ignored and
** this routine will always set pWal->readLock>0 on success.
** When the read transaction is completed, the caller must release the
** lock on WAL_READ_LOCK(pWal->readLock) and set pWal->readLock to -1.
**
** This routine uses the nBackfill and aReadMark[] fields of the header
** to select a particular WAL_READ_LOCK() that strives to let the
** checkpoint process do as much work as possible.  This routine might
** update values of the aReadMark[] array in the header, but if it does
** so it takes care to hold an exclusive lock on the corresponding
** WAL_READ_LOCK() while changing values.
*/
static int walTryBeginRead(Wal *pWal, int *pChanged, int useWal, int cnt){
  volatile WalCkptInfo *pInfo;    /* Checkpoint information in wal-index */
  int rc = SQLITE_OK;             /* Return code  */

  assert( pWal->readLock==WAL_LOCK_NONE );     /* Not currently locked */

  /* useWal may only be set for read/write connections */
  assert( (pWal->readOnly & WAL_SHM_RDONLY)==0 || useWal==0 );

  /* Take steps to avoid spinning forever if there is a protocol error.
  **
  ** Circumstances that cause a RETRY should only last for the briefest
  ** instances of time.  No I/O or other system calls are done while the
  ** locks are held, so the locks should not be held for very long. But 
  ** if we are unlucky, another process that is holding a lock might get
  ** paged out or take a page-fault that is time-consuming to resolve, 
  ** during the few nanoseconds that it is holding the lock.  In that case,
  ** it might take longer than normal for the lock to free.
  **
  ** After 5 RETRYs, we begin calling sqlite3OsSleep().  The first few
  ** calls to sqlite3OsSleep() have a delay of 1 microsecond.  Really this
  ** is more of a scheduler yield than an actual delay.  But on the 10th
  ** an subsequent retries, the delays start becoming longer and longer, 
  ** so that on the 100th (and last) RETRY we delay for 323 milliseconds.
  ** The total delay time before giving up is less than 10 seconds.
  */
  if( cnt>5 ){
    int nDelay = 1;                      /* Pause time in microseconds */
    if( cnt>100 ){
      VVA_ONLY( pWal->lockError = 1; )
      return SQLITE_PROTOCOL;
    }
    if( cnt>=10 ) nDelay = (cnt-9)*(cnt-9)*39;
    sqlite3OsSleep(pWal->pVfs, nDelay);
  }

  if( !useWal ){
    assert( rc==SQLITE_OK );
    if( pWal->bShmUnreliable==0 ){
      rc = walIndexReadHdr(pWal, pChanged);
    }
    if( rc==SQLITE_BUSY ){
      /* If there is not a recovery running in another thread or process
      ** then convert BUSY errors to WAL_RETRY.  If recovery is known to
      ** be running, convert BUSY to BUSY_RECOVERY.  There is a race here
      ** which might cause WAL_RETRY to be returned even if BUSY_RECOVERY
      ** would be technically correct.  But the race is benign since with
      ** WAL_RETRY this routine will be called again and will probably be
      ** right on the second iteration.
      */
      if( pWal->apWiData[0]==0 ){
        /* This branch is taken when the xShmMap() method returns SQLITE_BUSY.
        ** We assume this is a transient condition, so return WAL_RETRY. The
        ** xShmMap() implementation used by the default unix and win32 VFS 
        ** modules may return SQLITE_BUSY due to a race condition in the 
        ** code that determines whether or not the shared-memory region 
        ** must be zeroed before the requested page is returned.
        */
        rc = WAL_RETRY;
      }else if( SQLITE_OK==(rc = walLockShared(pWal, WAL_RECOVER_LOCK)) ){
        walUnlockShared(pWal, WAL_RECOVER_LOCK);
        rc = WAL_RETRY;
      }else if( rc==SQLITE_BUSY ){
        rc = SQLITE_BUSY_RECOVERY;
      }
    }
    if( rc!=SQLITE_OK ){
      return rc;
    }
    else if( pWal->bShmUnreliable ){
      return walBeginShmUnreliable(pWal, pChanged);
    }
  }

  assert( pWal->nWiData>0 );
  assert( pWal->apWiData[0]!=0 );
  pInfo = walCkptInfo(pWal);
  if( isWalMode2(pWal) ){
    /* This connection needs a "part" lock on the current wal file and, 
    ** unless pInfo->nBackfill is set to indicate that it has already been
    ** checkpointed, a "full" lock on the other wal file.  */
    int iWal = walidxGetFile(&pWal->hdr);
    int nBackfill = pInfo->nBackfill || walidxGetMxFrame(&pWal->hdr, !iWal)==0;
    int eLock = 1 + (iWal*2) + (nBackfill==iWal);

    assert( nBackfill==0 || nBackfill==1 );
    assert( iWal==0 || iWal==1 );
    assert( iWal!=0 || nBackfill!=1 || eLock==WAL_LOCK_PART1 );
    assert( iWal!=0 || nBackfill!=0 || eLock==WAL_LOCK_PART1_FULL2 );
    assert( iWal!=1 || nBackfill!=1 || eLock==WAL_LOCK_PART2 );
    assert( iWal!=1 || nBackfill!=0 || eLock==WAL_LOCK_PART2_FULL1 );

    rc = walLockShared(pWal, WAL_READ_LOCK(eLock));
    if( rc!=SQLITE_OK ){
      return (rc==SQLITE_BUSY ? WAL_RETRY : rc);
    }
    walShmBarrier(pWal);
    if( memcmp((void *)walIndexHdr(pWal), &pWal->hdr, sizeof(WalIndexHdr)) ){
      walUnlockShared(pWal, WAL_READ_LOCK(eLock));
      return WAL_RETRY;
    }else{
      pWal->readLock = eLock;
    }
    assert( pWal->minFrame==0 && walFramePage(pWal->minFrame)==0 );
  }else{
    u32 mxReadMark;               /* Largest aReadMark[] value */
    int mxI;                      /* Index of largest aReadMark[] value */
    int i;                        /* Loop counter */
    u32 mxFrame;                  /* Wal frame to lock to */
    if( !useWal && pInfo->nBackfill==pWal->hdr.mxFrame
  #ifdef SQLITE_ENABLE_SNAPSHOT
     && (pWal->pSnapshot==0 || pWal->hdr.mxFrame==0)
  #endif
    ){
      /* The WAL has been completely backfilled (or it is empty).
      ** and can be safely ignored.
      */
      rc = walLockShared(pWal, WAL_READ_LOCK(0));
      walShmBarrier(pWal);
      if( rc==SQLITE_OK ){
        if( memcmp((void *)walIndexHdr(pWal), &pWal->hdr,sizeof(WalIndexHdr)) ){
          /* It is not safe to allow the reader to continue here if frames
          ** may have been appended to the log before READ_LOCK(0) was obtained.
          ** When holding READ_LOCK(0), the reader ignores the entire log file,
          ** which implies that the database file contains a trustworthy
          ** snapshot. Since holding READ_LOCK(0) prevents a checkpoint from
          ** happening, this is usually correct.
          **
          ** However, if frames have been appended to the log (or if the log 
          ** is wrapped and written for that matter) before the READ_LOCK(0)
          ** is obtained, that is not necessarily true. A checkpointer may
          ** have started to backfill the appended frames but crashed before
          ** it finished. Leaving a corrupt image in the database file.
          */
          walUnlockShared(pWal, WAL_READ_LOCK(0));
          return WAL_RETRY;
        }
        pWal->readLock = 0;
        return SQLITE_OK;
      }else if( rc!=SQLITE_BUSY ){
        return rc;
      }
    }
  
    /* If we get this far, it means that the reader will want to use
    ** the WAL to get at content from recent commits.  The job now is
    ** to select one of the aReadMark[] entries that is closest to
    ** but not exceeding pWal->hdr.mxFrame and lock that entry.
    */
    mxReadMark = 0;
    mxI = 0;
    mxFrame = pWal->hdr.mxFrame;
  #ifdef SQLITE_ENABLE_SNAPSHOT
    if( pWal->pSnapshot && pWal->pSnapshot->mxFrame<mxFrame ){
      mxFrame = pWal->pSnapshot->mxFrame;
    }
  #endif
    for(i=1; i<WAL_NREADER; i++){
      u32 thisMark = AtomicLoad(pInfo->aReadMark+i);
      if( mxReadMark<=thisMark && thisMark<=mxFrame ){
        assert( thisMark!=READMARK_NOT_USED );
        mxReadMark = thisMark;
        mxI = i;
      }
    }
    if( (pWal->readOnly & WAL_SHM_RDONLY)==0
     && (mxReadMark<mxFrame || mxI==0)
    ){
      for(i=1; i<WAL_NREADER; i++){
        rc = walLockExclusive(pWal, WAL_READ_LOCK(i), 1);
        if( rc==SQLITE_OK ){
          AtomicStore(pInfo->aReadMark+i,mxFrame);
          mxReadMark = mxFrame;
          mxI = i;
          walUnlockExclusive(pWal, WAL_READ_LOCK(i), 1);
          break;
        }else if( rc!=SQLITE_BUSY ){
          return rc;
        }
      }
    }
    if( mxI==0 ){
      assert( rc==SQLITE_BUSY || (pWal->readOnly & WAL_SHM_RDONLY)!=0 );
      return rc==SQLITE_BUSY ? WAL_RETRY : SQLITE_READONLY_CANTINIT;
    }
  
    rc = walLockShared(pWal, WAL_READ_LOCK(mxI));
    if( rc ){
      return rc==SQLITE_BUSY ? WAL_RETRY : rc;
    }
    /* Now that the read-lock has been obtained, check that neither the
    ** value in the aReadMark[] array or the contents of the wal-index
    ** header have changed.
    **
    ** It is necessary to check that the wal-index header did not change
    ** between the time it was read and when the shared-lock was obtained
    ** on WAL_READ_LOCK(mxI) was obtained to account for the possibility
    ** that the log file may have been wrapped by a writer, or that frames
    ** that occur later in the log than pWal->hdr.mxFrame may have been
    ** copied into the database by a checkpointer. If either of these things
    ** happened, then reading the database with the current value of
    ** pWal->hdr.mxFrame risks reading a corrupted snapshot. So, retry
    ** instead.
    **
    ** Before checking that the live wal-index header has not changed
    ** since it was read, set Wal.minFrame to the first frame in the wal
    ** file that has not yet been checkpointed. This client will not need
    ** to read any frames earlier than minFrame from the wal file - they
    ** can be safely read directly from the database file.
    **
    ** Because a ShmBarrier() call is made between taking the copy of 
    ** nBackfill and checking that the wal-header in shared-memory still
    ** matches the one cached in pWal->hdr, it is guaranteed that the 
    ** checkpointer that set nBackfill was not working with a wal-index
    ** header newer than that cached in pWal->hdr. If it were, that could
    ** cause a problem. The checkpointer could omit to checkpoint
    ** a version of page X that lies before pWal->minFrame (call that version
    ** A) on the basis that there is a newer version (version B) of the same
    ** page later in the wal file. But if version B happens to like past
    ** frame pWal->hdr.mxFrame - then the client would incorrectly assume
    ** that it can read version A from the database file. However, since
    ** we can guarantee that the checkpointer that set nBackfill could not
    ** see any pages past pWal->hdr.mxFrame, this problem does not come up.
    */
    pWal->minFrame = AtomicLoad(&pInfo->nBackfill)+1;
    walShmBarrier(pWal);
    if( AtomicLoad(pInfo->aReadMark+mxI)!=mxReadMark
     || memcmp((void *)walIndexHdr(pWal), &pWal->hdr, sizeof(WalIndexHdr))
    ){
      walUnlockShared(pWal, WAL_READ_LOCK(mxI));
      return WAL_RETRY;
    }else{
      assert( mxReadMark<=pWal->hdr.mxFrame );
      pWal->readLock = (i16)mxI;
    }
  }
  return rc;
}

#ifdef SQLITE_ENABLE_SNAPSHOT
/*
** Attempt to reduce the value of the WalCkptInfo.nBackfillAttempted 
** variable so that older snapshots can be accessed. To do this, loop
** through all wal frames from nBackfillAttempted to (nBackfill+1), 
** comparing their content to the corresponding page with the database
** file, if any. Set nBackfillAttempted to the frame number of the
** first frame for which the wal file content matches the db file.
**
** This is only really safe if the file-system is such that any page 
** writes made by earlier checkpointers were atomic operations, which 
** is not always true. It is also possible that nBackfillAttempted
** may be left set to a value larger than expected, if a wal frame
** contains content that duplicate of an earlier version of the same
** page.
**
** SQLITE_OK is returned if successful, or an SQLite error code if an
** error occurs. It is not an error if nBackfillAttempted cannot be
** decreased at all.
*/
int sqlite3WalSnapshotRecover(Wal *pWal){
  int rc;

  /* Snapshots may not be used with wal2 mode databases. */
  if( isWalMode2(pWal) ) return SQLITE_ERROR;

  assert( pWal->readLock>=0 );
  rc = walLockExclusive(pWal, WAL_CKPT_LOCK, 1);
  if( rc==SQLITE_OK ){
    volatile WalCkptInfo *pInfo = walCkptInfo(pWal);
    int szPage = (int)pWal->szPage;
    i64 szDb;                   /* Size of db file in bytes */

    rc = sqlite3OsFileSize(pWal->pDbFd, &szDb);
    if( rc==SQLITE_OK ){
      void *pBuf1 = sqlite3_malloc(szPage);
      void *pBuf2 = sqlite3_malloc(szPage);
      if( pBuf1==0 || pBuf2==0 ){
        rc = SQLITE_NOMEM;
      }else{
        u32 i = pInfo->nBackfillAttempted;
        for(i=pInfo->nBackfillAttempted; i>AtomicLoad(&pInfo->nBackfill); i--){
          WalHashLoc sLoc;          /* Hash table location */
          u32 pgno;                 /* Page number in db file */
          i64 iDbOff;               /* Offset of db file entry */
          i64 iWalOff;              /* Offset of wal file entry */

          rc = walHashGet(pWal, walFramePage(i), &sLoc);
          if( rc!=SQLITE_OK ) break;
          assert( i - sLoc.iZero - 1 >=0 );
          pgno = sLoc.aPgno[i-sLoc.iZero-1];
          iDbOff = (i64)(pgno-1) * szPage;

          if( iDbOff+szPage<=szDb ){
            iWalOff = walFrameOffset(i, szPage) + WAL_FRAME_HDRSIZE;
            rc = sqlite3OsRead(pWal->apWalFd[0], pBuf1, szPage, iWalOff);

            if( rc==SQLITE_OK ){
              rc = sqlite3OsRead(pWal->pDbFd, pBuf2, szPage, iDbOff);
            }

            if( rc!=SQLITE_OK || 0==memcmp(pBuf1, pBuf2, szPage) ){
              break;
            }
          }

          pInfo->nBackfillAttempted = i-1;
        }
      }

      sqlite3_free(pBuf1);
      sqlite3_free(pBuf2);
    }
    walUnlockExclusive(pWal, WAL_CKPT_LOCK, 1);
  }

  return rc;
}
#endif /* SQLITE_ENABLE_SNAPSHOT */

/*
** Begin a read transaction on the database.
**
** This routine used to be called sqlite3OpenSnapshot() and with good reason:
** it takes a snapshot of the state of the WAL and wal-index for the current
** instant in time.  The current thread will continue to use this snapshot.
** Other threads might append new content to the WAL and wal-index but
** that extra content is ignored by the current thread.
**
** If the database contents have changes since the previous read
** transaction, then *pChanged is set to 1 before returning.  The
** Pager layer will use this to know that its cache is stale and
** needs to be flushed.
*/
int sqlite3WalBeginReadTransaction(Wal *pWal, int *pChanged){
  int rc;                         /* Return code */
  int cnt = 0;                    /* Number of TryBeginRead attempts */
#ifdef SQLITE_ENABLE_SNAPSHOT
  int bChanged = 0;
  WalIndexHdr *pSnapshot = pWal->pSnapshot;
#endif

  assert( pWal->ckptLock==0 );

#ifdef SQLITE_ENABLE_SNAPSHOT
  if( pSnapshot ){
    if( isWalMode2(pWal) ) return SQLITE_ERROR;
    if( memcmp(pSnapshot, &pWal->hdr, sizeof(WalIndexHdr))!=0 ){
      bChanged = 1;
    }

    /* It is possible that there is a checkpointer thread running 
    ** concurrent with this code. If this is the case, it may be that the
    ** checkpointer has already determined that it will checkpoint 
    ** snapshot X, where X is later in the wal file than pSnapshot, but 
    ** has not yet set the pInfo->nBackfillAttempted variable to indicate 
    ** its intent. To avoid the race condition this leads to, ensure that
    ** there is no checkpointer process by taking a shared CKPT lock 
    ** before checking pInfo->nBackfillAttempted.  */
    (void)walEnableBlocking(pWal);
    rc = walLockShared(pWal, WAL_CKPT_LOCK);
    walDisableBlocking(pWal);

    if( rc!=SQLITE_OK ){
      return rc;
    }
    pWal->ckptLock = 1;
  }
#endif

  do{
    rc = walTryBeginRead(pWal, pChanged, 0, ++cnt);
  }while( rc==WAL_RETRY );
  testcase( (rc&0xff)==SQLITE_BUSY );
  testcase( (rc&0xff)==SQLITE_IOERR );
  testcase( rc==SQLITE_PROTOCOL );
  testcase( rc==SQLITE_OK );
  
  if( rc==SQLITE_OK && pWal->hdr.iVersion==WAL_VERSION2 ){
    rc = walOpenWal2(pWal);
  }

#ifdef SQLITE_ENABLE_SNAPSHOT
  if( rc==SQLITE_OK ){
    if( pSnapshot && memcmp(pSnapshot, &pWal->hdr, sizeof(WalIndexHdr))!=0 ){
      /* At this point the client has a lock on an aReadMark[] slot holding
      ** a value equal to or smaller than pSnapshot->mxFrame, but pWal->hdr
      ** is populated with the wal-index header corresponding to the head
      ** of the wal file. Verify that pSnapshot is still valid before
      ** continuing.  Reasons why pSnapshot might no longer be valid:
      **
      **    (1)  The WAL file has been reset since the snapshot was taken.
      **         In this case, the salt will have changed.
      **
      **    (2)  A checkpoint as been attempted that wrote frames past
      **         pSnapshot->mxFrame into the database file.  Note that the
      **         checkpoint need not have completed for this to cause problems.
      */
      volatile WalCkptInfo *pInfo = walCkptInfo(pWal);

      assert( pWal->readLock>0 || pWal->hdr.mxFrame==0 );
      assert( pInfo->aReadMark[pWal->readLock]<=pSnapshot->mxFrame );

      /* Check that the wal file has not been wrapped. Assuming that it has
      ** not, also check that no checkpointer has attempted to checkpoint any
      ** frames beyond pSnapshot->mxFrame. If either of these conditions are
      ** true, return SQLITE_ERROR_SNAPSHOT. Otherwise, overwrite pWal->hdr
      ** with *pSnapshot and set *pChanged as appropriate for opening the
      ** snapshot.  */
      if( !memcmp(pSnapshot->aSalt, pWal->hdr.aSalt, sizeof(pWal->hdr.aSalt))
       && pSnapshot->mxFrame>=pInfo->nBackfillAttempted
      ){
        assert( pWal->readLock>0 );
        memcpy(&pWal->hdr, pSnapshot, sizeof(WalIndexHdr));
        *pChanged = bChanged;
      }else{
        rc = SQLITE_ERROR_SNAPSHOT;
      }

      /* A client using a non-current snapshot may not ignore any frames
      ** from the start of the wal file. This is because, for a system
      ** where (minFrame < iSnapshot < maxFrame), a checkpointer may
      ** have omitted to checkpoint a frame earlier than minFrame in 
      ** the file because there exists a frame after iSnapshot that
      ** is the same database page.  */
      pWal->minFrame = 1;

      if( rc!=SQLITE_OK ){
        sqlite3WalEndReadTransaction(pWal);
      }
    }
  }

  /* Release the shared CKPT lock obtained above. */
  if( pWal->ckptLock ){
    assert( pSnapshot );
    walUnlockShared(pWal, WAL_CKPT_LOCK);
    pWal->ckptLock = 0;
  }
#endif
  return rc;
}

/*
** Finish with a read transaction.  All this does is release the
** read-lock.
*/
void sqlite3WalEndReadTransaction(Wal *pWal){
  sqlite3WalEndWriteTransaction(pWal);
  if( pWal->readLock!=WAL_LOCK_NONE ){
    walUnlockShared(pWal, WAL_READ_LOCK(pWal->readLock));
    pWal->readLock = WAL_LOCK_NONE;
  }
}

/* Search hash table iHash for an entry matching page number
** pgno. Each call to this function searches a single hash table
** (each hash table indexes up to HASHTABLE_NPAGE frames).
**
** This code might run concurrently to the code in walIndexAppend()
** that adds entries to the wal-index (and possibly to this hash 
** table). This means the value just read from the hash 
** slot (aHash[iKey]) may have been added before or after the 
** current read transaction was opened. Values added after the
** read transaction was opened may have been written incorrectly -
** i.e. these slots may contain garbage data. However, we assume
** that any slots written before the current read transaction was
** opened remain unmodified.
**
** For the reasons above, the if(...) condition featured in the inner
** loop of the following block is more stringent that would be required 
** if we had exclusive access to the hash-table:
**
**   (aPgno[iFrame]==pgno): 
**     This condition filters out normal hash-table collisions.
**
**   (iFrame<=iLast): 
**     This condition filters out entries that were added to the hash
**     table after the current read-transaction had started.
*/
static int walSearchHash(
  Wal *pWal, 
  u32 iLast,
  int iHash, 
  Pgno pgno, 
  u32 *piRead
){
  WalHashLoc sLoc;                /* Hash table location */
  int iKey;                       /* Hash slot index */
  int nCollide;                   /* Number of hash collisions remaining */
  int rc;                         /* Error code */

  rc = walHashGet(pWal, iHash, &sLoc);
  if( rc!=SQLITE_OK ){
    return rc;
  }
  nCollide = HASHTABLE_NSLOT;
  for(iKey=walHash(pgno); sLoc.aHash[iKey]; iKey=walNextHash(iKey)){
    u32 iFrame = sLoc.aHash[iKey] + sLoc.iZero;
    if( iFrame<=iLast 
     && iFrame>=pWal->minFrame 
     && sLoc.aPgno[sLoc.aHash[iKey]]==pgno 
    ){
      assert( iFrame>*piRead || CORRUPT_DB );
      *piRead = iFrame;
    }
    if( (nCollide--)==0 ){
      return SQLITE_CORRUPT_BKPT;
    }
  }

  return SQLITE_OK;
}

static int walSearchWal(
  Wal *pWal, 
  int iWal, 
  Pgno pgno, 
  u32 *piRead
){
  int rc = SQLITE_OK;
  int bWal2 = isWalMode2(pWal);
  u32 iLast = walidxGetMxFrame(&pWal->hdr, iWal);
  if( iLast ){
    int iHash;
    int iMinHash = walFramePage(pWal->minFrame);
    u32 iExternal = bWal2 ? walExternalEncode(iWal, iLast) : iLast;
    assert( bWal2==0 || pWal->minFrame==0 );
    for(iHash=walFramePage(iExternal); 
        iHash>=iMinHash && *piRead==0; 
        iHash-=(1+bWal2)
    ){
      rc = walSearchHash(pWal, iExternal, iHash, pgno, piRead);
      if( rc!=SQLITE_OK ) break;
    }
  }
  return rc;
}

/*
** Search the wal file for page pgno. If found, set *piRead to the frame that
** contains the page. Otherwise, if pgno is not in the wal file, set *piRead
** to zero.
**
** Return SQLITE_OK if successful, or an error code if an error occurs. If an
** error does occur, the final value of *piRead is undefined.
*/
int sqlite3WalFindFrame(
  Wal *pWal,                      /* WAL handle */
  Pgno pgno,                      /* Database page number to read data for */
  u32 *piRead                     /* OUT: Frame number (or zero) */
){
  int bWal2 = isWalMode2(pWal);
  int iApp = walidxGetFile(&pWal->hdr);
  int rc = SQLITE_OK;
  u32 iRead = 0;                  /* If !=0, WAL frame to return data from */

  /* This routine is only be called from within a read transaction. Or,
  ** sometimes, as part of a rollback that occurs after an error reaquiring
  ** a read-lock in walRestartLog().  */
  assert( pWal->readLock!=WAL_LOCK_NONE || pWal->writeLock );

  /* If this is a wal2 system, the client must have a partial-wal lock 
  ** on wal file iApp. Or if it is a wal system, iApp==0 must be true.  */
  assert( bWal2==0 || iApp==1
       || pWal->readLock==WAL_LOCK_PART1 || pWal->readLock==WAL_LOCK_PART1_FULL2
  );
  assert( bWal2==0 || iApp==0
       || pWal->readLock==WAL_LOCK_PART2 || pWal->readLock==WAL_LOCK_PART2_FULL1
  );
  assert( bWal2 || iApp==0 );

  /* Return early if read-lock 0 is held. */
  if( (pWal->readLock==0 && pWal->bShmUnreliable==0) ){
    *piRead = 0;
    return SQLITE_OK;
  }

<<<<<<< HEAD
  /* Search the wal file that the client holds a partial lock on first */
  rc = walSearchWal(pWal, iApp, pgno, &iRead);

  /* If the requested page was not found, no error has occured, and 
  ** the client holds a full-wal lock on the other wal file, search it
  ** too.  */
  if( rc==SQLITE_OK && bWal2 && iRead==0 && (
        pWal->readLock==WAL_LOCK_PART1_FULL2 
     || pWal->readLock==WAL_LOCK_PART2_FULL1
  )){
    rc = walSearchWal(pWal, !iApp, pgno, &iRead);
  }

#if defined(SQLITE_TEST) && defined(SQLITE_DEBUG)
  if( iRead ){ 
    u32 iFrame;
    int iWal = walExternalDecode(iRead, &iFrame);
    WALTRACE(("WAL%p: page %d @ frame %d wal %d\n",pWal,(int)pgno,iFrame,iWal));
  }else{
    WALTRACE(("WAL%p: page %d not found\n", pWal, (int)pgno));
=======
  /* Search the hash table or tables for an entry matching page number
  ** pgno. Each iteration of the following for() loop searches one
  ** hash table (each hash table indexes up to HASHTABLE_NPAGE frames).
  **
  ** This code might run concurrently to the code in walIndexAppend()
  ** that adds entries to the wal-index (and possibly to this hash 
  ** table). This means the value just read from the hash 
  ** slot (aHash[iKey]) may have been added before or after the 
  ** current read transaction was opened. Values added after the
  ** read transaction was opened may have been written incorrectly -
  ** i.e. these slots may contain garbage data. However, we assume
  ** that any slots written before the current read transaction was
  ** opened remain unmodified.
  **
  ** For the reasons above, the if(...) condition featured in the inner
  ** loop of the following block is more stringent that would be required 
  ** if we had exclusive access to the hash-table:
  **
  **   (aPgno[iFrame]==pgno): 
  **     This condition filters out normal hash-table collisions.
  **
  **   (iFrame<=iLast): 
  **     This condition filters out entries that were added to the hash
  **     table after the current read-transaction had started.
  */
  iMinHash = walFramePage(pWal->minFrame);
  for(iHash=walFramePage(iLast); iHash>=iMinHash; iHash--){
    WalHashLoc sLoc;              /* Hash table location */
    int iKey;                     /* Hash slot index */
    int nCollide;                 /* Number of hash collisions remaining */
    int rc;                       /* Error code */
    u32 iH;

    rc = walHashGet(pWal, iHash, &sLoc);
    if( rc!=SQLITE_OK ){
      return rc;
    }
    nCollide = HASHTABLE_NSLOT;
    iKey = walHash(pgno);
    while( (iH = AtomicLoad(&sLoc.aHash[iKey]))!=0 ){
      u32 iFrame = iH + sLoc.iZero;
      if( iFrame<=iLast && iFrame>=pWal->minFrame && sLoc.aPgno[iH-1]==pgno ){
        assert( iFrame>iRead || CORRUPT_DB );
        iRead = iFrame;
      }
      if( (nCollide--)==0 ){
        return SQLITE_CORRUPT_BKPT;
      }
      iKey = walNextHash(iKey);
    }
    if( iRead ) break;
>>>>>>> e8837211
  }
#endif

#ifdef SQLITE_ENABLE_EXPENSIVE_ASSERT
  /* If expensive assert() statements are available, do a linear search
  ** of the wal-index file content. Make sure the results agree with the
  ** result obtained using the hash indexes above.  
  **
  ** TODO: This is broken for wal2.
  */
  {
    u32 iRead2 = 0;
    u32 iTest;
    assert( pWal->bShmUnreliable || pWal->minFrame>0 );
    for(iTest=iLast; iTest>=pWal->minFrame && iTest>0; iTest--){
      if( walFramePgno(pWal, iTest)==pgno ){
        iRead2 = iTest;
        break;
      }
    }
    assert( iRead==iRead2 );
  }
#endif

  *piRead = iRead;
  return SQLITE_OK;
}

/*
** Read the contents of frame iRead from the wal file into buffer pOut
** (which is nOut bytes in size). Return SQLITE_OK if successful, or an
** error code otherwise.
*/
int sqlite3WalReadFrame(
  Wal *pWal,                      /* WAL handle */
  u32 iExternal,                  /* Frame to read */
  int nOut,                       /* Size of buffer pOut in bytes */
  u8 *pOut                        /* Buffer to write page data to */
){
  int sz;
  int iWal = 0;
  u32 iRead;
  i64 iOffset;

  /* Figure out the page size */
  sz = pWal->hdr.szPage;
  sz = (sz&0xfe00) + ((sz&0x0001)<<16);
  testcase( sz<=32768 );
  testcase( sz>=65536 );

  if( isWalMode2(pWal) ){
    /* Figure out which of the two wal files, and the frame within, that 
    ** iExternal refers to.  */
    iWal = walExternalDecode(iExternal, &iRead);
  }else{
    iRead = iExternal;
  }

  WALTRACE(("WAL%p: reading frame %d wal %d\n", pWal, iRead, iWal));
  iOffset = walFrameOffset(iRead, sz) + WAL_FRAME_HDRSIZE;
  /* testcase( IS_BIG_INT(iOffset) ); // requires a 4GiB WAL */
  return sqlite3OsRead(pWal->apWalFd[iWal], pOut, (nOut>sz?sz:nOut), iOffset);
}

/* 
** Return the size of the database in pages (or zero, if unknown).
*/
Pgno sqlite3WalDbsize(Wal *pWal){
  if( pWal && ALWAYS(pWal->readLock!=WAL_LOCK_NONE) ){
    return pWal->hdr.nPage;
  }
  return 0;
}


/* 
** This function starts a write transaction on the WAL.
**
** A read transaction must have already been started by a prior call
** to sqlite3WalBeginReadTransaction().
**
** If another thread or process has written into the database since
** the read transaction was started, then it is not possible for this
** thread to write as doing so would cause a fork.  So this routine
** returns SQLITE_BUSY in that case and no write transaction is started.
**
** There can only be a single writer active at a time.
*/
int sqlite3WalBeginWriteTransaction(Wal *pWal){
  int rc;

#ifdef SQLITE_ENABLE_SETLK_TIMEOUT
  /* If the write-lock is already held, then it was obtained before the
  ** read-transaction was even opened, making this call a no-op.
  ** Return early. */
  if( pWal->writeLock ){
    assert( !memcmp(&pWal->hdr,(void *)walIndexHdr(pWal),sizeof(WalIndexHdr)) );
    return SQLITE_OK;
  }
#endif

  /* Cannot start a write transaction without first holding a read
  ** transaction. */
  assert( pWal->readLock!=WAL_LOCK_NONE );
  assert( pWal->writeLock==0 && pWal->iReCksum==0 );

  if( pWal->readOnly ){
    return SQLITE_READONLY;
  }

  /* Only one writer allowed at a time.  Get the write lock.  Return
  ** SQLITE_BUSY if unable.
  */
  rc = walLockExclusive(pWal, WAL_WRITE_LOCK, 1);
  if( rc ){
    return rc;
  }
  pWal->writeLock = 1;

  /* If another connection has written to the database file since the
  ** time the read transaction on this connection was started, then
  ** the write is disallowed.
  */
  if( memcmp(&pWal->hdr, (void *)walIndexHdr(pWal), sizeof(WalIndexHdr))!=0 ){
    walUnlockExclusive(pWal, WAL_WRITE_LOCK, 1);
    pWal->writeLock = 0;
    rc = SQLITE_BUSY_SNAPSHOT;
  }

  return rc;
}

/*
** End a write transaction.  The commit has already been done.  This
** routine merely releases the lock.
*/
int sqlite3WalEndWriteTransaction(Wal *pWal){
  if( pWal->writeLock ){
    walUnlockExclusive(pWal, WAL_WRITE_LOCK, 1);
    pWal->writeLock = 0;
    pWal->iReCksum = 0;
    pWal->truncateOnCommit = 0;
  }
  return SQLITE_OK;
}

/*
** If any data has been written (but not committed) to the log file, this
** function moves the write-pointer back to the start of the transaction.
**
** Additionally, the callback function is invoked for each frame written
** to the WAL since the start of the transaction. If the callback returns
** other than SQLITE_OK, it is not invoked again and the error code is
** returned to the caller.
**
** Otherwise, if the callback function does not return an error, this
** function returns SQLITE_OK.
*/
int sqlite3WalUndo(Wal *pWal, int (*xUndo)(void *, Pgno), void *pUndoCtx){
  int rc = SQLITE_OK;
  if( ALWAYS(pWal->writeLock) ){
    int iWal = walidxGetFile(&pWal->hdr);
    Pgno iMax = walidxGetMxFrame(&pWal->hdr, iWal);
    Pgno iNew;
    Pgno iFrame;

    assert( isWalMode2(pWal) || iWal==0 );

    /* Restore the clients cache of the wal-index header to the state it
    ** was in before the client began writing to the database. 
    */
    memcpy(&pWal->hdr, (void *)walIndexHdr(pWal), sizeof(WalIndexHdr));
    assert( walidxGetFile(&pWal->hdr)==iWal );
    iNew = walidxGetMxFrame(&pWal->hdr, walidxGetFile(&pWal->hdr));

    for(iFrame=iNew+1; ALWAYS(rc==SQLITE_OK) && iFrame<=iMax; iFrame++){
      /* This call cannot fail. Unless the page for which the page number
      ** is passed as the second argument is (a) in the cache and 
      ** (b) has an outstanding reference, then xUndo is either a no-op
      ** (if (a) is false) or simply expels the page from the cache (if (b)
      ** is false).
      **
      ** If the upper layer is doing a rollback, it is guaranteed that there
      ** are no outstanding references to any page other than page 1. And
      ** page 1 is never written to the log until the transaction is
      ** committed. As a result, the call to xUndo may not fail.
      */
      Pgno pgno;
      if( isWalMode2(pWal) ){
        pgno = walFramePgno2(pWal, iWal, iFrame);
      }else{
        pgno = walFramePgno(pWal, iFrame);
      }
      assert( pgno!=1 );
      rc = xUndo(pUndoCtx, pgno);
    }
    if( iMax!=iNew ) walCleanupHash(pWal);
  }
  return rc;
}

/* 
** Argument aWalData must point to an array of WAL_SAVEPOINT_NDATA u32 
** values. This function populates the array with values required to 
** "rollback" the write position of the WAL handle back to the current 
** point in the event of a savepoint rollback (via WalSavepointUndo()).
*/
void sqlite3WalSavepoint(Wal *pWal, u32 *aWalData){
  int iWal = walidxGetFile(&pWal->hdr);
  assert( pWal->writeLock );
  assert( isWalMode2(pWal) || iWal==0 );
  aWalData[0] = walidxGetMxFrame(&pWal->hdr, iWal);
  aWalData[1] = pWal->hdr.aFrameCksum[0];
  aWalData[2] = pWal->hdr.aFrameCksum[1];
  aWalData[3] = isWalMode2(pWal) ? iWal : pWal->nCkpt;
}

/* 
** Move the write position of the WAL back to the point identified by
** the values in the aWalData[] array. aWalData must point to an array
** of WAL_SAVEPOINT_NDATA u32 values that has been previously populated
** by a call to WalSavepoint().
*/
int sqlite3WalSavepointUndo(Wal *pWal, u32 *aWalData){
  int rc = SQLITE_OK;
  int iWal = walidxGetFile(&pWal->hdr);
  int iCmp = isWalMode2(pWal) ? iWal : pWal->nCkpt;

  assert( pWal->writeLock );
  assert( isWalMode2(pWal) || iWal==0 );
  assert( aWalData[3]!=iCmp || aWalData[0]<=walidxGetMxFrame(&pWal->hdr,iWal) );

  if( aWalData[3]!=iCmp ){
    /* This savepoint was opened immediately after the write-transaction
    ** was started. Right after that, the writer decided to wrap around
    ** to the start of the log. Update the savepoint values to match.
    */
    aWalData[0] = 0;
    aWalData[3] = iCmp;
  }

  if( aWalData[0]<walidxGetMxFrame(&pWal->hdr, iWal) ){
    walidxSetMxFrame(&pWal->hdr, iWal, aWalData[0]);
    pWal->hdr.aFrameCksum[0] = aWalData[1];
    pWal->hdr.aFrameCksum[1] = aWalData[2];
    walCleanupHash(pWal);
  }

  return rc;
}

/*
** This function is called just before writing a set of frames to the log
** file (see sqlite3WalFrames()). It checks to see if, instead of appending
** to the current log file, it is possible and desirable to switch to the
** other log file and write the new transaction to the start of it.
** If so, the wal-index header is updated accordingly - both in heap memory
** and in the *-shm file.
**
** SQLITE_OK is returned if no error is encountered (regardless of whether
** or not the wal-index header is modified). An SQLite error code is returned
** if an error occurs.
*/
static int walRestartLog(Wal *pWal){
  int rc = SQLITE_OK;

  if( isWalMode2(pWal) ){
    int iApp = walidxGetFile(&pWal->hdr);
    int nWalSize = WAL_DEFAULT_WALSIZE;
    if( pWal->mxWalSize>0 ){
      nWalSize = (pWal->mxWalSize-WAL_HDRSIZE+pWal->szPage+WAL_FRAME_HDRSIZE-1) 
        / (pWal->szPage+WAL_FRAME_HDRSIZE);
      nWalSize = MAX(nWalSize, 1);
    }

    if( walidxGetMxFrame(&pWal->hdr, iApp)>=nWalSize ){
      volatile WalCkptInfo *pInfo = walCkptInfo(pWal);
      u32 mxFrame = walidxGetMxFrame(&pWal->hdr, !iApp);
      if( mxFrame==0 || pInfo->nBackfill ){
        rc = wal2RestartOk(pWal, iApp);
        if( rc==SQLITE_OK ){
          int iNew = !iApp;
          pWal->nCkpt++;
          walidxSetFile(&pWal->hdr, iNew);
          walidxSetMxFrame(&pWal->hdr, iNew, 0);
          sqlite3Put4byte((u8*)&pWal->hdr.aSalt[0], pWal->hdr.aFrameCksum[0]);
          sqlite3Put4byte((u8*)&pWal->hdr.aSalt[1], pWal->hdr.aFrameCksum[1]);
          walIndexWriteHdr(pWal);
          pInfo->nBackfill = 0;
          wal2RestartFinished(pWal, iApp);
          walUnlockShared(pWal, WAL_READ_LOCK(pWal->readLock));
          pWal->readLock = iNew ? WAL_LOCK_PART2_FULL1 : WAL_LOCK_PART1_FULL2;
          rc = walLockShared(pWal, WAL_READ_LOCK(pWal->readLock));
        }else if( rc==SQLITE_BUSY ){
          rc = SQLITE_OK;
        }
      }
    }
  }else if( pWal->readLock==0 ){
    int cnt;
    volatile WalCkptInfo *pInfo = walCkptInfo(pWal);
    assert( pInfo->nBackfill==pWal->hdr.mxFrame );
    if( pInfo->nBackfill>0 ){
      u32 salt1;
      sqlite3_randomness(4, &salt1);
      rc = walLockExclusive(pWal, WAL_READ_LOCK(1), WAL_NREADER-1);
      if( rc==SQLITE_OK ){
        /* If all readers are using WAL_READ_LOCK(0) (in other words if no
        ** readers are currently using the WAL), then the transactions
        ** frames will overwrite the start of the existing log. Update the
        ** wal-index header to reflect this.
        **
        ** In theory it would be Ok to update the cache of the header only
        ** at this point. But updating the actual wal-index header is also
        ** safe and means there is no special case for sqlite3WalUndo()
        ** to handle if this transaction is rolled back.  */
        walRestartHdr(pWal, salt1);
        walUnlockExclusive(pWal, WAL_READ_LOCK(1), WAL_NREADER-1);
      }else if( rc!=SQLITE_BUSY ){
        return rc;
      }
    }
    walUnlockShared(pWal, WAL_READ_LOCK(0));
    pWal->readLock = WAL_LOCK_NONE;
    cnt = 0;
    do{
      int notUsed;
      rc = walTryBeginRead(pWal, &notUsed, 1, ++cnt);
    }while( rc==WAL_RETRY );
    assert( (rc&0xff)!=SQLITE_BUSY ); /* BUSY not possible when useWal==1 */
    testcase( (rc&0xff)==SQLITE_IOERR );
    testcase( rc==SQLITE_PROTOCOL );
    testcase( rc==SQLITE_OK );
  }

  return rc;
}

/*
** Information about the current state of the WAL file and where
** the next fsync should occur - passed from sqlite3WalFrames() into
** walWriteToLog().
*/
typedef struct WalWriter {
  Wal *pWal;                   /* The complete WAL information */
  sqlite3_file *pFd;           /* The WAL file to which we write */
  sqlite3_int64 iSyncPoint;    /* Fsync at this offset */
  int syncFlags;               /* Flags for the fsync */
  int szPage;                  /* Size of one page */
} WalWriter;

/*
** Write iAmt bytes of content into the WAL file beginning at iOffset.
** Do a sync when crossing the p->iSyncPoint boundary.
**
** In other words, if iSyncPoint is in between iOffset and iOffset+iAmt,
** first write the part before iSyncPoint, then sync, then write the
** rest.
*/
static int walWriteToLog(
  WalWriter *p,              /* WAL to write to */
  void *pContent,            /* Content to be written */
  int iAmt,                  /* Number of bytes to write */
  sqlite3_int64 iOffset      /* Start writing at this offset */
){
  int rc;
  if( iOffset<p->iSyncPoint && iOffset+iAmt>=p->iSyncPoint ){
    int iFirstAmt = (int)(p->iSyncPoint - iOffset);
    rc = sqlite3OsWrite(p->pFd, pContent, iFirstAmt, iOffset);
    if( rc ) return rc;
    iOffset += iFirstAmt;
    iAmt -= iFirstAmt;
    pContent = (void*)(iFirstAmt + (char*)pContent);
    assert( WAL_SYNC_FLAGS(p->syncFlags)!=0 );
    rc = sqlite3OsSync(p->pFd, WAL_SYNC_FLAGS(p->syncFlags));
    if( iAmt==0 || rc ) return rc;
  }
  rc = sqlite3OsWrite(p->pFd, pContent, iAmt, iOffset);
  return rc;
}

/*
** Write out a single frame of the WAL
*/
static int walWriteOneFrame(
  WalWriter *p,               /* Where to write the frame */
  PgHdr *pPage,               /* The page of the frame to be written */
  int nTruncate,              /* The commit flag.  Usually 0.  >0 for commit */
  sqlite3_int64 iOffset       /* Byte offset at which to write */
){
  int rc;                         /* Result code from subfunctions */
  void *pData;                    /* Data actually written */
  u8 aFrame[WAL_FRAME_HDRSIZE];   /* Buffer to assemble frame-header in */

#if defined(SQLITE_TEST) && defined(SQLITE_DEBUG)
  { 
    int iWal = walidxGetFile(&p->pWal->hdr);
    int iFrame = 1 + (iOffset / (WAL_FRAME_HDRSIZE + p->pWal->szPage));
    assert( p->pWal->apWalFd[iWal]==p->pFd );
    WALTRACE(("WAL%p: page %d written to frame %d of wal %d\n",
          p->pWal, (int)pPage->pgno, iFrame, iWal
    ));
  }
#endif

  pData = pPage->pData;
  walEncodeFrame(p->pWal, pPage->pgno, nTruncate, pData, aFrame);
  rc = walWriteToLog(p, aFrame, sizeof(aFrame), iOffset);
  if( rc ) return rc;
  /* Write the page data */
  rc = walWriteToLog(p, pData, p->szPage, iOffset+sizeof(aFrame));
  return rc;
}

/*
** This function is called as part of committing a transaction within which
** one or more frames have been overwritten. It updates the checksums for
** all frames written to the wal file by the current transaction starting
** with the earliest to have been overwritten.
**
** SQLITE_OK is returned if successful, or an SQLite error code otherwise.
*/
static int walRewriteChecksums(Wal *pWal, u32 iLast){
  int rc = SQLITE_OK;             /* Return code */
  const int szPage = pWal->szPage;/* Database page size */
  u8 *aBuf;                       /* Buffer to load data from wal file into */
  u8 aFrame[WAL_FRAME_HDRSIZE];   /* Buffer to assemble frame-headers in */
  u32 iRead;                      /* Next frame to read from wal file */
  i64 iCksumOff;
  sqlite3_file *pWalFd = pWal->apWalFd[walidxGetFile(&pWal->hdr)];

  aBuf = sqlite3_malloc(szPage + WAL_FRAME_HDRSIZE);
  if( aBuf==0 ) return SQLITE_NOMEM_BKPT;

  /* Find the checksum values to use as input for the recalculating the
  ** first checksum. If the first frame is frame 1 (implying that the current
  ** transaction restarted the wal file), these values must be read from the
  ** wal-file header. Otherwise, read them from the frame header of the
  ** previous frame.  */
  assert( pWal->iReCksum>0 );
  if( pWal->iReCksum==1 ){
    iCksumOff = 24;
  }else{
    iCksumOff = walFrameOffset(pWal->iReCksum-1, szPage) + 16;
  }
  rc = sqlite3OsRead(pWalFd, aBuf, sizeof(u32)*2, iCksumOff);
  pWal->hdr.aFrameCksum[0] = sqlite3Get4byte(aBuf);
  pWal->hdr.aFrameCksum[1] = sqlite3Get4byte(&aBuf[sizeof(u32)]);

  iRead = pWal->iReCksum;
  pWal->iReCksum = 0;
  for(; rc==SQLITE_OK && iRead<=iLast; iRead++){
    i64 iOff = walFrameOffset(iRead, szPage);
    rc = sqlite3OsRead(pWalFd, aBuf, szPage+WAL_FRAME_HDRSIZE, iOff);
    if( rc==SQLITE_OK ){
      u32 iPgno, nDbSize;
      iPgno = sqlite3Get4byte(aBuf);
      nDbSize = sqlite3Get4byte(&aBuf[4]);

      walEncodeFrame(pWal, iPgno, nDbSize, &aBuf[WAL_FRAME_HDRSIZE], aFrame);
      rc = sqlite3OsWrite(pWalFd, aFrame, sizeof(aFrame), iOff);
    }
  }

  sqlite3_free(aBuf);
  return rc;
}

/* 
** Write a set of frames to the log. The caller must hold the write-lock
** on the log file (obtained using sqlite3WalBeginWriteTransaction()).
*/
int sqlite3WalFrames(
  Wal *pWal,                      /* Wal handle to write to */
  int szPage,                     /* Database page-size in bytes */
  PgHdr *pList,                   /* List of dirty pages to write */
  Pgno nTruncate,                 /* Database size after this commit */
  int isCommit,                   /* True if this is a commit */
  int sync_flags                  /* Flags to pass to OsSync() (or 0) */
){
  int rc;                         /* Used to catch return codes */
  u32 iFrame;                     /* Next frame address */
  PgHdr *p;                       /* Iterator to run through pList with. */
  PgHdr *pLast = 0;               /* Last frame in list */
  int nExtra = 0;                 /* Number of extra copies of last page */
  int szFrame;                    /* The size of a single frame */
  i64 iOffset;                    /* Next byte to write in WAL file */
  WalWriter w;                    /* The writer */
  u32 iFirst = 0;                 /* First frame that may be overwritten */
  WalIndexHdr *pLive;             /* Pointer to shared header */
  int iApp;
  int bWal2 = isWalMode2(pWal);

  assert( pList );
  assert( pWal->writeLock );

  /* If this frame set completes a transaction, then nTruncate>0.  If
  ** nTruncate==0 then this frame set does not complete the transaction. */
  assert( (isCommit!=0)==(nTruncate!=0) );

  pLive = (WalIndexHdr*)walIndexHdr(pWal);
  if( memcmp(&pWal->hdr, (void *)pLive, sizeof(WalIndexHdr))!=0 ){
    /* if( isWalMode2(pWal)==0 ) */
    iFirst = walidxGetMxFrame(pLive, walidxGetFile(pLive))+1;
  }

  /* See if it is possible to write these frames into the start of the
  ** log file, instead of appending to it at pWal->hdr.mxFrame.
  */
  else if( SQLITE_OK!=(rc = walRestartLog(pWal)) ){
    return rc;
  }

  /* If this is the first frame written into the log, write the WAL
  ** header to the start of the WAL file. See comments at the top of
  ** this source file for a description of the WAL header format.
  */
  iApp = walidxGetFile(&pWal->hdr);
  iFrame = walidxGetMxFrame(&pWal->hdr, iApp);
  assert( iApp==0 || bWal2 );

#if defined(SQLITE_TEST) && defined(SQLITE_DEBUG)
  { int cnt; for(cnt=0, p=pList; p; p=p->pDirty, cnt++){}
    WALTRACE(("WAL%p: frame write begin. %d frames. iWal=%d. mxFrame=%d. %s\n",
              pWal, cnt, iApp, iFrame, isCommit ? "Commit" : "Spill"));
  }
#endif

  if( iFrame==0 ){
    u32 iCkpt = 0;
    u8 aWalHdr[WAL_HDRSIZE];      /* Buffer to assemble wal-header in */
    u32 aCksum[2];                /* Checksum for wal-header */

    sqlite3Put4byte(&aWalHdr[0], (WAL_MAGIC | SQLITE_BIGENDIAN));
    sqlite3Put4byte(&aWalHdr[4], pWal->hdr.iVersion);
    sqlite3Put4byte(&aWalHdr[8], szPage);
    if( bWal2 ){
      if( walidxGetMxFrame(&pWal->hdr, !iApp)>0 ){
        u8 aPrev[4];
        rc = sqlite3OsRead(pWal->apWalFd[!iApp], aPrev, 4, 12);
        if( rc!=SQLITE_OK ){
          return rc;
        }
        iCkpt = (sqlite3Get4byte(aPrev) + 1) & 0x0F;
      }
    }else{
      iCkpt = pWal->nCkpt;
    }
    sqlite3Put4byte(&aWalHdr[12], iCkpt);
    memcpy(&aWalHdr[16], pWal->hdr.aSalt, 8);
    walChecksumBytes(1, aWalHdr, WAL_HDRSIZE-2*4, 0, aCksum);
    sqlite3Put4byte(&aWalHdr[24], aCksum[0]);
    sqlite3Put4byte(&aWalHdr[28], aCksum[1]);

    pWal->szPage = szPage;
    pWal->hdr.bigEndCksum = SQLITE_BIGENDIAN;
    pWal->hdr.aFrameCksum[0] = aCksum[0];
    pWal->hdr.aFrameCksum[1] = aCksum[1];
    pWal->truncateOnCommit = 1;

    rc = sqlite3OsWrite(pWal->apWalFd[iApp], aWalHdr, sizeof(aWalHdr), 0);
    WALTRACE(("WAL%p: wal-header write %s\n", pWal, rc ? "failed" : "ok"));
    if( rc!=SQLITE_OK ){
      return rc;
    }

    /* Sync the header (unless SQLITE_IOCAP_SEQUENTIAL is true or unless
    ** all syncing is turned off by PRAGMA synchronous=OFF).  Otherwise
    ** an out-of-order write following a WAL restart could result in
    ** database corruption.  See the ticket:
    **
    **     https://sqlite.org/src/info/ff5be73dee
    */
    if( pWal->syncHeader ){
      rc = sqlite3OsSync(pWal->apWalFd[iApp], CKPT_SYNC_FLAGS(sync_flags));
      if( rc ) return rc;
    }
  }
  assert( (int)pWal->szPage==szPage );

  /* Setup information needed to write frames into the WAL */
  w.pWal = pWal;
  w.pFd = pWal->apWalFd[iApp];
  w.iSyncPoint = 0;
  w.syncFlags = sync_flags;
  w.szPage = szPage;
  iOffset = walFrameOffset(iFrame+1, szPage);
  szFrame = szPage + WAL_FRAME_HDRSIZE;

  /* Write all frames into the log file exactly once */
  for(p=pList; p; p=p->pDirty){
    int nDbSize;   /* 0 normally.  Positive == commit flag */

    /* Check if this page has already been written into the wal file by
    ** the current transaction. If so, overwrite the existing frame and
    ** set Wal.writeLock to WAL_WRITELOCK_RECKSUM - indicating that 
    ** checksums must be recomputed when the transaction is committed.  */
    if( iFirst && (p->pDirty || isCommit==0) ){
      u32 iWrite = 0;
      VVA_ONLY(rc =) walSearchWal(pWal, iApp, p->pgno, &iWrite);
      assert( rc==SQLITE_OK || iWrite==0 );
      if( iWrite && bWal2 ){
        walExternalDecode(iWrite, &iWrite);
      }
      if( iWrite>=iFirst ){
        i64 iOff = walFrameOffset(iWrite, szPage) + WAL_FRAME_HDRSIZE;
        void *pData;
        if( pWal->iReCksum==0 || iWrite<pWal->iReCksum ){
          pWal->iReCksum = iWrite;
        }
        pData = p->pData;
        rc = sqlite3OsWrite(pWal->apWalFd[iApp], pData, szPage, iOff);
        if( rc ) return rc;
        p->flags &= ~PGHDR_WAL_APPEND;
        continue;
      }
    }

    iFrame++;
    assert( iOffset==walFrameOffset(iFrame, szPage) );
    nDbSize = (isCommit && p->pDirty==0) ? nTruncate : 0;
    rc = walWriteOneFrame(&w, p, nDbSize, iOffset);
    if( rc ) return rc;
    pLast = p;
    iOffset += szFrame;
    p->flags |= PGHDR_WAL_APPEND;
  }

  /* Recalculate checksums within the wal file if required. */
  if( isCommit && pWal->iReCksum ){
    rc = walRewriteChecksums(pWal, iFrame);
    if( rc ) return rc;
  }

  /* If this is the end of a transaction, then we might need to pad
  ** the transaction and/or sync the WAL file.
  **
  ** Padding and syncing only occur if this set of frames complete a
  ** transaction and if PRAGMA synchronous=FULL.  If synchronous==NORMAL
  ** or synchronous==OFF, then no padding or syncing are needed.
  **
  ** If SQLITE_IOCAP_POWERSAFE_OVERWRITE is defined, then padding is not
  ** needed and only the sync is done.  If padding is needed, then the
  ** final frame is repeated (with its commit mark) until the next sector
  ** boundary is crossed.  Only the part of the WAL prior to the last
  ** sector boundary is synced; the part of the last frame that extends
  ** past the sector boundary is written after the sync.
  */
  if( isCommit && WAL_SYNC_FLAGS(sync_flags)!=0 ){
    int bSync = 1;
    if( pWal->padToSectorBoundary ){
      int sectorSize = sqlite3SectorSize(w.pFd);
      w.iSyncPoint = ((iOffset+sectorSize-1)/sectorSize)*sectorSize;
      bSync = (w.iSyncPoint==iOffset);
      testcase( bSync );
      while( iOffset<w.iSyncPoint ){
        rc = walWriteOneFrame(&w, pLast, nTruncate, iOffset);
        if( rc ) return rc;
        iOffset += szFrame;
        nExtra++;
        assert( pLast!=0 );
      }
    }
    if( bSync ){
      assert( rc==SQLITE_OK );
      rc = sqlite3OsSync(w.pFd, WAL_SYNC_FLAGS(sync_flags));
    }
  }

  /* If this frame set completes the first transaction in the WAL and
  ** if PRAGMA journal_size_limit is set, then truncate the WAL to the
  ** journal size limit, if possible.
  */
  if( isCommit && pWal->truncateOnCommit && pWal->mxWalSize>=0 ){
    i64 sz = pWal->mxWalSize;
    if( walFrameOffset(iFrame+nExtra+1, szPage)>pWal->mxWalSize ){
      sz = walFrameOffset(iFrame+nExtra+1, szPage);
    }
    walLimitSize(pWal, sz);
    pWal->truncateOnCommit = 0;
  }

  /* Append data to the wal-index. It is not necessary to lock the 
  ** wal-index to do this as the SQLITE_SHM_WRITE lock held on the wal-index
  ** guarantees that there are no other writers, and no data that may
  ** be in use by existing readers is being overwritten.
  */
  iFrame = walidxGetMxFrame(&pWal->hdr, iApp);
  for(p=pList; p && rc==SQLITE_OK; p=p->pDirty){
    if( (p->flags & PGHDR_WAL_APPEND)==0 ) continue;
    iFrame++;
    rc = walIndexAppend(pWal, iApp, iFrame, p->pgno);
  }
  assert( pLast!=0 || nExtra==0 );
  while( rc==SQLITE_OK && nExtra>0 ){
    iFrame++;
    nExtra--;
    rc = walIndexAppend(pWal, iApp, iFrame, pLast->pgno);
  }

  if( rc==SQLITE_OK ){
    /* Update the private copy of the header. */
    pWal->hdr.szPage = (u16)((szPage&0xff00) | (szPage>>16));
    testcase( szPage<=32768 );
    testcase( szPage>=65536 );
    walidxSetMxFrame(&pWal->hdr, iApp, iFrame);
    if( isCommit ){
      pWal->hdr.iChange++;
      pWal->hdr.nPage = nTruncate;
    }
    /* If this is a commit, update the wal-index header too. */
    if( isCommit ){
      walIndexWriteHdr(pWal);
      if( bWal2 ){
        int iOther = !walidxGetFile(&pWal->hdr);
        if( walidxGetMxFrame(&pWal->hdr, iOther) 
            && !walCkptInfo(pWal)->nBackfill 
        ){
          pWal->iCallback = walidxGetMxFrame(&pWal->hdr, 0);
          pWal->iCallback += walidxGetMxFrame(&pWal->hdr, 1);
        }
      }else{
        pWal->iCallback = iFrame;
      }
    }
  }

  WALTRACE(("WAL%p: frame write %s\n", pWal, rc ? "failed" : "ok"));
  return rc;
}

/* 
** This routine is called to implement sqlite3_wal_checkpoint() and
** related interfaces.
**
** Obtain a CHECKPOINT lock and then backfill as much information as
** we can from WAL into the database.
**
** If parameter xBusy is not NULL, it is a pointer to a busy-handler
** callback. In this case this function runs a blocking checkpoint.
*/
int sqlite3WalCheckpoint(
  Wal *pWal,                      /* Wal connection */
  sqlite3 *db,                    /* Check this handle's interrupt flag */
  int eMode,                      /* PASSIVE, FULL, RESTART, or TRUNCATE */
  int (*xBusy)(void*),            /* Function to call when busy */
  void *pBusyArg,                 /* Context argument for xBusyHandler */
  int sync_flags,                 /* Flags to sync db file with (or 0) */
  int nBuf,                       /* Size of temporary buffer */
  u8 *zBuf,                       /* Temporary buffer to use */
  int *pnLog,                     /* OUT: Number of frames in WAL */
  int *pnCkpt                     /* OUT: Number of backfilled frames in WAL */
){
  int rc;                         /* Return code */
  int isChanged = 0;              /* True if a new wal-index header is loaded */
  int eMode2 = eMode;             /* Mode to pass to walCheckpoint() */
  int (*xBusy2)(void*) = xBusy;   /* Busy handler for eMode2 */

  assert( pWal->ckptLock==0 );
  assert( pWal->writeLock==0 );

  /* EVIDENCE-OF: R-62920-47450 The busy-handler callback is never invoked
  ** in the SQLITE_CHECKPOINT_PASSIVE mode. */
  assert( eMode!=SQLITE_CHECKPOINT_PASSIVE || xBusy==0 );

  if( pWal->readOnly ) return SQLITE_READONLY;
  WALTRACE(("WAL%p: checkpoint begins\n", pWal));

  /* Enable blocking locks, if possible. If blocking locks are successfully
  ** enabled, set xBusy2=0 so that the busy-handler is never invoked. */
  sqlite3WalDb(pWal, db);
  (void)walEnableBlocking(pWal);

  /* IMPLEMENTATION-OF: R-62028-47212 All calls obtain an exclusive 
  ** "checkpoint" lock on the database file.
  ** EVIDENCE-OF: R-10421-19736 If any other process is running a
  ** checkpoint operation at the same time, the lock cannot be obtained and
  ** SQLITE_BUSY is returned.
  ** EVIDENCE-OF: R-53820-33897 Even if there is a busy-handler configured,
  ** it will not be invoked in this case.
  */
  rc = walLockExclusive(pWal, WAL_CKPT_LOCK, 1);
  testcase( rc==SQLITE_BUSY );
  testcase( rc!=SQLITE_OK && xBusy2!=0 );
  if( rc==SQLITE_OK ){
    pWal->ckptLock = 1;

    /* IMPLEMENTATION-OF: R-59782-36818 The SQLITE_CHECKPOINT_FULL, RESTART and
    ** TRUNCATE modes also obtain the exclusive "writer" lock on the database
    ** file.
    **
    ** EVIDENCE-OF: R-60642-04082 If the writer lock cannot be obtained
    ** immediately, and a busy-handler is configured, it is invoked and the
    ** writer lock retried until either the busy-handler returns 0 or the
    ** lock is successfully obtained.
    */
    if( eMode!=SQLITE_CHECKPOINT_PASSIVE ){
      rc = walBusyLock(pWal, xBusy2, pBusyArg, WAL_WRITE_LOCK, 1);
      if( rc==SQLITE_OK ){
        pWal->writeLock = 1;
      }else if( rc==SQLITE_BUSY ){
        eMode2 = SQLITE_CHECKPOINT_PASSIVE;
        xBusy2 = 0;
        rc = SQLITE_OK;
      }
    }
  }


  /* Read the wal-index header. */
  if( rc==SQLITE_OK ){
    walDisableBlocking(pWal);
    rc = walIndexReadHdr(pWal, &isChanged);
    (void)walEnableBlocking(pWal);
    if( isChanged && pWal->pDbFd->pMethods->iVersion>=3 ){
      sqlite3OsUnfetch(pWal->pDbFd, 0, 0);
    }
  }

  /* Copy data from the log to the database file. */
  if( rc==SQLITE_OK ){
    int iCkpt = walidxGetFile(&pWal->hdr);

    if( (walPagesize(pWal)!=nBuf) 
     && ((pWal->hdr.mxFrame2 & 0x7FFFFFFF) || pWal->hdr.mxFrame)
    ){
      rc = SQLITE_CORRUPT_BKPT;
    }else{
      rc = walCheckpoint(pWal, db, eMode2, xBusy2, pBusyArg, sync_flags, zBuf);
    }

    /* If no error occurred, set the output variables. */
    if( rc==SQLITE_OK || rc==SQLITE_BUSY ){
      if( pnLog ){
        *pnLog = walidxGetMxFrame(&pWal->hdr,0)+walidxGetMxFrame(&pWal->hdr,1);
      }
      if( pnCkpt ){
        if( isWalMode2(pWal) ){
          if( (int)(walCkptInfo(pWal)->nBackfill) ){
            *pnCkpt = walidxGetMxFrame(&pWal->hdr, iCkpt);
          }else{
            *pnCkpt = 0;
          }
        }else{
          *pnCkpt = walCkptInfo(pWal)->nBackfill;
        }
      }
    }
  }

  if( isChanged ){
    /* If a new wal-index header was loaded before the checkpoint was 
    ** performed, then the pager-cache associated with pWal is now
    ** out of date. So zero the cached wal-index header to ensure that
    ** next time the pager opens a snapshot on this database it knows that
    ** the cache needs to be reset.
    */
    memset(&pWal->hdr, 0, sizeof(WalIndexHdr));
  }

  walDisableBlocking(pWal);
  sqlite3WalDb(pWal, 0);

  /* Release the locks. */
  sqlite3WalEndWriteTransaction(pWal);
  if( pWal->ckptLock ){
    walUnlockExclusive(pWal, WAL_CKPT_LOCK, 1);
    pWal->ckptLock = 0;
  }
  WALTRACE(("WAL%p: checkpoint %s\n", pWal, rc ? "failed" : "ok"));
#ifdef SQLITE_ENABLE_SETLK_TIMEOUT
  if( rc==SQLITE_BUSY_TIMEOUT ) rc = SQLITE_BUSY;
#endif
  return (rc==SQLITE_OK && eMode!=eMode2 ? SQLITE_BUSY : rc);
}

/* Return the value to pass to a sqlite3_wal_hook callback, the
** number of frames in the WAL at the point of the last commit since
** sqlite3WalCallback() was called.  If no commits have occurred since
** the last call, then return 0.
*/
int sqlite3WalCallback(Wal *pWal){
  u32 ret = 0;
  if( pWal ){
    ret = pWal->iCallback;
    pWal->iCallback = 0;
  }
  return (int)ret;
}

/*
** This function is called to change the WAL subsystem into or out
** of locking_mode=EXCLUSIVE.
**
** If op is zero, then attempt to change from locking_mode=EXCLUSIVE
** into locking_mode=NORMAL.  This means that we must acquire a lock
** on the pWal->readLock byte.  If the WAL is already in locking_mode=NORMAL
** or if the acquisition of the lock fails, then return 0.  If the
** transition out of exclusive-mode is successful, return 1.  This
** operation must occur while the pager is still holding the exclusive
** lock on the main database file.
**
** If op is one, then change from locking_mode=NORMAL into 
** locking_mode=EXCLUSIVE.  This means that the pWal->readLock must
** be released.  Return 1 if the transition is made and 0 if the
** WAL is already in exclusive-locking mode - meaning that this
** routine is a no-op.  The pager must already hold the exclusive lock
** on the main database file before invoking this operation.
**
** If op is negative, then do a dry-run of the op==1 case but do
** not actually change anything. The pager uses this to see if it
** should acquire the database exclusive lock prior to invoking
** the op==1 case.
*/
int sqlite3WalExclusiveMode(Wal *pWal, int op){
  int rc;

  assert( pWal->writeLock==0 );
  assert( pWal->exclusiveMode!=WAL_HEAPMEMORY_MODE || op==-1 );

  /* pWal->readLock is usually set, but might be -1 if there was a 
  ** prior error while attempting to acquire are read-lock. This cannot 
  ** happen if the connection is actually in exclusive mode (as no xShmLock
  ** locks are taken in this case). Nor should the pager attempt to
  ** upgrade to exclusive-mode following such an error.
  */
  assert( pWal->readLock!=WAL_LOCK_NONE || pWal->lockError );
  assert( pWal->readLock!=WAL_LOCK_NONE || (op<=0 && pWal->exclusiveMode==0) );

  if( op==0 ){
    if( pWal->exclusiveMode ){
      pWal->exclusiveMode = WAL_NORMAL_MODE;
      rc = walLockShared(pWal, WAL_READ_LOCK(pWal->readLock));
      if( rc!=SQLITE_OK ){
        pWal->exclusiveMode = WAL_EXCLUSIVE_MODE;
      }
      rc = pWal->exclusiveMode==WAL_NORMAL_MODE;
    }else{
      /* Already in locking_mode=NORMAL */
      rc = 0;
    }
  }else if( op>0 ){
    assert( pWal->exclusiveMode==WAL_NORMAL_MODE );
    assert( pWal->readLock>=0 );
    walUnlockShared(pWal, WAL_READ_LOCK(pWal->readLock));
    pWal->exclusiveMode = WAL_EXCLUSIVE_MODE;
    rc = 1;
  }else{
    rc = pWal->exclusiveMode==WAL_NORMAL_MODE;
  }
  return rc;
}

/* 
** Return true if the argument is non-NULL and the WAL module is using
** heap-memory for the wal-index. Otherwise, if the argument is NULL or the
** WAL module is using shared-memory, return false. 
*/
int sqlite3WalHeapMemory(Wal *pWal){
  return (pWal && pWal->exclusiveMode==WAL_HEAPMEMORY_MODE );
}

#ifdef SQLITE_ENABLE_SNAPSHOT
/* Create a snapshot object.  The content of a snapshot is opaque to
** every other subsystem, so the WAL module can put whatever it needs
** in the object.
*/
int sqlite3WalSnapshotGet(Wal *pWal, sqlite3_snapshot **ppSnapshot){
  int rc = SQLITE_OK;
  WalIndexHdr *pRet;
  static const u32 aZero[4] = { 0, 0, 0, 0 };

  /* Snapshots may not be used with wal2 mode databases. */
  if( isWalMode2(pWal) ) return SQLITE_ERROR;

  assert( pWal->readLock>=0 && pWal->writeLock==0 );

  if( memcmp(&pWal->hdr.aFrameCksum[0],aZero,8)==0 ){
    *ppSnapshot = 0;
    return SQLITE_ERROR;
  }
  pRet = (WalIndexHdr*)sqlite3_malloc(sizeof(WalIndexHdr));
  if( pRet==0 ){
    rc = SQLITE_NOMEM_BKPT;
  }else{
    memcpy(pRet, &pWal->hdr, sizeof(WalIndexHdr));
    *ppSnapshot = (sqlite3_snapshot*)pRet;
  }

  return rc;
}

/* Try to open on pSnapshot when the next read-transaction starts
*/
void sqlite3WalSnapshotOpen(
  Wal *pWal, 
  sqlite3_snapshot *pSnapshot
){
  pWal->pSnapshot = (WalIndexHdr*)pSnapshot;
}

/* 
** Return a +ve value if snapshot p1 is newer than p2. A -ve value if
** p1 is older than p2 and zero if p1 and p2 are the same snapshot.
*/
int sqlite3_snapshot_cmp(sqlite3_snapshot *p1, sqlite3_snapshot *p2){
  WalIndexHdr *pHdr1 = (WalIndexHdr*)p1;
  WalIndexHdr *pHdr2 = (WalIndexHdr*)p2;

  /* aSalt[0] is a copy of the value stored in the wal file header. It
  ** is incremented each time the wal file is restarted.  */
  if( pHdr1->aSalt[0]<pHdr2->aSalt[0] ) return -1;
  if( pHdr1->aSalt[0]>pHdr2->aSalt[0] ) return +1;
  if( pHdr1->mxFrame<pHdr2->mxFrame ) return -1;
  if( pHdr1->mxFrame>pHdr2->mxFrame ) return +1;
  return 0;
}

/*
** The caller currently has a read transaction open on the database.
** This function takes a SHARED lock on the CHECKPOINTER slot and then
** checks if the snapshot passed as the second argument is still 
** available. If so, SQLITE_OK is returned.
**
** If the snapshot is not available, SQLITE_ERROR is returned. Or, if
** the CHECKPOINTER lock cannot be obtained, SQLITE_BUSY. If any error
** occurs (any value other than SQLITE_OK is returned), the CHECKPOINTER
** lock is released before returning.
*/
int sqlite3WalSnapshotCheck(Wal *pWal, sqlite3_snapshot *pSnapshot){
  int rc;

  /* Snapshots may not be used with wal2 mode databases. */
  if( isWalMode2(pWal) ) return SQLITE_ERROR;

  rc = walLockShared(pWal, WAL_CKPT_LOCK);
  if( rc==SQLITE_OK ){
    WalIndexHdr *pNew = (WalIndexHdr*)pSnapshot;
    if( memcmp(pNew->aSalt, pWal->hdr.aSalt, sizeof(pWal->hdr.aSalt))
     || pNew->mxFrame<walCkptInfo(pWal)->nBackfillAttempted
    ){
      rc = SQLITE_ERROR_SNAPSHOT;
      walUnlockShared(pWal, WAL_CKPT_LOCK);
    }
  }
  return rc;
}

/*
** Release a lock obtained by an earlier successful call to
** sqlite3WalSnapshotCheck().
*/
void sqlite3WalSnapshotUnlock(Wal *pWal){
  assert( pWal );
  walUnlockShared(pWal, WAL_CKPT_LOCK);
}


#endif /* SQLITE_ENABLE_SNAPSHOT */

#ifdef SQLITE_ENABLE_ZIPVFS
/*
** If the argument is not NULL, it points to a Wal object that holds a
** read-lock. This function returns the database page-size if it is known,
** or zero if it is not (or if pWal is NULL).
*/
int sqlite3WalFramesize(Wal *pWal){
  assert( pWal==0 || pWal->readLock>=0 );
  return (pWal ? pWal->szPage : 0);
}
#endif

/* Return the sqlite3_file object for the WAL file
*/
sqlite3_file *sqlite3WalFile(Wal *pWal){
  return pWal->apWalFd[0];
}

/* 
** Return the journal mode used by this Wal object.
*/
int sqlite3WalJournalMode(Wal *pWal){
  assert( pWal );
  return (isWalMode2(pWal) ? PAGER_JOURNALMODE_WAL2 : PAGER_JOURNALMODE_WAL);
}

#endif /* #ifndef SQLITE_OMIT_WAL */<|MERGE_RESOLUTION|>--- conflicted
+++ resolved
@@ -1425,17 +1425,10 @@
   }
   
   /* Zero the entries in the aPgno array that correspond to frames with
-<<<<<<< HEAD
   ** frame numbers greater than pWal->hdr.mxFrame.  */
-  nByte = (int)((char *)sLoc.aHash - (char *)&sLoc.aPgno[iLimit+1]);
-  memset((void *)&sLoc.aPgno[iLimit+1], 0, nByte);
-=======
-  ** frame numbers greater than pWal->hdr.mxFrame. 
-  */
   nByte = (int)((char *)sLoc.aHash - (char *)&sLoc.aPgno[iLimit]);
   assert( nByte>=0 );
   memset((void *)&sLoc.aPgno[iLimit], 0, nByte);
->>>>>>> e8837211
 
 #ifdef SQLITE_ENABLE_EXPENSIVE_ASSERT
   /* Verify that the every entry in the mapping region is still reachable
@@ -1642,7 +1635,8 @@
         int nHdr, nHdr32;
 
         rc = walIndexPage(pWal, iPg, (volatile u32**)&aShare);
-        if( rc ) break;
+        assert( aShare!=0 || rc!=SQLITE_OK );
+        if( aShare==0 ) break;
         pWal->apWiData[iPg] = aPrivate;
 
         if( iWal ){
@@ -1829,7 +1823,6 @@
   if( rc==SQLITE_OK ){
     volatile WalCkptInfo *pInfo;
 
-<<<<<<< HEAD
     if( isOpen(pWal->apWalFd[1]) ){
       /* The case where *-wal2 may follow *-wal */
       if( nCkpt2<=0x0F && nCkpt2==nCkpt1+1 ){
@@ -1841,53 +1834,6 @@
           walidxSetMxFrame(&pWal->hdr, 0, hdr.mxFrame);
         }else{
           pWal->hdr = hdr;
-=======
-    /* Malloc a buffer to read frames into. */
-    szFrame = szPage + WAL_FRAME_HDRSIZE;
-    aFrame = (u8 *)sqlite3_malloc64(szFrame + WALINDEX_PGSZ);
-    if( !aFrame ){
-      rc = SQLITE_NOMEM_BKPT;
-      goto recovery_error;
-    }
-    aData = &aFrame[WAL_FRAME_HDRSIZE];
-    aPrivate = (u32*)&aData[szPage];
-
-    /* Read all frames from the log file. */
-    iLastFrame = (nSize - WAL_HDRSIZE) / szFrame;
-    for(iPg=0; iPg<=(u32)walFramePage(iLastFrame); iPg++){
-      u32 *aShare;
-      u32 iFrame;                 /* Index of last frame read */
-      u32 iLast = MIN(iLastFrame, HASHTABLE_NPAGE_ONE+iPg*HASHTABLE_NPAGE);
-      u32 iFirst = 1 + (iPg==0?0:HASHTABLE_NPAGE_ONE+(iPg-1)*HASHTABLE_NPAGE);
-      u32 nHdr, nHdr32;
-      rc = walIndexPage(pWal, iPg, (volatile u32**)&aShare);
-      assert( aShare!=0 || rc!=SQLITE_OK );
-      if( aShare==0 ) break;
-      pWal->apWiData[iPg] = aPrivate;
-      
-      for(iFrame=iFirst; iFrame<=iLast; iFrame++){
-        i64 iOffset = walFrameOffset(iFrame, szPage);
-        u32 pgno;                 /* Database page number for frame */
-        u32 nTruncate;            /* dbsize field from frame header */
-
-        /* Read and decode the next log frame. */
-        rc = sqlite3OsRead(pWal->pWalFd, aFrame, szFrame, iOffset);
-        if( rc!=SQLITE_OK ) break;
-        isValid = walDecodeFrame(pWal, &pgno, &nTruncate, aData, aFrame);
-        if( !isValid ) break;
-        rc = walIndexAppend(pWal, iFrame, pgno);
-        if( NEVER(rc!=SQLITE_OK) ) break;
-
-        /* If nTruncate is non-zero, this is a commit record. */
-        if( nTruncate ){
-          pWal->hdr.mxFrame = iFrame;
-          pWal->hdr.nPage = nTruncate;
-          pWal->hdr.szPage = (u16)((szPage&0xff00) | (szPage>>16));
-          testcase( szPage<=32768 );
-          testcase( szPage>=65536 );
-          aFrameCksum[0] = pWal->hdr.aFrameCksum[0];
-          aFrameCksum[1] = pWal->hdr.aFrameCksum[1];
->>>>>>> e8837211
         }
       }else
 
@@ -2387,14 +2333,8 @@
         iZero = sLoc.iZero;
       }
 
-<<<<<<< HEAD
-      sLoc.aPgno++;
       if( i==iLastSeg ){
         nEntry = (int)(iLast - iZero);
-=======
-      if( (i+1)==nSegment ){
-        nEntry = (int)(iLast - sLoc.iZero);
->>>>>>> e8837211
       }else{
         nEntry = (int)((u32*)sLoc.aHash - (u32*)sLoc.aPgno);
       }
@@ -3883,7 +3823,7 @@
     u32 iFrame = sLoc.aHash[iKey] + sLoc.iZero;
     if( iFrame<=iLast 
      && iFrame>=pWal->minFrame 
-     && sLoc.aPgno[sLoc.aHash[iKey]]==pgno 
+     && sLoc.aPgno[sLoc.aHash[iKey]-1]==pgno 
     ){
       assert( iFrame>*piRead || CORRUPT_DB );
       *piRead = iFrame;
@@ -3960,7 +3900,6 @@
     return SQLITE_OK;
   }
 
-<<<<<<< HEAD
   /* Search the wal file that the client holds a partial lock on first */
   rc = walSearchWal(pWal, iApp, pgno, &iRead);
 
@@ -3981,59 +3920,6 @@
     WALTRACE(("WAL%p: page %d @ frame %d wal %d\n",pWal,(int)pgno,iFrame,iWal));
   }else{
     WALTRACE(("WAL%p: page %d not found\n", pWal, (int)pgno));
-=======
-  /* Search the hash table or tables for an entry matching page number
-  ** pgno. Each iteration of the following for() loop searches one
-  ** hash table (each hash table indexes up to HASHTABLE_NPAGE frames).
-  **
-  ** This code might run concurrently to the code in walIndexAppend()
-  ** that adds entries to the wal-index (and possibly to this hash 
-  ** table). This means the value just read from the hash 
-  ** slot (aHash[iKey]) may have been added before or after the 
-  ** current read transaction was opened. Values added after the
-  ** read transaction was opened may have been written incorrectly -
-  ** i.e. these slots may contain garbage data. However, we assume
-  ** that any slots written before the current read transaction was
-  ** opened remain unmodified.
-  **
-  ** For the reasons above, the if(...) condition featured in the inner
-  ** loop of the following block is more stringent that would be required 
-  ** if we had exclusive access to the hash-table:
-  **
-  **   (aPgno[iFrame]==pgno): 
-  **     This condition filters out normal hash-table collisions.
-  **
-  **   (iFrame<=iLast): 
-  **     This condition filters out entries that were added to the hash
-  **     table after the current read-transaction had started.
-  */
-  iMinHash = walFramePage(pWal->minFrame);
-  for(iHash=walFramePage(iLast); iHash>=iMinHash; iHash--){
-    WalHashLoc sLoc;              /* Hash table location */
-    int iKey;                     /* Hash slot index */
-    int nCollide;                 /* Number of hash collisions remaining */
-    int rc;                       /* Error code */
-    u32 iH;
-
-    rc = walHashGet(pWal, iHash, &sLoc);
-    if( rc!=SQLITE_OK ){
-      return rc;
-    }
-    nCollide = HASHTABLE_NSLOT;
-    iKey = walHash(pgno);
-    while( (iH = AtomicLoad(&sLoc.aHash[iKey]))!=0 ){
-      u32 iFrame = iH + sLoc.iZero;
-      if( iFrame<=iLast && iFrame>=pWal->minFrame && sLoc.aPgno[iH-1]==pgno ){
-        assert( iFrame>iRead || CORRUPT_DB );
-        iRead = iFrame;
-      }
-      if( (nCollide--)==0 ){
-        return SQLITE_CORRUPT_BKPT;
-      }
-      iKey = walNextHash(iKey);
-    }
-    if( iRead ) break;
->>>>>>> e8837211
   }
 #endif
 
