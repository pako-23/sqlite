--- conflicted
+++ resolved
@@ -4976,18 +4976,13 @@
   assert( pShmNode->hShm>=0 || pDbFd->pInode->bProcessLock==1 );
   assert( pShmNode->hShm<0 || pDbFd->pInode->bProcessLock==0 );
 
-<<<<<<< HEAD
   if( pDbFd->pInode->bProcessLock ){
     return unixMutexFreeShmlock(pDbFd, ofst, n, flags);
   }
 
 
-  /* Check that, if this to be a blocking lock, that locks have been
-  ** obtained in the following order.
-=======
   /* Check that, if this to be a blocking lock, no locks that occur later
   ** in the following list than the lock being obtained are already held:
->>>>>>> 69105498
   **
   **   1. Checkpointer lock (ofst==1).
   **   2. Write lock (ofst==0).
@@ -5007,14 +5002,6 @@
 
   mask = (1<<(ofst+n)) - (1<<ofst);
   assert( n>1 || mask==(1<<ofst) );
-  if( flags & SQLITE_SHM_LOCK ){
-    assert( !(flags&SQLITE_SHM_SHARED) || (p->sharedMask&mask)==0 );
-    assert( !(flags&SQLITE_SHM_EXCLUSIVE) || !(p->exclMask&mask) );
-  }else{
-    assert( !(flags&SQLITE_SHM_SHARED) || (p->sharedMask&mask)==mask );
-    /* assert( !(flags&SQLITE_SHM_EXCLUSIVE) || (p->exclMask&mask)==mask ); */
-  }
-
   sqlite3_mutex_enter(pShmNode->pShmMutex);
   if( flags & SQLITE_SHM_UNLOCK ){
     u16 allMask = 0; /* Mask of locks held by siblings */
