--- conflicted
+++ resolved
@@ -2692,21 +2692,13 @@
   static char *home_dir = NULL;
   if( home_dir ) return home_dir;
 
-<<<<<<< HEAD
 #if !defined(_WIN32) && !defined(WIN32) && !defined(_WIN32_WCE) && !defined(__RTP__) && !defined(_WRS_KERNEL)
-  struct passwd *pwent;
-  uid_t uid = getuid();
-  if( (pwent=getpwuid(uid)) != NULL) {
-    home_dir = pwent->pw_dir;
-=======
-#if !defined(_WIN32) && !defined(WIN32) && !defined(__OS2__) && !defined(_WIN32_WCE) && !defined(__RTP__) && !defined(_WRS_KERNEL)
   {
     struct passwd *pwent;
     uid_t uid = getuid();
     if( (pwent=getpwuid(uid)) != NULL) {
       home_dir = pwent->pw_dir;
     }
->>>>>>> 9721c21c
   }
 #endif
 
