--- conflicted
+++ resolved
@@ -4880,7 +4880,6 @@
 #endif
 
 /*
-<<<<<<< HEAD
 ** Context object for havingToWhereExprCb().
 */
 struct HavingToWhereCtx {
@@ -4949,7 +4948,9 @@
   sWalker.xExprCallback = havingToWhereExprCb;
   sWalker.u.pHavingCtx = &sCtx;
   sqlite3WalkExpr(&sWalker, pHaving);
-=======
+}
+
+/*
 ** Check to see if the pThis entry of pTabList is a self-join of a prior view.
 ** If it is, then return the SrcList_item for the prior view.  If it is not,
 ** then return 0.
@@ -4973,7 +4974,6 @@
     return pItem;
   }
   return 0;
->>>>>>> ed712980
 }
 
 /*
