/*
** 2006 June 10
**
** The author disclaims copyright to this source code.  In place of
** a legal notice, here is a blessing:
**
**    May you do good and not evil.
**    May you find forgiveness for yourself and forgive others.
**    May you share freely, never taking more than you give.
**
*************************************************************************
** This file contains code used to help implement virtual tables.
*/
#ifndef SQLITE_OMIT_VIRTUALTABLE
#include "sqliteInt.h"

/*
** Before a virtual table xCreate() or xConnect() method is invoked, the
** sqlite3.pVtabCtx member variable is set to point to an instance of
** this struct allocated on the stack. It is used by the implementation of 
** the sqlite3_declare_vtab() and sqlite3_vtab_config() APIs, both of which
** are invoked only from within xCreate and xConnect methods.
*/
struct VtabCtx {
  VTable *pVTable;    /* The virtual table being constructed */
  Table *pTab;        /* The Table object to which the virtual table belongs */
  VtabCtx *pPrior;    /* Parent context (if any) */
  int bDeclared;      /* True after sqlite3_declare_vtab() is called */
};

/*
** Construct and install a Module object for a virtual table.  When this
** routine is called, it is guaranteed that all appropriate locks are held
** and the module is not already part of the connection.
**
** If there already exists a module with zName, replace it with the new one.
** If pModule==0, then delete the module zName if it exists.
*/
Module *sqlite3VtabCreateModule(
  sqlite3 *db,                    /* Database in which module is registered */
  const char *zName,              /* Name assigned to this module */
  const sqlite3_module *pModule,  /* The definition of the module */
  void *pAux,                     /* Context pointer for xCreate/xConnect */
  void (*xDestroy)(void *)        /* Module destructor function */
){
  Module *pMod;
  Module *pDel;
  char *zCopy;
  if( pModule==0 ){
    zCopy = (char*)zName;
    pMod = 0;
  }else{
    int nName = sqlite3Strlen30(zName);
    pMod = (Module *)sqlite3Malloc(sizeof(Module) + nName + 1);
    if( pMod==0 ){
      sqlite3OomFault(db);
      return 0;
    }
    zCopy = (char *)(&pMod[1]);
    memcpy(zCopy, zName, nName+1);
    pMod->zName = zCopy;
    pMod->pModule = pModule;
    pMod->pAux = pAux;
    pMod->xDestroy = xDestroy;
    pMod->pEpoTab = 0;
    pMod->nRefModule = 1;
  }
  pDel = (Module *)sqlite3HashInsert(&db->aModule,zCopy,(void*)pMod);
  if( pDel ){
    if( pDel==pMod ){
      sqlite3OomFault(db);
      sqlite3DbFree(db, pDel);
      pMod = 0;
    }else{
      sqlite3VtabEponymousTableClear(db, pDel);
      sqlite3VtabModuleUnref(db, pDel);
    }
  }
  return pMod;
}

/*
** The actual function that does the work of creating a new module.
** This function implements the sqlite3_create_module() and
** sqlite3_create_module_v2() interfaces.
*/
static int createModule(
  sqlite3 *db,                    /* Database in which module is registered */
  const char *zName,              /* Name assigned to this module */
  const sqlite3_module *pModule,  /* The definition of the module */
  void *pAux,                     /* Context pointer for xCreate/xConnect */
  void (*xDestroy)(void *)        /* Module destructor function */
){
  int rc = SQLITE_OK;

  sqlite3_mutex_enter(db->mutex);
  (void)sqlite3VtabCreateModule(db, zName, pModule, pAux, xDestroy);
  rc = sqlite3ApiExit(db, rc);
  if( rc!=SQLITE_OK && xDestroy ) xDestroy(pAux);
  sqlite3_mutex_leave(db->mutex);
  return rc;
}


/*
** External API function used to create a new virtual-table module.
*/
int sqlite3_create_module(
  sqlite3 *db,                    /* Database in which module is registered */
  const char *zName,              /* Name assigned to this module */
  const sqlite3_module *pModule,  /* The definition of the module */
  void *pAux                      /* Context pointer for xCreate/xConnect */
){
#ifdef SQLITE_ENABLE_API_ARMOR
  if( !sqlite3SafetyCheckOk(db) || zName==0 ) return SQLITE_MISUSE_BKPT;
#endif
  return createModule(db, zName, pModule, pAux, 0);
}

/*
** External API function used to create a new virtual-table module.
*/
int sqlite3_create_module_v2(
  sqlite3 *db,                    /* Database in which module is registered */
  const char *zName,              /* Name assigned to this module */
  const sqlite3_module *pModule,  /* The definition of the module */
  void *pAux,                     /* Context pointer for xCreate/xConnect */
  void (*xDestroy)(void *)        /* Module destructor function */
){
#ifdef SQLITE_ENABLE_API_ARMOR
  if( !sqlite3SafetyCheckOk(db) || zName==0 ) return SQLITE_MISUSE_BKPT;
#endif
  return createModule(db, zName, pModule, pAux, xDestroy);
}

/*
** External API to drop all virtual-table modules, except those named
** on the azNames list.
*/
int sqlite3_drop_modules(sqlite3 *db, const char** azNames){
  HashElem *pThis, *pNext;
#ifdef SQLITE_ENABLE_API_ARMOR
  if( !sqlite3SafetyCheckOk(db) ) return SQLITE_MISUSE_BKPT;
#endif
  for(pThis=sqliteHashFirst(&db->aModule); pThis; pThis=pNext){
    Module *pMod = (Module*)sqliteHashData(pThis);
    pNext = sqliteHashNext(pThis);
    if( azNames ){
      int ii;
      for(ii=0; azNames[ii]!=0 && strcmp(azNames[ii],pMod->zName)!=0; ii++){}
      if( azNames[ii]!=0 ) continue;
    }
    createModule(db, pMod->zName, 0, 0, 0);
  }
  return SQLITE_OK;
}

/*
** Decrement the reference count on a Module object.  Destroy the
** module when the reference count reaches zero.
*/
void sqlite3VtabModuleUnref(sqlite3 *db, Module *pMod){
  assert( pMod->nRefModule>0 );
  pMod->nRefModule--;
  if( pMod->nRefModule==0 ){
    if( pMod->xDestroy ){
      pMod->xDestroy(pMod->pAux);
    }
    assert( pMod->pEpoTab==0 );
    sqlite3DbFree(db, pMod);
  }
}

/*
** Lock the virtual table so that it cannot be disconnected.
** Locks nest.  Every lock should have a corresponding unlock.
** If an unlock is omitted, resources leaks will occur.  
**
** If a disconnect is attempted while a virtual table is locked,
** the disconnect is deferred until all locks have been removed.
*/
void sqlite3VtabLock(VTable *pVTab){
  pVTab->nRef++;
}


/*
** pTab is a pointer to a Table structure representing a virtual-table.
** Return a pointer to the VTable object used by connection db to access 
** this virtual-table, if one has been created, or NULL otherwise.
*/
VTable *sqlite3GetVTable(sqlite3 *db, Table *pTab){
  VTable *pVtab;
  assert( IsVirtual(pTab) );
#ifdef SQLITE_ENABLE_SHARED_SCHEMA
  if( IsSharedSchema(db) ){
    int iDb = sqlite3SchemaToIndex(db, pTab->pSchema);
    if( iDb!=1 ){
      VTable **pp;
      for(pp=&db->aDb[iDb].pVTable; *pp; pp=&(*pp)->pNext){
        if( sqlite3StrICmp(pTab->zName, (*pp)->zName)==0 ) break;
      }
      pVtab = *pp;
      if( pVtab && pTab->nCol<=0 ){
        *pp = pVtab->pNext;
        sqlite3VtabUnlock(pVtab);
        pVtab = 0;
      }
      return pVtab;
    }
  }
#endif /* ifdef SQLITE_ENABLE_SHARED_SCHEMA */
  for(pVtab=pTab->u.vtab.p; pVtab && pVtab->db!=db; pVtab=pVtab->pNext);
  return pVtab;
}

/*
** Decrement the ref-count on a virtual table object. When the ref-count
** reaches zero, call the xDisconnect() method to delete the object.
*/
void sqlite3VtabUnlock(VTable *pVTab){
  sqlite3 *db = pVTab->db;

  assert( db );
  assert( pVTab->nRef>0 );
  assert( db->eOpenState==SQLITE_STATE_OPEN
       || db->eOpenState==SQLITE_STATE_ZOMBIE );

  pVTab->nRef--;
  if( pVTab->nRef==0 ){
    sqlite3_vtab *p = pVTab->pVtab;
    sqlite3VtabModuleUnref(pVTab->db, pVTab->pMod);
    if( p ){
      p->pModule->xDisconnect(p);
    }
    sqlite3DbFree(db, pVTab);
  }
}

/*
** Table p is a virtual table. This function moves all elements in the
** p->u.vtab.p list to the sqlite3.pDisconnect lists of their associated
** database connections to be disconnected at the next opportunity. 
** Except, if argument db is not NULL, then the entry associated with
** connection db is left in the p->u.vtab.p list.
*/
static VTable *vtabDisconnectAll(sqlite3 *db, Table *p){
  VTable *pRet = 0;
  VTable *pVTable;

  assert( IsVirtual(p) );
  pVTable = p->u.vtab.p;
  p->u.vtab.p = 0;

  /* Assert that the mutex (if any) associated with the BtShared database 
  ** that contains table p is held by the caller. See header comments 
  ** above function sqlite3VtabUnlockList() for an explanation of why
  ** this makes it safe to access the sqlite3.pDisconnect list of any
  ** database connection that may have an entry in the p->u.vtab.p list.
  */
  assert( db==0 || sqlite3SchemaMutexHeld(db, 0, p->pSchema) );

  while( pVTable ){
    sqlite3 *db2 = pVTable->db;
    VTable *pNext = pVTable->pNext;
    assert( db2 );
    if( db2==db ){
      pRet = pVTable;
      p->u.vtab.p = pRet;
      pRet->pNext = 0;
    }else{
      pVTable->pNext = db2->pDisconnect;
      db2->pDisconnect = pVTable;
    }
    pVTable = pNext;
  }

  assert( !db || pRet );
  return pRet;
}

/*
** Table *p is a virtual table. This function removes the VTable object
** for table *p associated with database connection db from the linked
** list in p->pVTab. It also decrements the VTable ref count. This is
** used when closing database connection db to free all of its VTable
** objects without disturbing the rest of the Schema object (which may
** be being used by other shared-cache connections).
*/
void sqlite3VtabDisconnect(sqlite3 *db, Table *p){
  VTable **ppVTab;

  assert( IsVirtual(p) );
  assert( sqlite3BtreeHoldsAllMutexes(db) );
  assert( sqlite3_mutex_held(db->mutex) );

  for(ppVTab=&p->u.vtab.p; *ppVTab; ppVTab=&(*ppVTab)->pNext){
    if( (*ppVTab)->db==db  ){
      VTable *pVTab = *ppVTab;
      *ppVTab = pVTab->pNext;
      sqlite3VtabUnlock(pVTab);
      break;
    }
  }
}


/*
** Disconnect all the virtual table objects in the sqlite3.pDisconnect list.
**
** This function may only be called when the mutexes associated with all
** shared b-tree databases opened using connection db are held by the 
** caller. This is done to protect the sqlite3.pDisconnect list. The
** sqlite3.pDisconnect list is accessed only as follows:
**
**   1) By this function. In this case, all BtShared mutexes and the mutex
**      associated with the database handle itself must be held.
**
**   2) By function vtabDisconnectAll(), when it adds a VTable entry to
**      the sqlite3.pDisconnect list. In this case either the BtShared mutex
**      associated with the database the virtual table is stored in is held
**      or, if the virtual table is stored in a non-sharable database, then
**      the database handle mutex is held.
**
** As a result, a sqlite3.pDisconnect cannot be accessed simultaneously 
** by multiple threads. It is thread-safe.
*/
void sqlite3VtabUnlockList(sqlite3 *db){
  VTable *p = db->pDisconnect;

  assert( sqlite3BtreeHoldsAllMutexes(db) );
  assert( sqlite3_mutex_held(db->mutex) );

  if( p ){
    db->pDisconnect = 0;
    sqlite3ExpirePreparedStatements(db, 0);
    do {
      VTable *pNext = p->pNext;
      sqlite3VtabUnlock(p);
      p = pNext;
    }while( p );
  }
}

/*
** Clear any and all virtual-table information from the Table record.
** This routine is called, for example, just before deleting the Table
** record.
**
** Since it is a virtual-table, the Table structure contains a pointer
** to the head of a linked list of VTable structures. Each VTable 
** structure is associated with a single sqlite3* user of the schema.
** The reference count of the VTable structure associated with database 
** connection db is decremented immediately (which may lead to the 
** structure being xDisconnected and free). Any other VTable structures
** in the list are moved to the sqlite3.pDisconnect list of the associated 
** database connection.
*/
void sqlite3VtabClear(sqlite3 *db, Table *p){
  assert( IsVirtual(p) );
  if( !db || db->pnBytesFreed==0 ) vtabDisconnectAll(0, p);
  if( p->u.vtab.azArg ){
    int i;
    for(i=0; i<p->u.vtab.nArg; i++){
      if( i!=1 ) sqlite3DbFree(db, p->u.vtab.azArg[i]);
    }
    sqlite3DbFree(db, p->u.vtab.azArg);
  }
}

/*
** Add a new module argument to pTable->u.vtab.azArg[].
** The string is not copied - the pointer is stored.  The
** string will be freed automatically when the table is
** deleted.
*/
static void addModuleArgument(Parse *pParse, Table *pTable, char *zArg){
  sqlite3_int64 nBytes;
  char **azModuleArg;
  sqlite3 *db = pParse->db;

  assert( IsVirtual(pTable) );
  nBytes = sizeof(char *)*(2+pTable->u.vtab.nArg);
  if( pTable->u.vtab.nArg+3>=db->aLimit[SQLITE_LIMIT_COLUMN] ){
    sqlite3ErrorMsg(pParse, "too many columns on %s", pTable->zName);
  }
  azModuleArg = sqlite3DbRealloc(db, pTable->u.vtab.azArg, nBytes);
  if( azModuleArg==0 ){
    sqlite3DbFree(db, zArg);
  }else{
    int i = pTable->u.vtab.nArg++;
    azModuleArg[i] = zArg;
    azModuleArg[i+1] = 0;
    pTable->u.vtab.azArg = azModuleArg;
  }
}

/*
** The parser calls this routine when it first sees a CREATE VIRTUAL TABLE
** statement.  The module name has been parsed, but the optional list
** of parameters that follow the module name are still pending.
*/
void sqlite3VtabBeginParse(
  Parse *pParse,        /* Parsing context */
  Token *pName1,        /* Name of new table, or database name */
  Token *pName2,        /* Name of new table or NULL */
  Token *pModuleName,   /* Name of the module for the virtual table */
  int ifNotExists       /* No error if the table already exists */
){
  Table *pTable;        /* The new virtual table */
  sqlite3 *db;          /* Database connection */

  sqlite3StartTable(pParse, pName1, pName2, 0, 0, 1, ifNotExists);
  pTable = pParse->pNewTable;
  if( pTable==0 ) return;
  assert( 0==pTable->pIndex );
  pTable->eTabType = TABTYP_VTAB;

  db = pParse->db;

  assert( pTable->u.vtab.nArg==0 );
  addModuleArgument(pParse, pTable, sqlite3NameFromToken(db, pModuleName));
  addModuleArgument(pParse, pTable, 0);
  addModuleArgument(pParse, pTable, sqlite3DbStrDup(db, pTable->zName));
  assert( (pParse->sNameToken.z==pName2->z && pName2->z!=0)
       || (pParse->sNameToken.z==pName1->z && pName2->z==0)
  );
  pParse->sNameToken.n = (int)(
      &pModuleName->z[pModuleName->n] - pParse->sNameToken.z
  );

#ifndef SQLITE_OMIT_AUTHORIZATION
  /* Creating a virtual table invokes the authorization callback twice.
  ** The first invocation, to obtain permission to INSERT a row into the
  ** sqlite_schema table, has already been made by sqlite3StartTable().
  ** The second call, to obtain permission to create the table, is made now.
  */
  if( pTable->u.vtab.azArg ){
    int iDb = sqlite3SchemaToIndex(db, pTable->pSchema);
    assert( iDb>=0 ); /* The database the table is being created in */
    sqlite3AuthCheck(pParse, SQLITE_CREATE_VTABLE, pTable->zName, 
            pTable->u.vtab.azArg[0], pParse->db->aDb[iDb].zDbSName);
  }
#endif
}

/*
** This routine takes the module argument that has been accumulating
** in pParse->zArg[] and appends it to the list of arguments on the
** virtual table currently under construction in pParse->pTable.
*/
static void addArgumentToVtab(Parse *pParse){
  if( pParse->sArg.z && pParse->pNewTable ){
    const char *z = (const char*)pParse->sArg.z;
    int n = pParse->sArg.n;
    sqlite3 *db = pParse->db;
    addModuleArgument(pParse, pParse->pNewTable, sqlite3DbStrNDup(db, z, n));
  }
}

/*
** The parser calls this routine after the CREATE VIRTUAL TABLE statement
** has been completely parsed.
*/
void sqlite3VtabFinishParse(Parse *pParse, Token *pEnd){
  Table *pTab = pParse->pNewTable;  /* The table being constructed */
  sqlite3 *db = pParse->db;         /* The database connection */

  if( pTab==0 ) return;
  assert( IsVirtual(pTab) );
  addArgumentToVtab(pParse);
  pParse->sArg.z = 0;
  if( pTab->u.vtab.nArg<1 ) return;
  
  /* If the CREATE VIRTUAL TABLE statement is being entered for the
  ** first time (in other words if the virtual table is actually being
  ** created now instead of just being read out of sqlite_schema) then
  ** do additional initialization work and store the statement text
  ** in the sqlite_schema table.
  */
  if( !db->init.busy ){
    char *zStmt;
    char *zWhere;
    int iDb;
    int iReg;
    Vdbe *v;

    sqlite3MayAbort(pParse);

    /* Compute the complete text of the CREATE VIRTUAL TABLE statement */
    if( pEnd ){
      pParse->sNameToken.n = (int)(pEnd->z - pParse->sNameToken.z) + pEnd->n;
    }
    zStmt = sqlite3MPrintf(db, "CREATE VIRTUAL TABLE %T", &pParse->sNameToken);

    /* A slot for the record has already been allocated in the 
    ** schema table.  We just need to update that slot with all
    ** the information we've collected.  
    **
    ** The VM register number pParse->regRowid holds the rowid of an
    ** entry in the sqlite_schema table tht was created for this vtab
    ** by sqlite3StartTable().
    */
    iDb = sqlite3SchemaToIndex(db, pTab->pSchema);
    sqlite3NestedParse(pParse,
      "UPDATE %Q." LEGACY_SCHEMA_TABLE " "
         "SET type='table', name=%Q, tbl_name=%Q, rootpage=0, sql=%Q "
       "WHERE rowid=#%d",
      db->aDb[iDb].zDbSName,
      pTab->zName,
      pTab->zName,
      zStmt,
      pParse->regRowid
    );
    v = sqlite3GetVdbe(pParse);
    sqlite3ChangeCookie(pParse, iDb);

    sqlite3VdbeAddOp0(v, OP_Expire);
    zWhere = sqlite3MPrintf(db, "name=%Q AND sql=%Q", pTab->zName, zStmt);
    sqlite3VdbeAddParseSchemaOp(pParse, iDb, zWhere, 0);
    sqlite3DbFree(db, zStmt);

    iReg = ++pParse->nMem;
    sqlite3VdbeLoadString(v, iReg, pTab->zName);
    sqlite3VdbeAddOp2(v, OP_VCreate, iDb, iReg);
  }else{
    /* If we are rereading the sqlite_schema table create the in-memory
    ** record of the table. */
    Table *pOld;
    Schema *pSchema = pTab->pSchema;
    const char *zName = pTab->zName;
    assert( zName!=0 );
    sqlite3MarkAllShadowTablesOf(db, pTab);
    pOld = sqlite3HashInsert(&pSchema->tblHash, zName, pTab);
    if( pOld ){
      sqlite3OomFault(db);
      assert( pTab==pOld );  /* Malloc must have failed inside HashInsert() */
      return;
    }
    pParse->pNewTable = 0;
  }
}

/*
** The parser calls this routine when it sees the first token
** of an argument to the module name in a CREATE VIRTUAL TABLE statement.
*/
void sqlite3VtabArgInit(Parse *pParse){
  addArgumentToVtab(pParse);
  pParse->sArg.z = 0;
  pParse->sArg.n = 0;
}

/*
** The parser calls this routine for each token after the first token
** in an argument to the module name in a CREATE VIRTUAL TABLE statement.
*/
void sqlite3VtabArgExtend(Parse *pParse, Token *p){
  Token *pArg = &pParse->sArg;
  if( pArg->z==0 ){
    pArg->z = p->z;
    pArg->n = p->n;
  }else{
    assert(pArg->z <= p->z);
    pArg->n = (int)(&p->z[p->n] - pArg->z);
  }
}

/*
** Invoke a virtual table constructor (either xCreate or xConnect). The
** pointer to the function to invoke is passed as the fourth parameter
** to this procedure.
*/
static int vtabCallConstructor(
  sqlite3 *db, 
  Table *pTab,
  Module *pMod,
  int (*xConstruct)(sqlite3*,void*,int,const char*const*,sqlite3_vtab**,char**),
  char **pzErr
){
  VtabCtx sCtx;
  VTable *pVTable;
  int rc;
  const char *const*azArg;
  int nArg = pTab->u.vtab.nArg;
  char *zErr = 0;
  char *zModuleName;
  int iDb;
  VtabCtx *pCtx;
  int nByte;                      /* Bytes of space to allocate */

  assert( IsVirtual(pTab) );
  azArg = (const char *const*)pTab->u.vtab.azArg;

  /* Check that the virtual-table is not already being initialized */
  for(pCtx=db->pVtabCtx; pCtx; pCtx=pCtx->pPrior){
    if( pCtx->pTab==pTab ){
      *pzErr = sqlite3MPrintf(db, 
          "vtable constructor called recursively: %s", pTab->zName
      );
      return SQLITE_LOCKED;
    }
  }

  zModuleName = sqlite3DbStrDup(db, pTab->zName);
  if( !zModuleName ){
    return SQLITE_NOMEM_BKPT;
  }

  nByte = sizeof(VTable);
#ifdef SQLITE_ENABLE_SHARED_SCHEMA
  nByte += sqlite3Strlen30(pTab->zName) + 1;
#endif
  pVTable = (VTable*)sqlite3MallocZero(nByte);
  if( !pVTable ){
    sqlite3OomFault(db);
    sqlite3DbFree(db, zModuleName);
    return SQLITE_NOMEM_BKPT;
  }
  pVTable->db = db;
  pVTable->pMod = pMod;
#ifdef SQLITE_ENABLE_SHARED_SCHEMA
  pVTable->zName = (char*)&pVTable[1];
  memcpy(pVTable->zName, pTab->zName, nByte-sizeof(VTable));
#endif
  pVTable->eVtabRisk = SQLITE_VTABRISK_Normal;

  iDb = sqlite3SchemaToIndex(db, pTab->pSchema);
  pTab->u.vtab.azArg[1] = db->aDb[iDb].zDbSName;

  /* Invoke the virtual table constructor */
  assert( &db->pVtabCtx );
  assert( xConstruct );
  sCtx.pTab = pTab;
  sCtx.pVTable = pVTable;
  sCtx.pPrior = db->pVtabCtx;
  sCtx.bDeclared = 0;
  db->pVtabCtx = &sCtx;
  rc = xConstruct(db, pMod->pAux, nArg, azArg, &pVTable->pVtab, &zErr);
  db->pVtabCtx = sCtx.pPrior;
  if( rc==SQLITE_NOMEM ) sqlite3OomFault(db);
  assert( sCtx.pTab==pTab );

  if( SQLITE_OK!=rc ){
    if( zErr==0 ){
      *pzErr = sqlite3MPrintf(db, "vtable constructor failed: %s", zModuleName);
    }else {
      *pzErr = sqlite3MPrintf(db, "%s", zErr);
      sqlite3_free(zErr);
    }
    sqlite3DbFree(db, pVTable);
  }else if( ALWAYS(pVTable->pVtab) ){
    /* Justification of ALWAYS():  A correct vtab constructor must allocate
    ** the sqlite3_vtab object if successful.  */
    memset(pVTable->pVtab, 0, sizeof(pVTable->pVtab[0]));
    pVTable->pVtab->pModule = pMod->pModule;
    pMod->nRefModule++;
    pVTable->nRef = 1;
    if( sCtx.bDeclared==0 ){
      const char *zFormat = "vtable constructor did not declare schema: %s";
      *pzErr = sqlite3MPrintf(db, zFormat, pTab->zName);
      sqlite3VtabUnlock(pVTable);
      rc = SQLITE_ERROR;
    }else{
      int iCol;
      u16 oooHidden = 0;
      /* If everything went according to plan, link the new VTable structure
      ** into the linked list headed by pTab->u.vtab.p. Or, if this is a
      ** reusable schema, into the linked list headed by Db.pVTable.
      **
      ** Then loop through the columns of the table to see if any of them
      ** contain the token "hidden". If so, set the Column COLFLAG_HIDDEN flag
      ** and remove the token from the type string.  */
#ifdef SQLITE_ENABLE_SHARED_SCHEMA
      if( IsSharedSchema(db) && iDb!=1 ){
        pVTable->pNext = db->aDb[iDb].pVTable;
        db->aDb[iDb].pVTable = pVTable;
      }else
#endif /* ifdef SQLITE_ENABLE_SHARED_SCHEMA */
      {
        assert( IsVirtual(pTab) );
        pVTable->pNext = pTab->u.vtab.p;
        pTab->u.vtab.p = pVTable;
      }

      for(iCol=0; iCol<pTab->nCol; iCol++){
        char *zType = sqlite3ColumnType(&pTab->aCol[iCol], "");
        int nType;
        int i = 0;
        nType = sqlite3Strlen30(zType);
        for(i=0; i<nType; i++){
          if( 0==sqlite3StrNICmp("hidden", &zType[i], 6)
           && (i==0 || zType[i-1]==' ')
           && (zType[i+6]=='\0' || zType[i+6]==' ')
          ){
            break;
          }
        }
        if( i<nType ){
          int j;
          int nDel = 6 + (zType[i+6] ? 1 : 0);
          for(j=i; (j+nDel)<=nType; j++){
            zType[j] = zType[j+nDel];
          }
          if( zType[i]=='\0' && i>0 ){
            assert(zType[i-1]==' ');
            zType[i-1] = '\0';
          }
          pTab->aCol[iCol].colFlags |= COLFLAG_HIDDEN;
          pTab->tabFlags |= TF_HasHidden;
          oooHidden = TF_OOOHidden;
        }else{
          pTab->tabFlags |= oooHidden;
        }
      }
    }
  }

  sqlite3DbFree(db, zModuleName);
  return rc;
}

/*
** This function is invoked by the parser to call the xConnect() method
** of the virtual table pTab. If an error occurs, an error code is returned 
** and an error left in pParse.
**
** This call is a no-op if table pTab is not a virtual table.
*/
int sqlite3VtabCallConnect(Parse *pParse, Table *pTab){
  sqlite3 *db = pParse->db;
  const char *zMod;
  Module *pMod;
  int rc;

  assert( pTab );
<<<<<<< HEAD
  assert( IsVirtual(pTab) );
  if( sqlite3GetVTable(db, pTab) ){
=======
  if( !IsVirtual(pTab) || sqlite3GetVTable(db, pTab) ){
    assert( !IsVirtual(pTab) || pTab->nCol>0 );
>>>>>>> b7416ed8
    return SQLITE_OK;
  }

  /* Locate the required virtual table module */
  zMod = pTab->u.vtab.azArg[0];
  pMod = (Module*)sqlite3HashFind(&db->aModule, zMod);

  if( !pMod ){
    const char *zModule = pTab->u.vtab.azArg[0];
    sqlite3ErrorMsg(pParse, "no such module: %s", zModule);
    rc = SQLITE_ERROR;
  }else{
    char *zErr = 0;
    rc = vtabCallConstructor(db, pTab, pMod, pMod->pModule->xConnect, &zErr);
    if( rc!=SQLITE_OK ){
      sqlite3ErrorMsg(pParse, "%s", zErr);
      pParse->rc = rc;
    }
    sqlite3DbFree(db, zErr);
  }

  return rc;
}
/*
** Grow the db->aVTrans[] array so that there is room for at least one
** more v-table. Return SQLITE_NOMEM if a malloc fails, or SQLITE_OK otherwise.
*/
static int growVTrans(sqlite3 *db){
  const int ARRAY_INCR = 5;

  /* Grow the sqlite3.aVTrans array if required */
  if( (db->nVTrans%ARRAY_INCR)==0 ){
    VTable **aVTrans;
    sqlite3_int64 nBytes = sizeof(sqlite3_vtab*)*
                                 ((sqlite3_int64)db->nVTrans + ARRAY_INCR);
    aVTrans = sqlite3DbRealloc(db, (void *)db->aVTrans, nBytes);
    if( !aVTrans ){
      return SQLITE_NOMEM_BKPT;
    }
    memset(&aVTrans[db->nVTrans], 0, sizeof(sqlite3_vtab *)*ARRAY_INCR);
    db->aVTrans = aVTrans;
  }

  return SQLITE_OK;
}

/*
** Add the virtual table pVTab to the array sqlite3.aVTrans[]. Space should
** have already been reserved using growVTrans().
*/
static void addToVTrans(sqlite3 *db, VTable *pVTab){
  /* Add pVtab to the end of sqlite3.aVTrans */
  db->aVTrans[db->nVTrans++] = pVTab;
  sqlite3VtabLock(pVTab);
}

/*
** This function is invoked by the vdbe to call the xCreate method
** of the virtual table named zTab in database iDb. 
**
** If an error occurs, *pzErr is set to point to an English language
** description of the error and an SQLITE_XXX error code is returned.
** In this case the caller must call sqlite3DbFree(db, ) on *pzErr.
*/
int sqlite3VtabCallCreate(sqlite3 *db, int iDb, const char *zTab, char **pzErr){
  int rc = SQLITE_OK;
  Table *pTab;
  Module *pMod;
  const char *zMod;

  pTab = sqlite3FindTable(db, zTab, db->aDb[iDb].zDbSName);
  assert( pTab && IsVirtual(pTab) && !pTab->u.vtab.p );

  /* Locate the required virtual table module */
  zMod = pTab->u.vtab.azArg[0];
  pMod = (Module*)sqlite3HashFind(&db->aModule, zMod);

  /* If the module has been registered and includes a Create method, 
  ** invoke it now. If the module has not been registered, return an 
  ** error. Otherwise, do nothing.
  */
  if( pMod==0 || pMod->pModule->xCreate==0 || pMod->pModule->xDestroy==0 ){
    *pzErr = sqlite3MPrintf(db, "no such module: %s", zMod);
    rc = SQLITE_ERROR;
  }else{
    rc = vtabCallConstructor(db, pTab, pMod, pMod->pModule->xCreate, pzErr);
  }

  /* Justification of ALWAYS():  The xConstructor method is required to
  ** create a valid sqlite3_vtab if it returns SQLITE_OK. */
  if( rc==SQLITE_OK && ALWAYS(sqlite3GetVTable(db, pTab)) ){
    rc = growVTrans(db);
    if( rc==SQLITE_OK ){
      addToVTrans(db, sqlite3GetVTable(db, pTab));
    }
  }

  return rc;
}

/*
** This function is used to set the schema of a virtual table.  It is only
** valid to call this function from within the xCreate() or xConnect() of a
** virtual table module.
*/
int sqlite3_declare_vtab(sqlite3 *db, const char *zCreateTable){
  VtabCtx *pCtx;
  int rc = SQLITE_OK;
  Table *pTab;
  char *zErr = 0;
  Parse sParse;
  int initBusy;

#ifdef SQLITE_ENABLE_API_ARMOR
  if( !sqlite3SafetyCheckOk(db) || zCreateTable==0 ){
    return SQLITE_MISUSE_BKPT;
  }
#endif
  sqlite3_mutex_enter(db->mutex);
  pCtx = db->pVtabCtx;
  if( !pCtx || pCtx->bDeclared ){
    sqlite3Error(db, SQLITE_MISUSE);
    sqlite3_mutex_leave(db->mutex);
    return SQLITE_MISUSE_BKPT;
  }
  pTab = pCtx->pTab;
  assert( IsVirtual(pTab) );

  memset(&sParse, 0, sizeof(sParse));
  sParse.eParseMode = PARSE_MODE_DECLARE_VTAB;
  sParse.db = db;
  /* We should never be able to reach this point while loading the
  ** schema.  Nevertheless, defend against that (turn off db->init.busy)
  ** in case a bug arises. */
  assert( db->init.busy==0 );
  initBusy = db->init.busy;
  db->init.busy = 0;
  sParse.nQueryLoop = 1;
  if( SQLITE_OK==sqlite3RunParser(&sParse, zCreateTable, &zErr) 
   && sParse.pNewTable
   && !db->mallocFailed
   && IsOrdinaryTable(sParse.pNewTable)
  ){
    if( !pTab->aCol ){
      Table *pNew = sParse.pNewTable;
      Index *pIdx;
      pTab->aCol = pNew->aCol;
      sqlite3ExprListDelete(db, pNew->u.tab.pDfltList);
      pTab->nNVCol = pTab->nCol = pNew->nCol;
      pTab->tabFlags |= pNew->tabFlags & (TF_WithoutRowid|TF_NoVisibleRowid);
      pNew->nCol = 0;
      pNew->aCol = 0;
      assert( pTab->pIndex==0 );
      assert( HasRowid(pNew) || sqlite3PrimaryKeyIndex(pNew)!=0 );
      if( !HasRowid(pNew)
       && pCtx->pVTable->pMod->pModule->xUpdate!=0
       && sqlite3PrimaryKeyIndex(pNew)->nKeyCol!=1
      ){
        /* WITHOUT ROWID virtual tables must either be read-only (xUpdate==0)
        ** or else must have a single-column PRIMARY KEY */
        rc = SQLITE_ERROR;
      }
      pIdx = pNew->pIndex;
      if( pIdx ){
        assert( pIdx->pNext==0 );
        pTab->pIndex = pIdx;
        pNew->pIndex = 0;
        pIdx->pTable = pTab;
      }
    }
    pCtx->bDeclared = 1;
  }else{
    sqlite3ErrorWithMsg(db, SQLITE_ERROR, (zErr ? "%s" : 0), zErr);
    sqlite3DbFree(db, zErr);
    rc = SQLITE_ERROR;
  }
  sParse.eParseMode = PARSE_MODE_NORMAL;

  if( sParse.pVdbe ){
    sqlite3VdbeFinalize(sParse.pVdbe);
  }
  sqlite3DeleteTable(db, sParse.pNewTable);
  sqlite3ParserReset(&sParse);
  db->init.busy = initBusy;

  assert( (rc&0xff)==rc );
  rc = sqlite3ApiExit(db, rc);
  sqlite3_mutex_leave(db->mutex);
  return rc;
}

/*
** This function is invoked by the vdbe to call the xDestroy method
** of the virtual table named zTab in database iDb. This occurs
** when a DROP TABLE is mentioned.
**
** This call is a no-op if zTab is not a virtual table.
*/
int sqlite3VtabCallDestroy(sqlite3 *db, int iDb, const char *zTab){
  int rc = SQLITE_OK;
  Table *pTab;

  pTab = sqlite3FindTable(db, zTab, db->aDb[iDb].zDbSName);
  if( pTab!=0 && ALWAYS(IsVirtual(pTab)) && ALWAYS(pTab->u.vtab.p!=0) ){
    VTable *p;
    int (*xDestroy)(sqlite3_vtab *);
    for(p=pTab->u.vtab.p; p; p=p->pNext){
      assert( p->pVtab );
      if( p->pVtab->nRef>0 ){
        return SQLITE_LOCKED;
      }
    }
    p = vtabDisconnectAll(db, pTab);
    xDestroy = p->pMod->pModule->xDestroy;
    if( xDestroy==0 ) xDestroy = p->pMod->pModule->xDisconnect;
    assert( xDestroy!=0 );
    pTab->nTabRef++;
    rc = xDestroy(p->pVtab);
    /* Remove the sqlite3_vtab* from the aVTrans[] array, if applicable */
    if( rc==SQLITE_OK ){
      assert( pTab->u.vtab.p==p && p->pNext==0 );
      p->pVtab = 0;
      pTab->u.vtab.p = 0;
      sqlite3VtabUnlock(p);
    }
    sqlite3DeleteTable(db, pTab);
  }

  return rc;
}

/*
** This function invokes either the xRollback or xCommit method
** of each of the virtual tables in the sqlite3.aVTrans array. The method
** called is identified by the second argument, "offset", which is
** the offset of the method to call in the sqlite3_module structure.
**
** The array is cleared after invoking the callbacks. 
*/
static void callFinaliser(sqlite3 *db, int offset){
  int i;
  if( db->aVTrans ){
    VTable **aVTrans = db->aVTrans;
    db->aVTrans = 0;
    for(i=0; i<db->nVTrans; i++){
      VTable *pVTab = aVTrans[i];
      sqlite3_vtab *p = pVTab->pVtab;
      if( p ){
        int (*x)(sqlite3_vtab *);
        x = *(int (**)(sqlite3_vtab *))((char *)p->pModule + offset);
        if( x ) x(p);
      }
      pVTab->iSavepoint = 0;
      sqlite3VtabUnlock(pVTab);
    }
    sqlite3DbFree(db, aVTrans);
    db->nVTrans = 0;
  }
}

/*
** Invoke the xSync method of all virtual tables in the sqlite3.aVTrans
** array. Return the error code for the first error that occurs, or
** SQLITE_OK if all xSync operations are successful.
**
** If an error message is available, leave it in p->zErrMsg.
*/
int sqlite3VtabSync(sqlite3 *db, Vdbe *p){
  int i;
  int rc = SQLITE_OK;
  VTable **aVTrans = db->aVTrans;

  db->aVTrans = 0;
  for(i=0; rc==SQLITE_OK && i<db->nVTrans; i++){
    int (*x)(sqlite3_vtab *);
    sqlite3_vtab *pVtab = aVTrans[i]->pVtab;
    if( pVtab && (x = pVtab->pModule->xSync)!=0 ){
      rc = x(pVtab);
      sqlite3VtabImportErrmsg(p, pVtab);
    }
  }
  db->aVTrans = aVTrans;
  return rc;
}

/*
** Invoke the xRollback method of all virtual tables in the 
** sqlite3.aVTrans array. Then clear the array itself.
*/
int sqlite3VtabRollback(sqlite3 *db){
  callFinaliser(db, offsetof(sqlite3_module,xRollback));
  return SQLITE_OK;
}

/*
** Invoke the xCommit method of all virtual tables in the 
** sqlite3.aVTrans array. Then clear the array itself.
*/
int sqlite3VtabCommit(sqlite3 *db){
  callFinaliser(db, offsetof(sqlite3_module,xCommit));
  return SQLITE_OK;
}

/*
** If the virtual table pVtab supports the transaction interface
** (xBegin/xRollback/xCommit and optionally xSync) and a transaction is
** not currently open, invoke the xBegin method now.
**
** If the xBegin call is successful, place the sqlite3_vtab pointer
** in the sqlite3.aVTrans array.
*/
int sqlite3VtabBegin(sqlite3 *db, VTable *pVTab){
  int rc = SQLITE_OK;
  const sqlite3_module *pModule;

  /* Special case: If db->aVTrans is NULL and db->nVTrans is greater
  ** than zero, then this function is being called from within a
  ** virtual module xSync() callback. It is illegal to write to 
  ** virtual module tables in this case, so return SQLITE_LOCKED.
  */
  if( sqlite3VtabInSync(db) ){
    return SQLITE_LOCKED;
  }
  if( !pVTab ){
    return SQLITE_OK;
  } 
  pModule = pVTab->pVtab->pModule;

  if( pModule->xBegin ){
    int i;

    /* If pVtab is already in the aVTrans array, return early */
    for(i=0; i<db->nVTrans; i++){
      if( db->aVTrans[i]==pVTab ){
        return SQLITE_OK;
      }
    }

    /* Invoke the xBegin method. If successful, add the vtab to the 
    ** sqlite3.aVTrans[] array. */
    rc = growVTrans(db);
    if( rc==SQLITE_OK ){
      rc = pModule->xBegin(pVTab->pVtab);
      if( rc==SQLITE_OK ){
        int iSvpt = db->nStatement + db->nSavepoint;
        addToVTrans(db, pVTab);
        if( iSvpt && pModule->xSavepoint ){
          pVTab->iSavepoint = iSvpt;
          rc = pModule->xSavepoint(pVTab->pVtab, iSvpt-1);
        }
      }
    }
  }
  return rc;
}

/*
** Invoke either the xSavepoint, xRollbackTo or xRelease method of all
** virtual tables that currently have an open transaction. Pass iSavepoint
** as the second argument to the virtual table method invoked.
**
** If op is SAVEPOINT_BEGIN, the xSavepoint method is invoked. If it is
** SAVEPOINT_ROLLBACK, the xRollbackTo method. Otherwise, if op is 
** SAVEPOINT_RELEASE, then the xRelease method of each virtual table with
** an open transaction is invoked.
**
** If any virtual table method returns an error code other than SQLITE_OK, 
** processing is abandoned and the error returned to the caller of this
** function immediately. If all calls to virtual table methods are successful,
** SQLITE_OK is returned.
*/
int sqlite3VtabSavepoint(sqlite3 *db, int op, int iSavepoint){
  int rc = SQLITE_OK;

  assert( op==SAVEPOINT_RELEASE||op==SAVEPOINT_ROLLBACK||op==SAVEPOINT_BEGIN );
  assert( iSavepoint>=-1 );
  if( db->aVTrans ){
    int i;
    for(i=0; rc==SQLITE_OK && i<db->nVTrans; i++){
      VTable *pVTab = db->aVTrans[i];
      const sqlite3_module *pMod = pVTab->pMod->pModule;
      if( pVTab->pVtab && pMod->iVersion>=2 ){
        int (*xMethod)(sqlite3_vtab *, int);
        sqlite3VtabLock(pVTab);
        switch( op ){
          case SAVEPOINT_BEGIN:
            xMethod = pMod->xSavepoint;
            pVTab->iSavepoint = iSavepoint+1;
            break;
          case SAVEPOINT_ROLLBACK:
            xMethod = pMod->xRollbackTo;
            break;
          default:
            xMethod = pMod->xRelease;
            break;
        }
        if( xMethod && pVTab->iSavepoint>iSavepoint ){
          rc = xMethod(pVTab->pVtab, iSavepoint);
        }
        sqlite3VtabUnlock(pVTab);
      }
    }
  }
  return rc;
}

/*
** The first parameter (pDef) is a function implementation.  The
** second parameter (pExpr) is the first argument to this function.
** If pExpr is a column in a virtual table, then let the virtual
** table implementation have an opportunity to overload the function.
**
** This routine is used to allow virtual table implementations to
** overload MATCH, LIKE, GLOB, and REGEXP operators.
**
** Return either the pDef argument (indicating no change) or a 
** new FuncDef structure that is marked as ephemeral using the
** SQLITE_FUNC_EPHEM flag.
*/
FuncDef *sqlite3VtabOverloadFunction(
  sqlite3 *db,    /* Database connection for reporting malloc problems */
  FuncDef *pDef,  /* Function to possibly overload */
  int nArg,       /* Number of arguments to the function */
  Expr *pExpr     /* First argument to the function */
){
  Table *pTab;
  sqlite3_vtab *pVtab;
  sqlite3_module *pMod;
  void (*xSFunc)(sqlite3_context*,int,sqlite3_value**) = 0;
  void *pArg = 0;
  FuncDef *pNew;
  int rc = 0;

  /* Check to see the left operand is a column in a virtual table */
  if( NEVER(pExpr==0) ) return pDef;
  if( pExpr->op!=TK_COLUMN ) return pDef;
  assert( ExprUseYTab(pExpr) );
  pTab = pExpr->y.pTab;
  if( pTab==0 ) return pDef;
  if( !IsVirtual(pTab) ) return pDef;
  pVtab = sqlite3GetVTable(db, pTab)->pVtab;
  assert( pVtab!=0 );
  assert( pVtab->pModule!=0 );
  pMod = (sqlite3_module *)pVtab->pModule;
  if( pMod->xFindFunction==0 ) return pDef;
 
  /* Call the xFindFunction method on the virtual table implementation
  ** to see if the implementation wants to overload this function.
  **
  ** Though undocumented, we have historically always invoked xFindFunction
  ** with an all lower-case function name.  Continue in this tradition to
  ** avoid any chance of an incompatibility.
  */
#ifdef SQLITE_DEBUG
  {
    int i;
    for(i=0; pDef->zName[i]; i++){
      unsigned char x = (unsigned char)pDef->zName[i];
      assert( x==sqlite3UpperToLower[x] );
    }
  }
#endif
  rc = pMod->xFindFunction(pVtab, nArg, pDef->zName, &xSFunc, &pArg);
  if( rc==0 ){
    return pDef;
  }

  /* Create a new ephemeral function definition for the overloaded
  ** function */
  pNew = sqlite3DbMallocZero(db, sizeof(*pNew)
                             + sqlite3Strlen30(pDef->zName) + 1);
  if( pNew==0 ){
    return pDef;
  }
  *pNew = *pDef;
  pNew->zName = (const char*)&pNew[1];
  memcpy((char*)&pNew[1], pDef->zName, sqlite3Strlen30(pDef->zName)+1);
  pNew->xSFunc = xSFunc;
  pNew->pUserData = pArg;
  pNew->funcFlags |= SQLITE_FUNC_EPHEM;
  return pNew;
}

/*
** Make sure virtual table pTab is contained in the pParse->apVirtualLock[]
** array so that an OP_VBegin will get generated for it.  Add pTab to the
** array if it is missing.  If pTab is already in the array, this routine
** is a no-op.
*/
void sqlite3VtabMakeWritable(Parse *pParse, Table *pTab){
  Parse *pToplevel = sqlite3ParseToplevel(pParse);
  int i, n;
  Table **apVtabLock;

  assert( IsVirtual(pTab) );
  for(i=0; i<pToplevel->nVtabLock; i++){
    if( pTab==pToplevel->apVtabLock[i] ) return;
  }
  n = (pToplevel->nVtabLock+1)*sizeof(pToplevel->apVtabLock[0]);
  apVtabLock = sqlite3Realloc(pToplevel->apVtabLock, n);
  if( apVtabLock ){
    pToplevel->apVtabLock = apVtabLock;
    pToplevel->apVtabLock[pToplevel->nVtabLock++] = pTab;
  }else{
    sqlite3OomFault(pToplevel->db);
  }
}

/*
** Check to see if virtual table module pMod can be have an eponymous
** virtual table instance.  If it can, create one if one does not already
** exist. Return non-zero if either the eponymous virtual table instance 
** exists when this routine returns or if an attempt to create it failed
** and an error message was left in pParse.
**
** An eponymous virtual table instance is one that is named after its
** module, and more importantly, does not require a CREATE VIRTUAL TABLE
** statement in order to come into existance.  Eponymous virtual table
** instances always exist.  They cannot be DROP-ed.
**
** Any virtual table module for which xConnect and xCreate are the same
** method can have an eponymous virtual table instance.
*/
int sqlite3VtabEponymousTableInit(Parse *pParse, Module *pMod){
  const sqlite3_module *pModule = pMod->pModule;
  Table *pTab;
  char *zErr = 0;
  int rc;
  sqlite3 *db = pParse->db;
  if( pMod->pEpoTab ) return 1;
  if( pModule->xCreate!=0 && pModule->xCreate!=pModule->xConnect ) return 0;
  pTab = sqlite3DbMallocZero(db, sizeof(Table));
  if( pTab==0 ) return 0;
  pTab->zName = sqlite3DbStrDup(db, pMod->zName);
  if( pTab->zName==0 ){
    sqlite3DbFree(db, pTab);
    return 0;
  }
  pMod->pEpoTab = pTab;
  pTab->nTabRef = 1;
  pTab->eTabType = TABTYP_VTAB;
  pTab->pSchema = db->aDb[0].pSchema;
  assert( pTab->u.vtab.nArg==0 );
  pTab->iPKey = -1;
  pTab->tabFlags |= TF_Eponymous;
  addModuleArgument(pParse, pTab, sqlite3DbStrDup(db, pTab->zName));
  addModuleArgument(pParse, pTab, 0);
  addModuleArgument(pParse, pTab, sqlite3DbStrDup(db, pTab->zName));
  rc = vtabCallConstructor(db, pTab, pMod, pModule->xConnect, &zErr);
  if( rc ){
    sqlite3ErrorMsg(pParse, "%s", zErr);
    sqlite3DbFree(db, zErr);
    sqlite3VtabEponymousTableClear(db, pMod);
  }
  return 1;
}

/*
** Erase the eponymous virtual table instance associated with
** virtual table module pMod, if it exists.
*/
void sqlite3VtabEponymousTableClear(sqlite3 *db, Module *pMod){
  Table *pTab = pMod->pEpoTab;
  if( pTab!=0 ){
    /* Mark the table as Ephemeral prior to deleting it, so that the
    ** sqlite3DeleteTable() routine will know that it is not stored in 
    ** the schema. */
    pTab->tabFlags |= TF_Ephemeral;
    sqlite3DeleteTable(db, pTab);
    pMod->pEpoTab = 0;
  }
}

/*
** Return the ON CONFLICT resolution mode in effect for the virtual
** table update operation currently in progress.
**
** The results of this routine are undefined unless it is called from
** within an xUpdate method.
*/
int sqlite3_vtab_on_conflict(sqlite3 *db){
  static const unsigned char aMap[] = { 
    SQLITE_ROLLBACK, SQLITE_ABORT, SQLITE_FAIL, SQLITE_IGNORE, SQLITE_REPLACE 
  };
#ifdef SQLITE_ENABLE_API_ARMOR
  if( !sqlite3SafetyCheckOk(db) ) return SQLITE_MISUSE_BKPT;
#endif
  assert( OE_Rollback==1 && OE_Abort==2 && OE_Fail==3 );
  assert( OE_Ignore==4 && OE_Replace==5 );
  assert( db->vtabOnConflict>=1 && db->vtabOnConflict<=5 );
  return (int)aMap[db->vtabOnConflict-1];
}

/*
** Call from within the xCreate() or xConnect() methods to provide 
** the SQLite core with additional information about the behavior
** of the virtual table being implemented.
*/
int sqlite3_vtab_config(sqlite3 *db, int op, ...){
  va_list ap;
  int rc = SQLITE_OK;
  VtabCtx *p;

#ifdef SQLITE_ENABLE_API_ARMOR
  if( !sqlite3SafetyCheckOk(db) ) return SQLITE_MISUSE_BKPT;
#endif
  sqlite3_mutex_enter(db->mutex);
  p = db->pVtabCtx;
  if( !p ){
    rc = SQLITE_MISUSE_BKPT;
  }else{
    assert( p->pTab==0 || IsVirtual(p->pTab) );
    va_start(ap, op);
    switch( op ){
      case SQLITE_VTAB_CONSTRAINT_SUPPORT: {
        p->pVTable->bConstraint = (u8)va_arg(ap, int);
        break;
      }
      case SQLITE_VTAB_INNOCUOUS: {
        p->pVTable->eVtabRisk = SQLITE_VTABRISK_Low;
        break;
      }
      case SQLITE_VTAB_DIRECTONLY: {
        p->pVTable->eVtabRisk = SQLITE_VTABRISK_High;
        break;
      }
      default: {
        rc = SQLITE_MISUSE_BKPT;
        break;
      }
    }
    va_end(ap);
  }

  if( rc!=SQLITE_OK ) sqlite3Error(db, rc);
  sqlite3_mutex_leave(db->mutex);
  return rc;
}

#endif /* SQLITE_OMIT_VIRTUALTABLE */<|MERGE_RESOLUTION|>--- conflicted
+++ resolved
@@ -734,13 +734,9 @@
   int rc;
 
   assert( pTab );
-<<<<<<< HEAD
   assert( IsVirtual(pTab) );
   if( sqlite3GetVTable(db, pTab) ){
-=======
-  if( !IsVirtual(pTab) || sqlite3GetVTable(db, pTab) ){
     assert( !IsVirtual(pTab) || pTab->nCol>0 );
->>>>>>> b7416ed8
     return SQLITE_OK;
   }
 
