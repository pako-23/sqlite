--- conflicted
+++ resolved
@@ -7296,8 +7296,6 @@
 *******************************************************************************/
 #endif /* !defined(SQLITE_OMIT_VIRTUALTABLE) && defined(SQLITE_HAVE_ZLIB) */
 
-<<<<<<< HEAD
-#if !defined(SQLITE_OMIT_VIRTUALTABLE) && defined(SQLITE_ENABLE_DBPAGE_VTAB)
 /*
 ** If (*pRc) is not SQLITE_OK when this function is called, it is a no-op.
 ** Otherwise, the SQL statement or statements in zSql are executed using
@@ -7336,49 +7334,6 @@
   }
 }
 
-/*
-** If *pRc is not SQLITE_OK when this function is called, it is a no-op.
-** Otherwise, an attempt is made to allocate, zero and return a pointer
-** to a buffer nByte bytes in size. If an OOM error occurs, *pRc is set
-** to SQLITE_NOMEM and NULL returned.
-*/
-static void *shellMalloc(int *pRc, sqlite3_int64 nByte){
-  void *pRet = 0;
-  if( *pRc==SQLITE_OK ){
-    pRet = sqlite3_malloc64(nByte);
-    if( pRet==0 ){
-      *pRc = SQLITE_NOMEM;
-    }else{
-      memset(pRet, 0, nByte);
-    }
-  }
-  return pRet;
-}
-
-/*
-** If *pRc is not SQLITE_OK when this function is called, it is a no-op.
-** Otherwise, zFmt is treated as a printf() style string. The result of
-** formatting it along with any trailing arguments is written into a 
-** buffer obtained from sqlite3_malloc(), and pointer to which is returned.
-** It is the responsibility of the caller to eventually free this buffer
-** using a call to sqlite3_free().
-** 
-** If an OOM error occurs, (*pRc) is set to SQLITE_NOMEM and a NULL 
-** pointer returned.
-*/
-static char *shellMPrintf(int *pRc, const char *zFmt, ...){
-  char *z = 0;
-  if( *pRc==SQLITE_OK ){
-    va_list ap;
-    va_start(ap, zFmt);
-    z = sqlite3_vmprintf(zFmt, ap);
-    va_end(ap);
-    if( z==0 ){
-      *pRc = SQLITE_NOMEM;
-    }
-  }
-  return z;
-}
 static int sharedSchemaFix(ShellState *pState, const char *zDb, int eFix){
   int rc = SQLITE_OK;
   i64 iLast = 0;
@@ -7611,220 +7566,7 @@
   return SQLITE_ERROR;
 }
 
-
-/*
-** When running the ".recover" command, each output table, and the special
-** orphaned row table if it is required, is represented by an instance
-** of the following struct.
-*/
-typedef struct RecoverTable RecoverTable;
-struct RecoverTable {
-  char *zQuoted;                  /* Quoted version of table name */
-  int nCol;                       /* Number of columns in table */
-  char **azlCol;                  /* Array of column lists */
-  int iPk;                        /* Index of IPK column */
-};
-
-/*
-** Free a RecoverTable object allocated by recoverFindTable() or
-** recoverOrphanTable().
-*/
-static void recoverFreeTable(RecoverTable *pTab){
-  if( pTab ){
-    sqlite3_free(pTab->zQuoted);
-    if( pTab->azlCol ){
-      int i;
-      for(i=0; i<=pTab->nCol; i++){
-        sqlite3_free(pTab->azlCol[i]);
-      }
-      sqlite3_free(pTab->azlCol);
-    }
-    sqlite3_free(pTab);
-  }
-}
-
-/*
-** This function is a no-op if (*pRc) is not SQLITE_OK when it is called.
-** Otherwise, it allocates and returns a RecoverTable object based on the
-** final four arguments passed to this function. It is the responsibility
-** of the caller to eventually free the returned object using
-** recoverFreeTable().
-*/
-static RecoverTable *recoverNewTable(
-  int *pRc,                       /* IN/OUT: Error code */
-  const char *zName,              /* Name of table */
-  const char *zSql,               /* CREATE TABLE statement */
-  int bIntkey, 
-  int nCol
-){
-  sqlite3 *dbtmp = 0;             /* sqlite3 handle for testing CREATE TABLE */
-  int rc = *pRc;
-  RecoverTable *pTab = 0;
-
-  pTab = (RecoverTable*)shellMalloc(&rc, sizeof(RecoverTable));
-  if( rc==SQLITE_OK ){
-    int nSqlCol = 0;
-    int bSqlIntkey = 0;
-    sqlite3_stmt *pStmt = 0;
-    
-    rc = sqlite3_open("", &dbtmp);
-    if( rc==SQLITE_OK ){
-      sqlite3_create_function(dbtmp, "shell_idquote", 1, SQLITE_UTF8, 0,
-                              shellIdQuote, 0, 0);
-    }
-    if( rc==SQLITE_OK ){
-      rc = sqlite3_exec(dbtmp, "PRAGMA writable_schema = on", 0, 0, 0);
-    }
-    if( rc==SQLITE_OK ){
-      rc = sqlite3_exec(dbtmp, zSql, 0, 0, 0);
-      if( rc==SQLITE_ERROR ){
-        rc = SQLITE_OK;
-        goto finished;
-      }
-    }
-    shellPreparePrintf(dbtmp, &rc, &pStmt, 
-        "SELECT count(*) FROM pragma_table_info(%Q)", zName
-    );
-    if( rc==SQLITE_OK && SQLITE_ROW==sqlite3_step(pStmt) ){
-      nSqlCol = sqlite3_column_int(pStmt, 0);
-    }
-    shellFinalize(&rc, pStmt);
-
-    if( rc!=SQLITE_OK || nSqlCol<nCol ){
-      goto finished;
-    }
-
-    shellPreparePrintf(dbtmp, &rc, &pStmt, 
-      "SELECT ("
-      "  SELECT substr(data,1,1)==X'0D' FROM sqlite_dbpage WHERE pgno=rootpage"
-      ") FROM sqlite_schema WHERE name = %Q", zName
-    );
-    if( rc==SQLITE_OK && SQLITE_ROW==sqlite3_step(pStmt) ){
-      bSqlIntkey = sqlite3_column_int(pStmt, 0);
-    }
-    shellFinalize(&rc, pStmt);
-
-    if( bIntkey==bSqlIntkey ){
-      int i;
-      const char *zPk = "_rowid_";
-      sqlite3_stmt *pPkFinder = 0;
-
-      /* If this is an intkey table and there is an INTEGER PRIMARY KEY,
-      ** set zPk to the name of the PK column, and pTab->iPk to the index
-      ** of the column, where columns are 0-numbered from left to right.
-      ** Or, if this is a WITHOUT ROWID table or if there is no IPK column,
-      ** leave zPk as "_rowid_" and pTab->iPk at -2.  */
-      pTab->iPk = -2;
-      if( bIntkey ){
-        shellPreparePrintf(dbtmp, &rc, &pPkFinder, 
-          "SELECT cid, name FROM pragma_table_info(%Q) "
-          "  WHERE pk=1 AND type='integer' COLLATE nocase"
-          "  AND NOT EXISTS (SELECT cid FROM pragma_table_info(%Q) WHERE pk=2)"
-          , zName, zName
-        );
-        if( rc==SQLITE_OK && SQLITE_ROW==sqlite3_step(pPkFinder) ){
-          pTab->iPk = sqlite3_column_int(pPkFinder, 0);
-          zPk = (const char*)sqlite3_column_text(pPkFinder, 1);
-          if( zPk==0 ){ zPk = "_";  /* Defensive.  Should never happen */ }
-        }
-      }
-
-      pTab->zQuoted = shellMPrintf(&rc, "\"%w\"", zName);
-      pTab->azlCol = (char**)shellMalloc(&rc, sizeof(char*) * (nSqlCol+1));
-      pTab->nCol = nSqlCol;
-
-      if( bIntkey ){
-        pTab->azlCol[0] = shellMPrintf(&rc, "\"%w\"", zPk);
-      }else{
-        pTab->azlCol[0] = shellMPrintf(&rc, "");
-      }
-      i = 1;
-      shellPreparePrintf(dbtmp, &rc, &pStmt, 
-          "SELECT %Q || group_concat(shell_idquote(name), ', ') "
-          "  FILTER (WHERE cid!=%d) OVER (ORDER BY %s cid) "
-          "FROM pragma_table_info(%Q)", 
-          bIntkey ? ", " : "", pTab->iPk, 
-          bIntkey ? "" : "(CASE WHEN pk=0 THEN 1000000 ELSE pk END), ",
-          zName
-      );
-      while( rc==SQLITE_OK && SQLITE_ROW==sqlite3_step(pStmt) ){
-        const char *zText = (const char*)sqlite3_column_text(pStmt, 0);
-        pTab->azlCol[i] = shellMPrintf(&rc, "%s%s", pTab->azlCol[0], zText);
-        i++;
-      }
-      shellFinalize(&rc, pStmt);
-
-      shellFinalize(&rc, pPkFinder);
-    }
-  }
-
- finished:
-  sqlite3_close(dbtmp);
-  *pRc = rc;
-  if( rc!=SQLITE_OK || (pTab && pTab->zQuoted==0) ){
-    recoverFreeTable(pTab);
-    pTab = 0;
-  }
-  return pTab;
-}
-
-/*
-** This function is called to search the schema recovered from the
-** sqlite_schema table of the (possibly) corrupt database as part
-** of a ".recover" command. Specifically, for a table with root page
-** iRoot and at least nCol columns. Additionally, if bIntkey is 0, the
-** table must be a WITHOUT ROWID table, or if non-zero, not one of
-** those.
-**
-** If a table is found, a (RecoverTable*) object is returned. Or, if
-** no such table is found, but bIntkey is false and iRoot is the 
-** root page of an index in the recovered schema, then (*pbNoop) is
-** set to true and NULL returned. Or, if there is no such table or
-** index, NULL is returned and (*pbNoop) set to 0, indicating that
-** the caller should write data to the orphans table.
-*/
-static RecoverTable *recoverFindTable(
-  ShellState *pState,             /* Shell state object */
-  int *pRc,                       /* IN/OUT: Error code */
-  int iRoot,                      /* Root page of table */
-  int bIntkey,                    /* True for an intkey table */
-  int nCol,                       /* Number of columns in table */
-  int *pbNoop                     /* OUT: True if iRoot is root of index */
-){
-  sqlite3_stmt *pStmt = 0;
-  RecoverTable *pRet = 0;
-  int bNoop = 0;
-  const char *zSql = 0;
-  const char *zName = 0;
-
-  /* Search the recovered schema for an object with root page iRoot. */
-  shellPreparePrintf(pState->db, pRc, &pStmt,
-      "SELECT type, name, sql FROM recovery.schema WHERE rootpage=%d", iRoot
-  );
-  while( *pRc==SQLITE_OK && SQLITE_ROW==sqlite3_step(pStmt) ){
-    const char *zType = (const char*)sqlite3_column_text(pStmt, 0);
-    if( bIntkey==0 && sqlite3_stricmp(zType, "index")==0 ){
-      bNoop = 1;
-      break;
-    }
-    if( sqlite3_stricmp(zType, "table")==0 ){
-      zName = (const char*)sqlite3_column_text(pStmt, 1);
-      zSql = (const char*)sqlite3_column_text(pStmt, 2);
-      if( zName!=0 && zSql!=0 ){
-        pRet = recoverNewTable(pRc, zName, zSql, bIntkey, nCol);
-        break;
-      }
-    }
-  }
-
-  shellFinalize(pRc, pStmt);
-  *pbNoop = bNoop;
-  return pRet;
-}
-=======
 #if SQLITE_SHELL_HAVE_RECOVER
->>>>>>> a16edfa2
-
 /*
 ** This function is used as a callback by the recover extension. Simply
 ** print the supplied SQL statement to stdout.
@@ -12234,13 +11976,9 @@
 #endif
     }else if( cli_strcmp(z,"-readonly")==0 ){
       data.openMode = SHELL_OPEN_READONLY;
-<<<<<<< HEAD
     }else if( strcmp(z,"-sharedschema")==0 ){
       data.openMode = SHELL_OPEN_SHAREDSCHEMA;
-    }else if( strcmp(z,"-nofollow")==0 ){
-=======
     }else if( cli_strcmp(z,"-nofollow")==0 ){
->>>>>>> a16edfa2
       data.openFlags = SQLITE_OPEN_NOFOLLOW;
 #if !defined(SQLITE_OMIT_VIRTUALTABLE) && defined(SQLITE_HAVE_ZLIB)
     }else if( cli_strncmp(z, "-A",2)==0 ){
@@ -12364,13 +12102,9 @@
 #endif
     }else if( cli_strcmp(z,"-readonly")==0 ){
       data.openMode = SHELL_OPEN_READONLY;
-<<<<<<< HEAD
     }else if( strcmp(z,"-sharedschema")==0 ){
       data.openMode = SHELL_OPEN_SHAREDSCHEMA;
-    }else if( strcmp(z,"-nofollow")==0 ){
-=======
     }else if( cli_strcmp(z,"-nofollow")==0 ){
->>>>>>> a16edfa2
       data.openFlags |= SQLITE_OPEN_NOFOLLOW;
     }else if( cli_strcmp(z,"-ascii")==0 ){
       data.mode = MODE_Ascii;
